--- conflicted
+++ resolved
@@ -1,226 +1,217 @@
-﻿<?xml version="1.0" encoding="utf-8"?>
-<Project ToolsVersion="4.0" DefaultTargets="Build" xmlns="http://schemas.microsoft.com/developer/msbuild/2003">
-  <PropertyGroup>
-    <Configuration Condition=" '$(Configuration)' == '' ">Debug</Configuration>
-    <Platform Condition=" '$(Platform)' == '' ">AnyCPU</Platform>
-    <ProductVersion>9.0.21022</ProductVersion>
-    <SchemaVersion>2.0</SchemaVersion>
-    <ProjectGuid>{456524B8-7F2A-45B9-9642-5CD4737D051F}</ProjectGuid>
-    <OutputType>WinExe</OutputType>
-    <AppDesignerFolder>Properties</AppDesignerFolder>
-    <RootNamespace>VDS.RDF.Utilities.GraphBenchmarker</RootNamespace>
-    <AssemblyName>GraphBenchmarker</AssemblyName>
-    <TargetFrameworkVersion>v4.0</TargetFrameworkVersion>
-    <FileAlignment>512</FileAlignment>
-    <FileUpgradeFlags>
-    </FileUpgradeFlags>
-    <OldToolsVersion>3.5</OldToolsVersion>
-    <UpgradeBackupLocation />
-    <PublishUrl>publish\</PublishUrl>
-    <Install>true</Install>
-    <InstallFrom>Disk</InstallFrom>
-    <UpdateEnabled>false</UpdateEnabled>
-    <UpdateMode>Foreground</UpdateMode>
-    <UpdateInterval>7</UpdateInterval>
-    <UpdateIntervalUnits>Days</UpdateIntervalUnits>
-    <UpdatePeriodically>false</UpdatePeriodically>
-    <UpdateRequired>false</UpdateRequired>
-    <MapFileExtensions>true</MapFileExtensions>
-    <ApplicationRevision>0</ApplicationRevision>
-    <ApplicationVersion>1.0.0.%2a</ApplicationVersion>
-    <IsWebBootstrapper>false</IsWebBootstrapper>
-    <UseApplicationTrust>false</UseApplicationTrust>
-    <BootstrapperEnabled>true</BootstrapperEnabled>
-    <TargetFrameworkProfile />
-    <SolutionDir Condition="$(SolutionDir) == '' Or $(SolutionDir) == '*Undefined*'">..\..\..\dotnetrdf\</SolutionDir>
-    <RestorePackages>true</RestorePackages>
-  </PropertyGroup>
-  <PropertyGroup Condition=" '$(Configuration)|$(Platform)' == 'Debug|AnyCPU' ">
-    <DebugSymbols>true</DebugSymbols>
-    <DebugType>full</DebugType>
-    <Optimize>false</Optimize>
-    <OutputPath>bin\Debug\</OutputPath>
-    <DefineConstants>DEBUG;TRACE</DefineConstants>
-    <ErrorReport>prompt</ErrorReport>
-    <WarningLevel>4</WarningLevel>
-    <CodeAnalysisRuleSet>AllRules.ruleset</CodeAnalysisRuleSet>
-  </PropertyGroup>
-  <PropertyGroup Condition=" '$(Configuration)|$(Platform)' == 'Release|AnyCPU' ">
-    <DebugType>pdbonly</DebugType>
-    <Optimize>true</Optimize>
-    <OutputPath>bin\Release\</OutputPath>
-    <DefineConstants>TRACE</DefineConstants>
-    <ErrorReport>prompt</ErrorReport>
-    <WarningLevel>4</WarningLevel>
-    <CodeAnalysisRuleSet>AllRules.ruleset</CodeAnalysisRuleSet>
-  </PropertyGroup>
-  <ItemGroup>
-    <Reference Include="System" />
-    <Reference Include="System.Core">
-      <RequiredTargetFramework>3.5</RequiredTargetFramework>
-    </Reference>
-    <Reference Include="System.Xml.Linq">
-      <RequiredTargetFramework>3.5</RequiredTargetFramework>
-    </Reference>
-    <Reference Include="System.Data.DataSetExtensions">
-      <RequiredTargetFramework>3.5</RequiredTargetFramework>
-    </Reference>
-    <Reference Include="System.Data" />
-    <Reference Include="System.Deployment" />
-    <Reference Include="System.Drawing" />
-    <Reference Include="System.Windows.Forms" />
-    <Reference Include="System.Xml" />
-  </ItemGroup>
-  <ItemGroup>
-    <Compile Include="..\..\Utilities\storemanager\Forms\CrossThreadForm.cs">
-      <Link>CrossThreadForm.cs</Link>
-      <SubType>Form</SubType>
-    </Compile>
-    <Compile Include="fclsGraphBenchmarker.cs">
-      <SubType>Form</SubType>
-    </Compile>
-    <Compile Include="fclsGraphBenchmarker.Designer.cs">
-      <DependentUpon>fclsGraphBenchmarker.cs</DependentUpon>
-    </Compile>
-    <Compile Include="fclsTestRunner.cs">
-      <SubType>Form</SubType>
-    </Compile>
-    <Compile Include="fclsTestRunner.Designer.cs">
-      <DependentUpon>fclsTestRunner.cs</DependentUpon>
-    </Compile>
-    <Compile Include="Program.cs" />
-    <Compile Include="Properties\AssemblyInfo.cs" />
-    <EmbeddedResource Include="fclsGraphBenchmarker.resx">
-      <DependentUpon>fclsGraphBenchmarker.cs</DependentUpon>
-      <SubType>Designer</SubType>
-    </EmbeddedResource>
-    <EmbeddedResource Include="fclsTestRunner.resx">
-      <DependentUpon>fclsTestRunner.cs</DependentUpon>
-      <SubType>Designer</SubType>
-    </EmbeddedResource>
-    <EmbeddedResource Include="Properties\Resources.resx">
-      <Generator>ResXFileCodeGenerator</Generator>
-      <LastGenOutput>Resources.Designer.cs</LastGenOutput>
-      <SubType>Designer</SubType>
-    </EmbeddedResource>
-    <Compile Include="Properties\Resources.Designer.cs">
-      <AutoGen>True</AutoGen>
-      <DependentUpon>Resources.resx</DependentUpon>
-      <DesignTime>True</DesignTime>
-    </Compile>
-    <None Include="..\..\Samples\bsbm\App_Data\dataset_10.ttl.gz">
-      <Link>Data\dataset_10.ttl.gz</Link>
-      <CopyToOutputDirectory>PreserveNewest</CopyToOutputDirectory>
-    </None>
-    <None Include="..\..\Samples\bsbm\App_Data\dataset_100.ttl.gz">
-      <Link>Data\dataset_100.ttl.gz</Link>
-      <CopyToOutputDirectory>PreserveNewest</CopyToOutputDirectory>
-    </None>
-    <None Include="..\..\Samples\bsbm\App_Data\dataset_1000.ttl.gz">
-      <Link>Data\dataset_1000.ttl.gz</Link>
-      <CopyToOutputDirectory>PreserveNewest</CopyToOutputDirectory>
-    </None>
-    <None Include="..\..\Samples\bsbm\App_Data\dataset_1500.ttl.gz">
-      <Link>Data\dataset_1500.ttl.gz</Link>
-      <CopyToOutputDirectory>PreserveNewest</CopyToOutputDirectory>
-    </None>
-    <None Include="..\..\Samples\bsbm\App_Data\dataset_2000.ttl.gz">
-      <Link>Data\dataset_2000.ttl.gz</Link>
-      <CopyToOutputDirectory>PreserveNewest</CopyToOutputDirectory>
-    </None>
-    <None Include="..\..\Samples\bsbm\App_Data\dataset_250.ttl.gz">
-      <Link>Data\dataset_250.ttl.gz</Link>
-      <CopyToOutputDirectory>PreserveNewest</CopyToOutputDirectory>
-    </None>
-    <None Include="..\..\Samples\bsbm\App_Data\dataset_2500.ttl.gz">
-      <Link>Data\dataset_2500.ttl.gz</Link>
-      <CopyToOutputDirectory>PreserveNewest</CopyToOutputDirectory>
-    </None>
-    <None Include="..\..\Samples\bsbm\App_Data\dataset_2785.ttl.gz">
-      <Link>Data\dataset_2785.ttl.gz</Link>
-      <CopyToOutputDirectory>PreserveNewest</CopyToOutputDirectory>
-    </None>
-    <None Include="..\..\Samples\bsbm\App_Data\dataset_50.ttl.gz">
-      <Link>Data\dataset_50.ttl.gz</Link>
-      <CopyToOutputDirectory>PreserveNewest</CopyToOutputDirectory>
-    </None>
-    <None Include="..\..\Samples\bsbm\App_Data\dataset_500.ttl.gz">
-      <Link>Data\dataset_500.ttl.gz</Link>
-      <CopyToOutputDirectory>PreserveNewest</CopyToOutputDirectory>
-    </None>
-    <None Include="app.config" />
-    <None Include="Properties\Settings.settings">
-      <Generator>SettingsSingleFileGenerator</Generator>
-      <LastGenOutput>Settings.Designer.cs</LastGenOutput>
-    </None>
-    <Compile Include="Properties\Settings.Designer.cs">
-      <AutoGen>True</AutoGen>
-      <DependentUpon>Settings.settings</DependentUpon>
-      <DesignTimeSharedInput>True</DesignTimeSharedInput>
-    </Compile>
-    <Compile Include="Test\Actual\CountTriplesTest.cs" />
-    <Compile Include="Test\Actual\MemoryUsageCheck.cs" />
-    <Compile Include="Test\Actual\LoadDataTest.cs" />
-    <Compile Include="Test\Actual\SubjectLookupTest.cs" />
-    <Compile Include="Test\BaseTest.cs" />
-    <Compile Include="Test\Actual\EnumerateTriplesTest.cs" />
-    <Compile Include="Test\ITest.cs" />
-    <Compile Include="Test\TestCase.cs" />
-    <Compile Include="Test\TestResult.cs" />
-    <Compile Include="Test\TestSet.cs" />
-    <Compile Include="Test\TestSuite.cs" />
-  </ItemGroup>
-  <ItemGroup>
-<<<<<<< HEAD
-=======
-    <ProjectReference Include="..\..\Libraries\core\net40\dotNetRDF.csproj">
-      <Project>{BFBAC159-1E60-4D03-8ACA-D34E31EB83BF}</Project>
-      <Name>dotNetRDF</Name>
-    </ProjectReference>
-    <ProjectReference Include="..\..\Libraries\gui.winforms\dotNetRDF.WinForms.csproj">
-      <Project>{0D1B8423-44F6-4ACE-8055-58D66E574F9D}</Project>
-      <Name>dotNetRDF.WinForms</Name>
-    </ProjectReference>
-    <ProjectReference Include="..\..\Libraries\gui.winforms\dotNetRDF.WinForms.csproj">
-      <Project>{0D1B8423-44F6-4ACE-8055-58D66E574F9D}</Project>
-      <Name>dotNetRDF.WinForms</Name>
-    </ProjectReference>
-  </ItemGroup>
-  <ItemGroup>
->>>>>>> 425f183d
-    <BootstrapperPackage Include="Microsoft.Net.Client.3.5">
-      <Visible>False</Visible>
-      <ProductName>.NET Framework 3.5 SP1 Client Profile</ProductName>
-      <Install>false</Install>
-    </BootstrapperPackage>
-    <BootstrapperPackage Include="Microsoft.Net.Framework.3.5.SP1">
-      <Visible>False</Visible>
-      <ProductName>.NET Framework 3.5 SP1</ProductName>
-      <Install>true</Install>
-    </BootstrapperPackage>
-    <BootstrapperPackage Include="Microsoft.Windows.Installer.3.1">
-      <Visible>False</Visible>
-      <ProductName>Windows Installer 3.1</ProductName>
-      <Install>true</Install>
-    </BootstrapperPackage>
-  </ItemGroup>
-  <ItemGroup>
-    <ProjectReference Include="..\..\Libraries\core\net40\dotNetRDF.Net40.csproj">
-      <Project>{BFBAC159-1E60-4D03-8ACA-D34E31EB83BF}</Project>
-      <Name>dotNetRDF.Net40</Name>
-    </ProjectReference>
-    <ProjectReference Include="..\..\Libraries\IO\Core\net40\dotNetRDF.IO.Net40.csproj">
-      <Project>{FADE13BE-82B7-4DAF-BB7C-8F4F10806691}</Project>
-      <Name>dotNetRDF.IO.Net40</Name>
-    </ProjectReference>
-  </ItemGroup>
-  <Import Project="$(MSBuildToolsPath)\Microsoft.CSharp.targets" />
-  <Import Project="$(SolutionDir)\.nuget\nuget.targets" />
-  <!-- To modify your build process, add your task inside one of the targets below and uncomment it. 
-       Other similar extension points exist, see Microsoft.Common.targets.
-  <Target Name="BeforeBuild">
-  </Target>
-  <Target Name="AfterBuild">
-  </Target>
-  -->
+﻿<?xml version="1.0" encoding="utf-8"?>
+<Project ToolsVersion="4.0" DefaultTargets="Build" xmlns="http://schemas.microsoft.com/developer/msbuild/2003">
+  <PropertyGroup>
+    <Configuration Condition=" '$(Configuration)' == '' ">Debug</Configuration>
+    <Platform Condition=" '$(Platform)' == '' ">AnyCPU</Platform>
+    <ProductVersion>9.0.21022</ProductVersion>
+    <SchemaVersion>2.0</SchemaVersion>
+    <ProjectGuid>{456524B8-7F2A-45B9-9642-5CD4737D051F}</ProjectGuid>
+    <OutputType>WinExe</OutputType>
+    <AppDesignerFolder>Properties</AppDesignerFolder>
+    <RootNamespace>VDS.RDF.Utilities.GraphBenchmarker</RootNamespace>
+    <AssemblyName>GraphBenchmarker</AssemblyName>
+    <TargetFrameworkVersion>v4.0</TargetFrameworkVersion>
+    <FileAlignment>512</FileAlignment>
+    <FileUpgradeFlags>
+    </FileUpgradeFlags>
+    <OldToolsVersion>3.5</OldToolsVersion>
+    <UpgradeBackupLocation />
+    <PublishUrl>publish\</PublishUrl>
+    <Install>true</Install>
+    <InstallFrom>Disk</InstallFrom>
+    <UpdateEnabled>false</UpdateEnabled>
+    <UpdateMode>Foreground</UpdateMode>
+    <UpdateInterval>7</UpdateInterval>
+    <UpdateIntervalUnits>Days</UpdateIntervalUnits>
+    <UpdatePeriodically>false</UpdatePeriodically>
+    <UpdateRequired>false</UpdateRequired>
+    <MapFileExtensions>true</MapFileExtensions>
+    <ApplicationRevision>0</ApplicationRevision>
+    <ApplicationVersion>1.0.0.%2a</ApplicationVersion>
+    <IsWebBootstrapper>false</IsWebBootstrapper>
+    <UseApplicationTrust>false</UseApplicationTrust>
+    <BootstrapperEnabled>true</BootstrapperEnabled>
+    <TargetFrameworkProfile />
+    <SolutionDir Condition="$(SolutionDir) == '' Or $(SolutionDir) == '*Undefined*'">..\..\..\dotnetrdf\</SolutionDir>
+    <RestorePackages>true</RestorePackages>
+  </PropertyGroup>
+  <PropertyGroup Condition=" '$(Configuration)|$(Platform)' == 'Debug|AnyCPU' ">
+    <DebugSymbols>true</DebugSymbols>
+    <DebugType>full</DebugType>
+    <Optimize>false</Optimize>
+    <OutputPath>bin\Debug\</OutputPath>
+    <DefineConstants>DEBUG;TRACE</DefineConstants>
+    <ErrorReport>prompt</ErrorReport>
+    <WarningLevel>4</WarningLevel>
+    <CodeAnalysisRuleSet>AllRules.ruleset</CodeAnalysisRuleSet>
+  </PropertyGroup>
+  <PropertyGroup Condition=" '$(Configuration)|$(Platform)' == 'Release|AnyCPU' ">
+    <DebugType>pdbonly</DebugType>
+    <Optimize>true</Optimize>
+    <OutputPath>bin\Release\</OutputPath>
+    <DefineConstants>TRACE</DefineConstants>
+    <ErrorReport>prompt</ErrorReport>
+    <WarningLevel>4</WarningLevel>
+    <CodeAnalysisRuleSet>AllRules.ruleset</CodeAnalysisRuleSet>
+  </PropertyGroup>
+  <ItemGroup>
+    <Reference Include="System" />
+    <Reference Include="System.Core">
+      <RequiredTargetFramework>3.5</RequiredTargetFramework>
+    </Reference>
+    <Reference Include="System.Xml.Linq">
+      <RequiredTargetFramework>3.5</RequiredTargetFramework>
+    </Reference>
+    <Reference Include="System.Data.DataSetExtensions">
+      <RequiredTargetFramework>3.5</RequiredTargetFramework>
+    </Reference>
+    <Reference Include="System.Data" />
+    <Reference Include="System.Deployment" />
+    <Reference Include="System.Drawing" />
+    <Reference Include="System.Windows.Forms" />
+    <Reference Include="System.Xml" />
+  </ItemGroup>
+  <ItemGroup>
+    <Compile Include="..\..\Utilities\storemanager\Forms\CrossThreadForm.cs">
+      <Link>CrossThreadForm.cs</Link>
+      <SubType>Form</SubType>
+    </Compile>
+    <Compile Include="fclsGraphBenchmarker.cs">
+      <SubType>Form</SubType>
+    </Compile>
+    <Compile Include="fclsGraphBenchmarker.Designer.cs">
+      <DependentUpon>fclsGraphBenchmarker.cs</DependentUpon>
+    </Compile>
+    <Compile Include="fclsTestRunner.cs">
+      <SubType>Form</SubType>
+    </Compile>
+    <Compile Include="fclsTestRunner.Designer.cs">
+      <DependentUpon>fclsTestRunner.cs</DependentUpon>
+    </Compile>
+    <Compile Include="Program.cs" />
+    <Compile Include="Properties\AssemblyInfo.cs" />
+    <EmbeddedResource Include="fclsGraphBenchmarker.resx">
+      <DependentUpon>fclsGraphBenchmarker.cs</DependentUpon>
+      <SubType>Designer</SubType>
+    </EmbeddedResource>
+    <EmbeddedResource Include="fclsTestRunner.resx">
+      <DependentUpon>fclsTestRunner.cs</DependentUpon>
+      <SubType>Designer</SubType>
+    </EmbeddedResource>
+    <EmbeddedResource Include="Properties\Resources.resx">
+      <Generator>ResXFileCodeGenerator</Generator>
+      <LastGenOutput>Resources.Designer.cs</LastGenOutput>
+      <SubType>Designer</SubType>
+    </EmbeddedResource>
+    <Compile Include="Properties\Resources.Designer.cs">
+      <AutoGen>True</AutoGen>
+      <DependentUpon>Resources.resx</DependentUpon>
+      <DesignTime>True</DesignTime>
+    </Compile>
+    <None Include="..\..\Samples\bsbm\App_Data\dataset_10.ttl.gz">
+      <Link>Data\dataset_10.ttl.gz</Link>
+      <CopyToOutputDirectory>PreserveNewest</CopyToOutputDirectory>
+    </None>
+    <None Include="..\..\Samples\bsbm\App_Data\dataset_100.ttl.gz">
+      <Link>Data\dataset_100.ttl.gz</Link>
+      <CopyToOutputDirectory>PreserveNewest</CopyToOutputDirectory>
+    </None>
+    <None Include="..\..\Samples\bsbm\App_Data\dataset_1000.ttl.gz">
+      <Link>Data\dataset_1000.ttl.gz</Link>
+      <CopyToOutputDirectory>PreserveNewest</CopyToOutputDirectory>
+    </None>
+    <None Include="..\..\Samples\bsbm\App_Data\dataset_1500.ttl.gz">
+      <Link>Data\dataset_1500.ttl.gz</Link>
+      <CopyToOutputDirectory>PreserveNewest</CopyToOutputDirectory>
+    </None>
+    <None Include="..\..\Samples\bsbm\App_Data\dataset_2000.ttl.gz">
+      <Link>Data\dataset_2000.ttl.gz</Link>
+      <CopyToOutputDirectory>PreserveNewest</CopyToOutputDirectory>
+    </None>
+    <None Include="..\..\Samples\bsbm\App_Data\dataset_250.ttl.gz">
+      <Link>Data\dataset_250.ttl.gz</Link>
+      <CopyToOutputDirectory>PreserveNewest</CopyToOutputDirectory>
+    </None>
+    <None Include="..\..\Samples\bsbm\App_Data\dataset_2500.ttl.gz">
+      <Link>Data\dataset_2500.ttl.gz</Link>
+      <CopyToOutputDirectory>PreserveNewest</CopyToOutputDirectory>
+    </None>
+    <None Include="..\..\Samples\bsbm\App_Data\dataset_2785.ttl.gz">
+      <Link>Data\dataset_2785.ttl.gz</Link>
+      <CopyToOutputDirectory>PreserveNewest</CopyToOutputDirectory>
+    </None>
+    <None Include="..\..\Samples\bsbm\App_Data\dataset_50.ttl.gz">
+      <Link>Data\dataset_50.ttl.gz</Link>
+      <CopyToOutputDirectory>PreserveNewest</CopyToOutputDirectory>
+    </None>
+    <None Include="..\..\Samples\bsbm\App_Data\dataset_500.ttl.gz">
+      <Link>Data\dataset_500.ttl.gz</Link>
+      <CopyToOutputDirectory>PreserveNewest</CopyToOutputDirectory>
+    </None>
+    <None Include="app.config" />
+    <None Include="Properties\Settings.settings">
+      <Generator>SettingsSingleFileGenerator</Generator>
+      <LastGenOutput>Settings.Designer.cs</LastGenOutput>
+    </None>
+    <Compile Include="Properties\Settings.Designer.cs">
+      <AutoGen>True</AutoGen>
+      <DependentUpon>Settings.settings</DependentUpon>
+      <DesignTimeSharedInput>True</DesignTimeSharedInput>
+    </Compile>
+    <Compile Include="Test\Actual\CountTriplesTest.cs" />
+    <Compile Include="Test\Actual\MemoryUsageCheck.cs" />
+    <Compile Include="Test\Actual\LoadDataTest.cs" />
+    <Compile Include="Test\Actual\SubjectLookupTest.cs" />
+    <Compile Include="Test\BaseTest.cs" />
+    <Compile Include="Test\Actual\EnumerateTriplesTest.cs" />
+    <Compile Include="Test\ITest.cs" />
+    <Compile Include="Test\TestCase.cs" />
+    <Compile Include="Test\TestResult.cs" />
+    <Compile Include="Test\TestSet.cs" />
+    <Compile Include="Test\TestSuite.cs" />
+  </ItemGroup>
+  <ItemGroup>
+    </ProjectReference>
+    <ProjectReference Include="..\..\Libraries\gui.winforms\dotNetRDF.WinForms.csproj">
+      <Project>{0D1B8423-44F6-4ACE-8055-58D66E574F9D}</Project>
+      <Name>dotNetRDF.WinForms</Name>
+    </ProjectReference>
+    <ProjectReference Include="..\..\Libraries\gui.winforms\dotNetRDF.WinForms.csproj">
+      <Project>{0D1B8423-44F6-4ACE-8055-58D66E574F9D}</Project>
+      <Name>dotNetRDF.WinForms</Name>
+    <BootstrapperPackage Include="Microsoft.Net.Client.3.5">
+      <Visible>False</Visible>
+      <ProductName>.NET Framework 3.5 SP1 Client Profile</ProductName>
+      <Install>false</Install>
+    </BootstrapperPackage>
+    <BootstrapperPackage Include="Microsoft.Net.Framework.3.5.SP1">
+      <Visible>False</Visible>
+      <ProductName>.NET Framework 3.5 SP1</ProductName>
+      <Install>true</Install>
+    </BootstrapperPackage>
+    <BootstrapperPackage Include="Microsoft.Windows.Installer.3.1">
+      <Visible>False</Visible>
+      <ProductName>Windows Installer 3.1</ProductName>
+      <Install>true</Install>
+    </BootstrapperPackage>
+  </ItemGroup>
+  <ItemGroup>
+    <ProjectReference Include="..\..\Libraries\core\net40\dotNetRDF.Net40.csproj">
+      <Project>{BFBAC159-1E60-4D03-8ACA-D34E31EB83BF}</Project>
+      <Name>dotNetRDF.Net40</Name>
+    </ProjectReference>
+    <ProjectReference Include="..\..\Libraries\IO\Core\net40\dotNetRDF.IO.Net40.csproj">
+      <Project>{FADE13BE-82B7-4DAF-BB7C-8F4F10806691}</Project>
+      <Name>dotNetRDF.IO.Net40</Name>
+    </ProjectReference>
+  </ItemGroup>
+  <Import Project="$(MSBuildToolsPath)\Microsoft.CSharp.targets" />
+  <Import Project="$(SolutionDir)\.nuget\nuget.targets" />
+  <!-- To modify your build process, add your task inside one of the targets below and uncomment it. 
+       Other similar extension points exist, see Microsoft.Common.targets.
+  <Target Name="BeforeBuild">
+  </Target>
+  <Target Name="AfterBuild">
+  </Target>
+  -->
 </Project>