/*
dotNetRDF is free and open source software licensed under the MIT License

-----------------------------------------------------------------------------

Copyright (c) 2009-2012 dotNetRDF Project (dotnetrdf-developer@lists.sf.net)

Permission is hereby granted, free of charge, to any person obtaining a copy
of this software and associated documentation files (the "Software"), to deal
in the Software without restriction, including without limitation the rights
to use, copy, modify, merge, publish, distribute, sublicense, and/or sell
copies of the Software, and to permit persons to whom the Software is furnished
to do so, subject to the following conditions:

The above copyright notice and this permission notice shall be included in all
copies or substantial portions of the Software.

THE SOFTWARE IS PROVIDED "AS IS", WITHOUT WARRANTY OF ANY KIND, EXPRESS OR 
IMPLIED, INCLUDING BUT NOT LIMITED TO THE WARRANTIES OF MERCHANTABILITY, 
FITNESS FOR A PARTICULAR PURPOSE AND NONINFRINGEMENT. IN NO EVENT SHALL THE
AUTHORS OR COPYRIGHT HOLDERS BE LIABLE FOR ANY CLAIM, DAMAGES OR OTHER LIABILITY,
WHETHER IN AN ACTION OF CONTRACT, TORT OR OTHERWISE, ARISING FROM, OUT OF OR IN
CONNECTION WITH THE SOFTWARE OR THE USE OR OTHER DEALINGS IN THE SOFTWARE.
*/

using System;
using System.Collections.Generic;
using System.Linq;
using System.Text;
using NUnit.Framework;
using VDS.RDF.Parsing;
using VDS.RDF.Query;
using VDS.RDF.Storage;


namespace VDS.RDF.Storage
{
    [TestFixture]
    public class SesameTests
    {
        public static SesameHttpProtocolConnector GetConnection()
        {
            if (!TestConfigManager.GetSettingAsBoolean(TestConfigManager.UseSesame))
            {
                Assert.Inconclusive("Test Config marks Sesame as unavailable, cannot run test");
            }
            return new SesameHttpProtocolConnector(TestConfigManager.GetSetting(TestConfigManager.SesameServer), TestConfigManager.GetSetting(TestConfigManager.SesameRepository));
        }

<<<<<<< HEAD
#if !NO_SYNC_HTTP

        [TestMethod]
=======
        [Test]
>>>>>>> 2e44fb87
        public void StorageSesameSaveLoad()
        {
            try
            {
                Graph g = new Graph();
                FileLoader.Load(g, "resources\\InferenceTest.ttl");
                g.BaseUri = new Uri("http://example.org/SesameTest");

                SesameHttpProtocolConnector sesame = SesameTests.GetConnection();
                sesame.SaveGraph(g);

                //Options.HttpDebugging = true;
                //Options.HttpFullDebugging = true;

                Graph h = new Graph();
                sesame.LoadGraph(h, "http://example.org/SesameTest");
                Assert.IsFalse(h.IsEmpty, "Graph should not be empty after loading");

                Assert.AreEqual(g, h, "Graphs should have been equal");
            }
            finally
            {
                //Options.HttpFullDebugging = false;
                //Options.HttpDebugging = true;
            }
        }

        [Test]
        public void StorageSesameDeleteTriples1()
        {
            Graph g = new Graph();
            FileLoader.Load(g, "resources\\InferenceTest.ttl");
            g.BaseUri = new Uri("http://example.org/SesameTest");

            SesameHttpProtocolConnector sesame = SesameTests.GetConnection();
            sesame.SaveGraph(g);

            Console.WriteLine("Graph before deletion");
            TestTools.ShowGraph(g);

            //Delete all Triples about the Ford Fiesta
            sesame.UpdateGraph(g.BaseUri, null, g.GetTriplesWithSubject(new Uri("http://example.org/vehicles/FordFiesta")));

            Object results = sesame.Query("ASK WHERE { GRAPH <http://example.org/SesameTest> { <http://example.org/vehicles/FordFiesta> ?p ?o } }");
            if (results is SparqlResultSet)
            {
                Assert.IsFalse(((SparqlResultSet)results).Result, "There should no longer be any triples about the Ford Fiesta present");
            }

            Graph h = new Graph();
            sesame.LoadGraph(h, g.BaseUri);

            Console.WriteLine("Graph after deletion");
            TestTools.ShowGraph(h);

            Assert.IsFalse(h.IsEmpty, "Graph should not be completely empty");
            Assert.IsTrue(g.HasSubGraph(h), "Graph retrieved with missing Triples should be a sub-graph of the original Graph");
            Assert.IsFalse(g.Equals(h), "Graph retrieved should not be equal to original Graph");
        }

        [Test]
        public void StorageSesameDeleteTriples2()
        {
            Graph g = new Graph();
            g.BaseUri = new Uri("http://example.org/SesameTest/Delete2");
            g.NamespaceMap.AddNamespace("ex", new Uri("http://example.org/ns#"));
            g.Assert(g.CreateUriNode("ex:subj"), g.CreateUriNode("ex:pred"), g.CreateUriNode("ex:obj"));

            SesameHttpProtocolConnector sesame = SesameTests.GetConnection();
            sesame.SaveGraph(g);

            Console.WriteLine("Graph before deletion");
            TestTools.ShowGraph(g);

            //Delete the single triple
            sesame.UpdateGraph(g.BaseUri, null, g.Triples);

            Object results = sesame.Query("ASK WHERE { GRAPH <http://example.org/SesameTest/Delete2> { <http://example.org/ns#subj> ?p ?o } }");
            if (results is SparqlResultSet)
            {
                Assert.IsFalse(((SparqlResultSet)results).Result, "There should no longer be any triples present in the graph");
            }

            Graph h = new Graph();
            sesame.LoadGraph(h, g.BaseUri);

            Console.WriteLine("Graph after deletion");
            TestTools.ShowGraph(h);

            Assert.IsTrue(h.IsEmpty, "Graph should not be completely empty");
            Assert.IsFalse(g.Equals(h), "Graph retrieved should not be equal to original Graph");
        }

        [Test]
        public void StorageSesameCyrillic()
        {
                SesameHttpProtocolConnector sesame = SesameTests.GetConnection();
                Graph g = new Graph();
                g.BaseUri = new Uri("http://example.org/sesame/cyrillic");
                FileLoader.Load(g, "cyrillic.rdf");
                sesame.SaveGraph(g);

                String ask = "ASK WHERE {?s ?p 'литерал'}";

                Object results = sesame.Query(ask);
                if (results is SparqlResultSet)
                {
                    TestTools.ShowResults(results);
                }
                else
                {
                    Assert.Fail("Failed to get a Result Set as expected");
                }
        }

        [Test]
        public void StorageSesameAsk()
        {
                SesameHttpProtocolConnector sesame = SesameTests.GetConnection();

                String ask = "ASK WHERE { ?s ?p ?o }";

                Object results = sesame.Query(ask);
                if (results is SparqlResultSet)
                {
                    TestTools.ShowResults(results);
                }
                else
                {
                    Assert.Fail("Failed to get a Result Set as expected");
                }
        }

        [Test]
        public void StorageSesameDescribe()
        {
                SesameHttpProtocolConnector sesame = SesameTests.GetConnection();

                String describe = "DESCRIBE <http://example.org/vehicles/FordFiesta>";

                Object results = sesame.Query(describe);
                if (results is IGraph)
                {
                    TestTools.ShowGraph((IGraph)results);
                }
                else
                {
                    Assert.Fail("Failed to get a Graph as expected");
                }
         }

<<<<<<< HEAD
    [TestMethod]
=======
        [Test]
>>>>>>> 2e44fb87
        public void StorageSesameSparqlUpdate1()
        {
            try
            {
                Options.HttpDebugging = true;

                SesameHttpProtocolConnector sesame = SesameTests.GetConnection();
                sesame.Update("DROP GRAPH <http://example.org/sparqlUpdateLoad>; LOAD <http://dbpedia.org/resource/Ilkeston> INTO GRAPH <http://example.org/sparqlUpdateLoad>");

                Graph orig = new Graph();
                orig.LoadFromUri(new Uri("http://dbpedia.org/resource/Ilkeston"));

                Graph actual = new Graph();
                sesame.LoadGraph(actual, "http://example.org/sparqlUpdateLoad");

                GraphDiffReport diff = orig.Difference(actual);
                if (!diff.AreEqual)
                {
                    TestTools.ShowDifferences(diff);
                }

                Assert.AreEqual(orig, actual, "Graphs should be equal");
            }
            finally
            {
                Options.HttpDebugging = false;
            }
        }

        [Test]
        public void StorageSesameSparqlUpdate2()
        {
            try
            {
                Options.HttpDebugging = true;

                SesameHttpProtocolConnector sesame = SesameTests.GetConnection();
                Graph g = new Graph();
                g.LoadFromEmbeddedResource("VDS.RDF.Configuration.configuration.ttl");
                g.BaseUri = new Uri("http://example.org/sparqlUpdateDeleteWhere");
                sesame.SaveGraph(g);

                sesame.Update("WITH <http://example.org/sparqlUpdateDeleteWhere> DELETE { ?s a ?type } WHERE { ?s a ?type }");

                Graph h = new Graph();
                sesame.LoadGraph(h, "http://example.org/sparqlUpdateDeleteWhere");
                INode rdfType = h.CreateUriNode("rdf:type");
                Assert.IsFalse(h.GetTriplesWithPredicate(rdfType).Any(), "Should not be any rdf:type triples after SPARQL Update operation");
            }
            finally
            {
                Options.HttpDebugging = false;
            }
        }
#endif
    }
}
<|MERGE_RESOLUTION|>--- conflicted
+++ resolved
@@ -1,269 +1,261 @@
-/*
-dotNetRDF is free and open source software licensed under the MIT License
-
------------------------------------------------------------------------------
-
-Copyright (c) 2009-2012 dotNetRDF Project (dotnetrdf-developer@lists.sf.net)
-
-Permission is hereby granted, free of charge, to any person obtaining a copy
-of this software and associated documentation files (the "Software"), to deal
-in the Software without restriction, including without limitation the rights
-to use, copy, modify, merge, publish, distribute, sublicense, and/or sell
-copies of the Software, and to permit persons to whom the Software is furnished
-to do so, subject to the following conditions:
-
-The above copyright notice and this permission notice shall be included in all
-copies or substantial portions of the Software.
-
-THE SOFTWARE IS PROVIDED "AS IS", WITHOUT WARRANTY OF ANY KIND, EXPRESS OR 
-IMPLIED, INCLUDING BUT NOT LIMITED TO THE WARRANTIES OF MERCHANTABILITY, 
-FITNESS FOR A PARTICULAR PURPOSE AND NONINFRINGEMENT. IN NO EVENT SHALL THE
-AUTHORS OR COPYRIGHT HOLDERS BE LIABLE FOR ANY CLAIM, DAMAGES OR OTHER LIABILITY,
-WHETHER IN AN ACTION OF CONTRACT, TORT OR OTHERWISE, ARISING FROM, OUT OF OR IN
-CONNECTION WITH THE SOFTWARE OR THE USE OR OTHER DEALINGS IN THE SOFTWARE.
-*/
-
-using System;
-using System.Collections.Generic;
-using System.Linq;
-using System.Text;
-using NUnit.Framework;
-using VDS.RDF.Parsing;
-using VDS.RDF.Query;
-using VDS.RDF.Storage;
-
-
-namespace VDS.RDF.Storage
-{
-    [TestFixture]
-    public class SesameTests
-    {
-        public static SesameHttpProtocolConnector GetConnection()
-        {
-            if (!TestConfigManager.GetSettingAsBoolean(TestConfigManager.UseSesame))
-            {
-                Assert.Inconclusive("Test Config marks Sesame as unavailable, cannot run test");
-            }
-            return new SesameHttpProtocolConnector(TestConfigManager.GetSetting(TestConfigManager.SesameServer), TestConfigManager.GetSetting(TestConfigManager.SesameRepository));
-        }
-
-<<<<<<< HEAD
-#if !NO_SYNC_HTTP
-
-        [TestMethod]
-=======
-        [Test]
->>>>>>> 2e44fb87
-        public void StorageSesameSaveLoad()
-        {
-            try
-            {
-                Graph g = new Graph();
-                FileLoader.Load(g, "resources\\InferenceTest.ttl");
-                g.BaseUri = new Uri("http://example.org/SesameTest");
-
-                SesameHttpProtocolConnector sesame = SesameTests.GetConnection();
-                sesame.SaveGraph(g);
-
-                //Options.HttpDebugging = true;
-                //Options.HttpFullDebugging = true;
-
-                Graph h = new Graph();
-                sesame.LoadGraph(h, "http://example.org/SesameTest");
-                Assert.IsFalse(h.IsEmpty, "Graph should not be empty after loading");
-
-                Assert.AreEqual(g, h, "Graphs should have been equal");
-            }
-            finally
-            {
-                //Options.HttpFullDebugging = false;
-                //Options.HttpDebugging = true;
-            }
-        }
-
-        [Test]
-        public void StorageSesameDeleteTriples1()
-        {
-            Graph g = new Graph();
-            FileLoader.Load(g, "resources\\InferenceTest.ttl");
-            g.BaseUri = new Uri("http://example.org/SesameTest");
-
-            SesameHttpProtocolConnector sesame = SesameTests.GetConnection();
-            sesame.SaveGraph(g);
-
-            Console.WriteLine("Graph before deletion");
-            TestTools.ShowGraph(g);
-
-            //Delete all Triples about the Ford Fiesta
-            sesame.UpdateGraph(g.BaseUri, null, g.GetTriplesWithSubject(new Uri("http://example.org/vehicles/FordFiesta")));
-
-            Object results = sesame.Query("ASK WHERE { GRAPH <http://example.org/SesameTest> { <http://example.org/vehicles/FordFiesta> ?p ?o } }");
-            if (results is SparqlResultSet)
-            {
-                Assert.IsFalse(((SparqlResultSet)results).Result, "There should no longer be any triples about the Ford Fiesta present");
-            }
-
-            Graph h = new Graph();
-            sesame.LoadGraph(h, g.BaseUri);
-
-            Console.WriteLine("Graph after deletion");
-            TestTools.ShowGraph(h);
-
-            Assert.IsFalse(h.IsEmpty, "Graph should not be completely empty");
-            Assert.IsTrue(g.HasSubGraph(h), "Graph retrieved with missing Triples should be a sub-graph of the original Graph");
-            Assert.IsFalse(g.Equals(h), "Graph retrieved should not be equal to original Graph");
-        }
-
-        [Test]
-        public void StorageSesameDeleteTriples2()
-        {
-            Graph g = new Graph();
-            g.BaseUri = new Uri("http://example.org/SesameTest/Delete2");
-            g.NamespaceMap.AddNamespace("ex", new Uri("http://example.org/ns#"));
-            g.Assert(g.CreateUriNode("ex:subj"), g.CreateUriNode("ex:pred"), g.CreateUriNode("ex:obj"));
-
-            SesameHttpProtocolConnector sesame = SesameTests.GetConnection();
-            sesame.SaveGraph(g);
-
-            Console.WriteLine("Graph before deletion");
-            TestTools.ShowGraph(g);
-
-            //Delete the single triple
-            sesame.UpdateGraph(g.BaseUri, null, g.Triples);
-
-            Object results = sesame.Query("ASK WHERE { GRAPH <http://example.org/SesameTest/Delete2> { <http://example.org/ns#subj> ?p ?o } }");
-            if (results is SparqlResultSet)
-            {
-                Assert.IsFalse(((SparqlResultSet)results).Result, "There should no longer be any triples present in the graph");
-            }
-
-            Graph h = new Graph();
-            sesame.LoadGraph(h, g.BaseUri);
-
-            Console.WriteLine("Graph after deletion");
-            TestTools.ShowGraph(h);
-
-            Assert.IsTrue(h.IsEmpty, "Graph should not be completely empty");
-            Assert.IsFalse(g.Equals(h), "Graph retrieved should not be equal to original Graph");
-        }
-
-        [Test]
-        public void StorageSesameCyrillic()
-        {
-                SesameHttpProtocolConnector sesame = SesameTests.GetConnection();
-                Graph g = new Graph();
-                g.BaseUri = new Uri("http://example.org/sesame/cyrillic");
-                FileLoader.Load(g, "cyrillic.rdf");
-                sesame.SaveGraph(g);
-
-                String ask = "ASK WHERE {?s ?p 'литерал'}";
-
-                Object results = sesame.Query(ask);
-                if (results is SparqlResultSet)
-                {
-                    TestTools.ShowResults(results);
-                }
-                else
-                {
-                    Assert.Fail("Failed to get a Result Set as expected");
-                }
-        }
-
-        [Test]
-        public void StorageSesameAsk()
-        {
-                SesameHttpProtocolConnector sesame = SesameTests.GetConnection();
-
-                String ask = "ASK WHERE { ?s ?p ?o }";
-
-                Object results = sesame.Query(ask);
-                if (results is SparqlResultSet)
-                {
-                    TestTools.ShowResults(results);
-                }
-                else
-                {
-                    Assert.Fail("Failed to get a Result Set as expected");
-                }
-        }
-
-        [Test]
-        public void StorageSesameDescribe()
-        {
-                SesameHttpProtocolConnector sesame = SesameTests.GetConnection();
-
-                String describe = "DESCRIBE <http://example.org/vehicles/FordFiesta>";
-
-                Object results = sesame.Query(describe);
-                if (results is IGraph)
-                {
-                    TestTools.ShowGraph((IGraph)results);
-                }
-                else
-                {
-                    Assert.Fail("Failed to get a Graph as expected");
-                }
-         }
-
-<<<<<<< HEAD
-    [TestMethod]
-=======
-        [Test]
->>>>>>> 2e44fb87
-        public void StorageSesameSparqlUpdate1()
-        {
-            try
-            {
-                Options.HttpDebugging = true;
-
-                SesameHttpProtocolConnector sesame = SesameTests.GetConnection();
-                sesame.Update("DROP GRAPH <http://example.org/sparqlUpdateLoad>; LOAD <http://dbpedia.org/resource/Ilkeston> INTO GRAPH <http://example.org/sparqlUpdateLoad>");
-
-                Graph orig = new Graph();
-                orig.LoadFromUri(new Uri("http://dbpedia.org/resource/Ilkeston"));
-
-                Graph actual = new Graph();
-                sesame.LoadGraph(actual, "http://example.org/sparqlUpdateLoad");
-
-                GraphDiffReport diff = orig.Difference(actual);
-                if (!diff.AreEqual)
-                {
-                    TestTools.ShowDifferences(diff);
-                }
-
-                Assert.AreEqual(orig, actual, "Graphs should be equal");
-            }
-            finally
-            {
-                Options.HttpDebugging = false;
-            }
-        }
-
-        [Test]
-        public void StorageSesameSparqlUpdate2()
-        {
-            try
-            {
-                Options.HttpDebugging = true;
-
-                SesameHttpProtocolConnector sesame = SesameTests.GetConnection();
-                Graph g = new Graph();
-                g.LoadFromEmbeddedResource("VDS.RDF.Configuration.configuration.ttl");
-                g.BaseUri = new Uri("http://example.org/sparqlUpdateDeleteWhere");
-                sesame.SaveGraph(g);
-
-                sesame.Update("WITH <http://example.org/sparqlUpdateDeleteWhere> DELETE { ?s a ?type } WHERE { ?s a ?type }");
-
-                Graph h = new Graph();
-                sesame.LoadGraph(h, "http://example.org/sparqlUpdateDeleteWhere");
-                INode rdfType = h.CreateUriNode("rdf:type");
-                Assert.IsFalse(h.GetTriplesWithPredicate(rdfType).Any(), "Should not be any rdf:type triples after SPARQL Update operation");
-            }
-            finally
-            {
-                Options.HttpDebugging = false;
-            }
-        }
-#endif
-    }
-}
+/*
+dotNetRDF is free and open source software licensed under the MIT License
+
+-----------------------------------------------------------------------------
+
+Copyright (c) 2009-2012 dotNetRDF Project (dotnetrdf-developer@lists.sf.net)
+
+Permission is hereby granted, free of charge, to any person obtaining a copy
+of this software and associated documentation files (the "Software"), to deal
+in the Software without restriction, including without limitation the rights
+to use, copy, modify, merge, publish, distribute, sublicense, and/or sell
+copies of the Software, and to permit persons to whom the Software is furnished
+to do so, subject to the following conditions:
+
+The above copyright notice and this permission notice shall be included in all
+copies or substantial portions of the Software.
+
+THE SOFTWARE IS PROVIDED "AS IS", WITHOUT WARRANTY OF ANY KIND, EXPRESS OR 
+IMPLIED, INCLUDING BUT NOT LIMITED TO THE WARRANTIES OF MERCHANTABILITY, 
+FITNESS FOR A PARTICULAR PURPOSE AND NONINFRINGEMENT. IN NO EVENT SHALL THE
+AUTHORS OR COPYRIGHT HOLDERS BE LIABLE FOR ANY CLAIM, DAMAGES OR OTHER LIABILITY,
+WHETHER IN AN ACTION OF CONTRACT, TORT OR OTHERWISE, ARISING FROM, OUT OF OR IN
+CONNECTION WITH THE SOFTWARE OR THE USE OR OTHER DEALINGS IN THE SOFTWARE.
+*/
+
+using System;
+using System.Collections.Generic;
+using System.Linq;
+using System.Text;
+using NUnit.Framework;
+using VDS.RDF.Parsing;
+using VDS.RDF.Query;
+using VDS.RDF.Storage;
+
+
+namespace VDS.RDF.Storage
+{
+    [TestFixture]
+    public class SesameTests
+    {
+        public static SesameHttpProtocolConnector GetConnection()
+        {
+            if (!TestConfigManager.GetSettingAsBoolean(TestConfigManager.UseSesame))
+            {
+                Assert.Inconclusive("Test Config marks Sesame as unavailable, cannot run test");
+            }
+            return new SesameHttpProtocolConnector(TestConfigManager.GetSetting(TestConfigManager.SesameServer), TestConfigManager.GetSetting(TestConfigManager.SesameRepository));
+        }
+
+#if !NO_SYNC_HTTP
+        [Test]
+
+        public void StorageSesameSaveLoad()
+        {
+            try
+            {
+                Graph g = new Graph();
+                FileLoader.Load(g, "resources\\InferenceTest.ttl");
+                g.BaseUri = new Uri("http://example.org/SesameTest");
+
+                SesameHttpProtocolConnector sesame = SesameTests.GetConnection();
+                sesame.SaveGraph(g);
+
+                //Options.HttpDebugging = true;
+                //Options.HttpFullDebugging = true;
+
+                Graph h = new Graph();
+                sesame.LoadGraph(h, "http://example.org/SesameTest");
+                Assert.IsFalse(h.IsEmpty, "Graph should not be empty after loading");
+
+                Assert.AreEqual(g, h, "Graphs should have been equal");
+            }
+            finally
+            {
+                //Options.HttpFullDebugging = false;
+                //Options.HttpDebugging = true;
+            }
+        }
+
+        [Test]
+        public void StorageSesameDeleteTriples1()
+        {
+            Graph g = new Graph();
+            FileLoader.Load(g, "resources\\InferenceTest.ttl");
+            g.BaseUri = new Uri("http://example.org/SesameTest");
+
+            SesameHttpProtocolConnector sesame = SesameTests.GetConnection();
+            sesame.SaveGraph(g);
+
+            Console.WriteLine("Graph before deletion");
+            TestTools.ShowGraph(g);
+
+            //Delete all Triples about the Ford Fiesta
+            sesame.UpdateGraph(g.BaseUri, null, g.GetTriplesWithSubject(new Uri("http://example.org/vehicles/FordFiesta")));
+
+            Object results = sesame.Query("ASK WHERE { GRAPH <http://example.org/SesameTest> { <http://example.org/vehicles/FordFiesta> ?p ?o } }");
+            if (results is SparqlResultSet)
+            {
+                Assert.IsFalse(((SparqlResultSet)results).Result, "There should no longer be any triples about the Ford Fiesta present");
+            }
+
+            Graph h = new Graph();
+            sesame.LoadGraph(h, g.BaseUri);
+
+            Console.WriteLine("Graph after deletion");
+            TestTools.ShowGraph(h);
+
+            Assert.IsFalse(h.IsEmpty, "Graph should not be completely empty");
+            Assert.IsTrue(g.HasSubGraph(h), "Graph retrieved with missing Triples should be a sub-graph of the original Graph");
+            Assert.IsFalse(g.Equals(h), "Graph retrieved should not be equal to original Graph");
+        }
+
+        [Test]
+        public void StorageSesameDeleteTriples2()
+        {
+            Graph g = new Graph();
+            g.BaseUri = new Uri("http://example.org/SesameTest/Delete2");
+            g.NamespaceMap.AddNamespace("ex", new Uri("http://example.org/ns#"));
+            g.Assert(g.CreateUriNode("ex:subj"), g.CreateUriNode("ex:pred"), g.CreateUriNode("ex:obj"));
+
+            SesameHttpProtocolConnector sesame = SesameTests.GetConnection();
+            sesame.SaveGraph(g);
+
+            Console.WriteLine("Graph before deletion");
+            TestTools.ShowGraph(g);
+
+            //Delete the single triple
+            sesame.UpdateGraph(g.BaseUri, null, g.Triples);
+
+            Object results = sesame.Query("ASK WHERE { GRAPH <http://example.org/SesameTest/Delete2> { <http://example.org/ns#subj> ?p ?o } }");
+            if (results is SparqlResultSet)
+            {
+                Assert.IsFalse(((SparqlResultSet)results).Result, "There should no longer be any triples present in the graph");
+            }
+
+            Graph h = new Graph();
+            sesame.LoadGraph(h, g.BaseUri);
+
+            Console.WriteLine("Graph after deletion");
+            TestTools.ShowGraph(h);
+
+            Assert.IsTrue(h.IsEmpty, "Graph should not be completely empty");
+            Assert.IsFalse(g.Equals(h), "Graph retrieved should not be equal to original Graph");
+        }
+
+        [Test]
+        public void StorageSesameCyrillic()
+        {
+                SesameHttpProtocolConnector sesame = SesameTests.GetConnection();
+                Graph g = new Graph();
+                g.BaseUri = new Uri("http://example.org/sesame/cyrillic");
+                FileLoader.Load(g, "cyrillic.rdf");
+                sesame.SaveGraph(g);
+
+                String ask = "ASK WHERE {?s ?p 'литерал'}";
+
+                Object results = sesame.Query(ask);
+                if (results is SparqlResultSet)
+                {
+                    TestTools.ShowResults(results);
+                }
+                else
+                {
+                    Assert.Fail("Failed to get a Result Set as expected");
+                }
+        }
+
+        [Test]
+        public void StorageSesameAsk()
+        {
+                SesameHttpProtocolConnector sesame = SesameTests.GetConnection();
+
+                String ask = "ASK WHERE { ?s ?p ?o }";
+
+                Object results = sesame.Query(ask);
+                if (results is SparqlResultSet)
+                {
+                    TestTools.ShowResults(results);
+                }
+                else
+                {
+                    Assert.Fail("Failed to get a Result Set as expected");
+                }
+        }
+
+        [Test]
+        public void StorageSesameDescribe()
+        {
+                SesameHttpProtocolConnector sesame = SesameTests.GetConnection();
+
+                String describe = "DESCRIBE <http://example.org/vehicles/FordFiesta>";
+
+                Object results = sesame.Query(describe);
+                if (results is IGraph)
+                {
+                    TestTools.ShowGraph((IGraph)results);
+                }
+                else
+                {
+                    Assert.Fail("Failed to get a Graph as expected");
+                }
+         }
+
+        [Test]
+        public void StorageSesameSparqlUpdate1()
+        {
+            try
+            {
+                Options.HttpDebugging = true;
+
+                SesameHttpProtocolConnector sesame = SesameTests.GetConnection();
+                sesame.Update("DROP GRAPH <http://example.org/sparqlUpdateLoad>; LOAD <http://dbpedia.org/resource/Ilkeston> INTO GRAPH <http://example.org/sparqlUpdateLoad>");
+
+                Graph orig = new Graph();
+                orig.LoadFromUri(new Uri("http://dbpedia.org/resource/Ilkeston"));
+
+                Graph actual = new Graph();
+                sesame.LoadGraph(actual, "http://example.org/sparqlUpdateLoad");
+
+                GraphDiffReport diff = orig.Difference(actual);
+                if (!diff.AreEqual)
+                {
+                    TestTools.ShowDifferences(diff);
+                }
+
+                Assert.AreEqual(orig, actual, "Graphs should be equal");
+            }
+            finally
+            {
+                Options.HttpDebugging = false;
+            }
+        }
+
+        [Test]
+        public void StorageSesameSparqlUpdate2()
+        {
+            try
+            {
+                Options.HttpDebugging = true;
+
+                SesameHttpProtocolConnector sesame = SesameTests.GetConnection();
+                Graph g = new Graph();
+                g.LoadFromEmbeddedResource("VDS.RDF.Configuration.configuration.ttl");
+                g.BaseUri = new Uri("http://example.org/sparqlUpdateDeleteWhere");
+                sesame.SaveGraph(g);
+
+                sesame.Update("WITH <http://example.org/sparqlUpdateDeleteWhere> DELETE { ?s a ?type } WHERE { ?s a ?type }");
+
+                Graph h = new Graph();
+                sesame.LoadGraph(h, "http://example.org/sparqlUpdateDeleteWhere");
+                INode rdfType = h.CreateUriNode("rdf:type");
+                Assert.IsFalse(h.GetTriplesWithPredicate(rdfType).Any(), "Should not be any rdf:type triples after SPARQL Update operation");
+            }
+            finally
+            {
+                Options.HttpDebugging = false;
+            }
+        }
+#endif
+    }
+}