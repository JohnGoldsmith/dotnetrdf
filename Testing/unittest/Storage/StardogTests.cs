/*
dotNetRDF is free and open source software licensed under the MIT License

-----------------------------------------------------------------------------

Copyright (c) 2009-2012 dotNetRDF Project (dotnetrdf-developer@lists.sf.net)

Permission is hereby granted, free of charge, to any person obtaining a copy
of this software and associated documentation files (the "Software"), to deal
in the Software without restriction, including without limitation the rights
to use, copy, modify, merge, publish, distribute, sublicense, and/or sell
copies of the Software, and to permit persons to whom the Software is furnished
to do so, subject to the following conditions:

The above copyright notice and this permission notice shall be included in all
copies or substantial portions of the Software.

THE SOFTWARE IS PROVIDED "AS IS", WITHOUT WARRANTY OF ANY KIND, EXPRESS OR 
IMPLIED, INCLUDING BUT NOT LIMITED TO THE WARRANTIES OF MERCHANTABILITY, 
FITNESS FOR A PARTICULAR PURPOSE AND NONINFRINGEMENT. IN NO EVENT SHALL THE
AUTHORS OR COPYRIGHT HOLDERS BE LIABLE FOR ANY CLAIM, DAMAGES OR OTHER LIABILITY,
WHETHER IN AN ACTION OF CONTRACT, TORT OR OTHERWISE, ARISING FROM, OUT OF OR IN
CONNECTION WITH THE SOFTWARE OR THE USE OR OTHER DEALINGS IN THE SOFTWARE.
*/

using System;
using System.Text;
using System.Collections.Generic;
using System.Linq;
using System.Threading;
using NUnit.Framework;
using VDS.RDF.Parsing;
using VDS.RDF.Query;
using VDS.RDF.Storage;
using VDS.RDF.Storage.Management;
using VDS.RDF.Storage.Management.Provisioning;
using VDS.RDF.Update;
using VDS.RDF.Writing.Formatting;
using VDS.RDF.Update;

namespace VDS.RDF.Storage
{
    [TestFixture]
    public class StardogTests
        : GenericUpdateProcessorTests
    {
        public static StardogConnector GetConnection()
        {
            if (!TestConfigManager.GetSettingAsBoolean(TestConfigManager.UseStardog))
            {
                Assert.Inconclusive("Test Config marks Stardog as unavailable, test cannot be run");
            }
            return new StardogConnector(TestConfigManager.GetSetting(TestConfigManager.StardogServer), TestConfigManager.GetSetting(TestConfigManager.StardogDatabase), TestConfigManager.GetSetting(TestConfigManager.StardogUser), TestConfigManager.GetSetting(TestConfigManager.StardogPassword));
        }

        public static StardogServer GetServer()
        {
            if (!TestConfigManager.GetSettingAsBoolean(TestConfigManager.UseStardog))
            {
                Assert.Inconclusive("Test Config marks Stardog as unavailable, test cannot be run");
            }
            return new StardogServer(TestConfigManager.GetSetting(TestConfigManager.StardogServer), TestConfigManager.GetSetting(TestConfigManager.StardogUser), TestConfigManager.GetSetting(TestConfigManager.StardogPassword));
        }

        protected override IStorageProvider GetManager()
        {
            return (IStorageProvider)StardogTests.GetConnection();
        }

<<<<<<< HEAD
#if !NO_SYNC_HTTP // Many of these tests require a synchronous API

        [TestMethod]
=======
        [Test]
>>>>>>> 2e44fb87
        public void StorageStardogLoadDefaultGraph()
        {
            StardogConnector stardog = StardogTests.GetConnection();;
            Graph g = new Graph();
            stardog.LoadGraph(g, (Uri)null);

            NTriplesFormatter formatter = new NTriplesFormatter();
            foreach (Triple t in g.Triples)
            {
                Console.WriteLine(t.ToString(formatter));
            }

            Assert.IsFalse(g.IsEmpty);
        }

        [Test]
        public void StorageStardogLoadNamedGraph()
        {
            StardogConnector stardog = StardogTests.GetConnection();;
            Graph g = new Graph();
            stardog.LoadGraph(g, new Uri("http://example.org/graph"));

            NTriplesFormatter formatter = new NTriplesFormatter();
            foreach (Triple t in g.Triples)
            {
                Console.WriteLine(t.ToString(formatter));
            }

            Assert.IsFalse(g.IsEmpty);
        }

        [Test]
        public void StorageStardogSaveToDefaultGraph()
        {
            try
            {
                //Options.UseBomForUtf8 = false;

                StardogConnector stardog = StardogTests.GetConnection();;
                Graph g = new Graph();
                g.LoadFromEmbeddedResource("VDS.RDF.Configuration.configuration.ttl");
                g.BaseUri = null;
                stardog.SaveGraph(g);

                Graph h = new Graph();
                stardog.LoadGraph(h, (Uri)null);
                Console.WriteLine("Retrieved " + h.Triples.Count + " Triple(s) from Stardog");

                if (g.Triples.Count == h.Triples.Count)
                {
                    Assert.AreEqual(g, h, "Retrieved Graph should be equal to the Saved Graph");
                }
                else
                {
                    Assert.IsTrue(h.HasSubGraph(g), "Retrieved Graph should have the Saved Graph as a subgraph");
                }
            }
            finally
            {
                //Options.UseBomForUtf8 = true;
            }
        }

        [Test]
        public void StorageStardogSaveToNamedGraph()
        {
            try
            {
                //Options.UseBomForUtf8 = false;

                StardogConnector stardog = StardogTests.GetConnection();;
                Graph g = new Graph();
                g.LoadFromEmbeddedResource("VDS.RDF.Configuration.configuration.ttl");
                g.BaseUri = new Uri("http://example.org/graph");
                stardog.SaveGraph(g);

                Graph h = new Graph();
                stardog.LoadGraph(h, new Uri("http://example.org/graph"));

                Assert.AreEqual(g, h, "Retrieved Graph should be equal to the Saved Graph");
            }
            finally
            {
                //Options.UseBomForUtf8 = true;
            }
        }

        [Test]
        public void StorageStardogSaveToNamedGraph2()
        {
            try
            {
                //Options.UseBomForUtf8 = false;

                StardogConnector stardog = StardogTests.GetConnection();;
                Graph g = new Graph();
                g.LoadFromEmbeddedResource("VDS.RDF.Configuration.configuration.ttl");
                Uri u = new Uri("http://example.org/graph/" + DateTime.Now.Ticks);
                g.BaseUri = u;
                stardog.SaveGraph(g);

                Graph h = new Graph();
                stardog.LoadGraph(h, u);

                Assert.AreEqual(g, h, "Retrieved Graph should be equal to the Saved Graph");
            }
            finally
            {
                //Options.UseBomForUtf8 = true;
            }
        }

        [Test]
        public void StorageStardogSaveToNamedGraphOverwrite()
        {
            try
            {
                //Options.UseBomForUtf8 = false;
                Options.HttpDebugging = true;

                StardogConnector stardog = StardogTests.GetConnection();;
                Graph g = new Graph();
                g.LoadFromEmbeddedResource("VDS.RDF.Configuration.configuration.ttl");
                g.BaseUri = new Uri("http://example.org/namedGraph");
                stardog.SaveGraph(g);

                Graph h = new Graph();
                stardog.LoadGraph(h, new Uri("http://example.org/namedGraph"));

                Assert.AreEqual(g, h, "Retrieved Graph should be equal to the Saved Graph");

                Graph i = new Graph();
                i.LoadFromEmbeddedResource("VDS.RDF.Query.Expressions.LeviathanFunctionLibrary.ttl");
                i.BaseUri = new Uri("http://example.org/namedGraph");
                stardog.SaveGraph(i);

                Graph j = new Graph();
                stardog.LoadGraph(j, "http://example.org/namedGraph");

                Assert.AreNotEqual(g, j, "Retrieved Graph should not be equal to overwritten Graph");
                Assert.AreEqual(i, j, "Retrieved Graph should be equal to Saved Graph");
            }
            finally
            {
                Options.HttpDebugging = false;
                //Options.UseBomForUtf8 = true;
            }
        }

        [Test]
        public void StorageStardogUpdateNamedGraphRemoveTriples()
        {
            try
            {
                //Options.UseBomForUtf8 = false;

                StardogConnector stardog = StardogTests.GetConnection();;
                Graph g = new Graph();
                g.LoadFromEmbeddedResource("VDS.RDF.Configuration.configuration.ttl");
                g.BaseUri = new Uri("http://example.org/graph");
                stardog.SaveGraph(g);

                INode rdfType = g.CreateUriNode(new Uri(VDS.RDF.Parsing.RdfSpecsHelper.RdfType));

                stardog.UpdateGraph(g.BaseUri, null, g.GetTriplesWithPredicate(rdfType));
                g.Retract(g.GetTriplesWithPredicate(rdfType).ToList());

                Graph h = new Graph();
                stardog.LoadGraph(h, new Uri("http://example.org/graph"));

                if (g.Triples.Count == h.Triples.Count)
                {
                    Assert.AreEqual(g, h, "Retrieved Graph should be equal to the Saved Graph");
                }
                else
                {
                    Assert.IsTrue(h.HasSubGraph(g), "Retrieved Graph should have the Saved Graph as a subgraph");
                }
                Assert.IsFalse(h.GetTriplesWithPredicate(rdfType).Any(), "Retrieved Graph should not contain any rdf:type Triples");
            }
            finally
            {
                //Options.UseBomForUtf8 = true;
            }
        }

        [Test]
        public void StorageStardogUpdateNamedGraphAddTriples()
        {
            try
            {
                //Options.UseBomForUtf8 = false;

                StardogConnector stardog = StardogTests.GetConnection();;
                Graph g = new Graph();
                g.LoadFromEmbeddedResource("VDS.RDF.Configuration.configuration.ttl");
                g.BaseUri = new Uri("http://example.org/addGraph");

                INode rdfType = g.CreateUriNode(new Uri(VDS.RDF.Parsing.RdfSpecsHelper.RdfType));
                Graph types = new Graph();
                types.Assert(g.GetTriplesWithPredicate(rdfType));
                g.Retract(g.GetTriplesWithPredicate(rdfType).ToList());

                //Save the Graph without the rdf:type triples
                stardog.SaveGraph(g);
                //Then add back in the rdf:type triples
                stardog.UpdateGraph(g.BaseUri, types.Triples, null);

                Graph h = new Graph();
                stardog.LoadGraph(h, new Uri("http://example.org/addGraph"));

                if (g.Triples.Count == h.Triples.Count)
                {
                    Assert.AreEqual(g, h, "Retrieved Graph should be equal to the Saved Graph");
                }
                else
                {
                    Assert.IsTrue(h.HasSubGraph(g), "Retrieved Graph should have the Saved Graph as a subgraph");
                }
                Assert.IsTrue(h.GetTriplesWithPredicate(rdfType).Any(), "Retrieved Graph should not contain any rdf:type Triples");
            }
            finally
            {
                //Options.UseBomForUtf8 = true;
            }
        }

        [Test]
        public void StorageStardogDeleteNamedGraph()
        {
            try
            {
                //Options.UseBomForUtf8 = false;

                StardogConnector stardog = StardogTests.GetConnection();;
                Graph g = new Graph();
                g.LoadFromEmbeddedResource("VDS.RDF.Configuration.configuration.ttl");
                g.BaseUri = new Uri("http://example.org/tempGraph");
                stardog.SaveGraph(g);

                Graph h = new Graph();
                stardog.LoadGraph(h, new Uri("http://example.org/tempGraph"));

                if (g.Triples.Count == h.Triples.Count)
                {
                    Assert.AreEqual(g, h, "Retrieved Graph should be equal to the Saved Graph");
                }
                else
                {
                    Assert.IsTrue(h.HasSubGraph(g), "Retrieved Graph should have the Saved Graph as a subgraph");
                }

                stardog.DeleteGraph("http://example.org/tempGraph");
                Graph i = new Graph();
                stardog.LoadGraph(i, new Uri("http://example.org/tempGraph"));

                Assert.IsTrue(i.IsEmpty, "Retrieved Graph should be empty since it has been deleted");
            }
            finally
            {
                //Options.UseBomForUtf8 = true;
            }
        }

        [Test]
        public void StorageStardogReasoningQL()
        {
            try
            {
                //Options.UseBomForUtf8 = false;
                Options.HttpDebugging = true;

                StardogConnector stardog = StardogTests.GetConnection();;

                Graph g = new Graph();
                g.LoadFromFile("resources\\InferenceTest.ttl");
                g.BaseUri = new Uri("http://example.org/reasoning");
                stardog.SaveGraph(g);

                String query = "PREFIX rdfs: <" + NamespaceMapper.RDFS + "> SELECT * WHERE { { ?class rdfs:subClassOf <http://example.org/vehicles/Vehicle> } UNION { GRAPH <http://example.org/reasoning> { ?class rdfs:subClassOf <http://example.org/vehicles/Vehicle> } } }";
                Console.WriteLine(query);
                Console.WriteLine();

                SparqlResultSet resultsNoReasoning = stardog.Query(query) as SparqlResultSet;
                if (resultsNoReasoning != null)
                {
                    Console.WriteLine("Results without Reasoning");
                    TestTools.ShowResults(resultsNoReasoning);
                }
                else
                {
                    Assert.Fail("Did not get a SPARQL Result Set as expected");
                }

                stardog.Reasoning = StardogReasoningMode.QL;
                SparqlResultSet resultsWithReasoning = stardog.Query(query) as SparqlResultSet;
                if (resultsWithReasoning != null)
                {
                    Console.WriteLine("Results with Reasoning");
                    TestTools.ShowResults(resultsWithReasoning);
                }
                else
                {
                    Assert.Fail("Did not get a SPARQL Result Set as expected");
                }

                Assert.IsTrue(resultsWithReasoning.Count >= resultsNoReasoning.Count, "Reasoning should yield as many if not more results");
            }
            finally
            {
                //Options.UseBomForUtf8 = true;
                Options.HttpDebugging = false;
            }
        }

        [Test]
        public void StorageStardogTransactionTest()
        {
            try
            {
                Options.HttpDebugging = true;

                StardogConnector stardog = StardogTests.GetConnection();;
                stardog.Begin();
                stardog.Commit();
                stardog.Dispose();
            }
            finally
            {
                Options.HttpDebugging = false;
            }
        }

        [Test]
        public void StorageStardogAmpersandsInDataTest()
        {
            try
            {
                Options.HttpDebugging = true;

                StardogConnector stardog = StardogTests.GetConnection();;

                //Save the Graph
                Graph g = new Graph();
                String fragment = "@prefix : <http://example.org/> . [] :string \"This has & ampersands in it\" .";
                g.LoadFromString(fragment);
                g.BaseUri = new Uri("http://example.org/ampersandGraph");

                Console.WriteLine("Original Graph:");
                TestTools.ShowGraph(g);

                stardog.SaveGraph(g);

                //Retrieve and check it round trips
                Graph h = new Graph();
                stardog.LoadGraph(h, g.BaseUri);

                Console.WriteLine("Graph as retrieved from Stardog:");
                TestTools.ShowGraph(h);

                Assert.AreEqual(g, h, "Graphs should be equal");
                
                //Now try to delete the data from this Graph
                GenericUpdateProcessor processor = new GenericUpdateProcessor(stardog);
                SparqlUpdateParser parser = new SparqlUpdateParser();
                processor.ProcessCommandSet(parser.ParseFromString("WITH <http://example.org/ampersandGraph> DELETE WHERE { ?s ?p ?o }"));

                Graph i = new Graph();
                stardog.LoadGraph(i, g.BaseUri);

                Console.WriteLine("Graph as retrieved after the DELETE WHERE:");
                TestTools.ShowGraph(i);

                Assert.AreNotEqual(g, i, "Graphs should not be equal");
                Assert.AreNotEqual(h, i, "Graphs should not be equal");

            }
            finally
            {
                Options.HttpDebugging = false;
            }
        }

        [Test]
        public void StorageStardogCreateNewStore()
        {
            Guid guid;
            do
            {
                guid = Guid.NewGuid();
            } while (guid.Equals(Guid.Empty) || !Char.IsLetter(guid.ToString()[0]));

            StardogServer stardog = StardogTests.GetServer();
            IStoreTemplate template = stardog.GetDefaultTemplate(guid.ToString());
            Console.WriteLine("Template ID " + template.ID);

            try
            {
                Options.HttpDebugging = true;
                //Options.HttpFullDebugging = true;

                stardog.CreateStore(template);
            }
            finally
            {
                //Options.HttpFullDebugging = false;
                Options.HttpDebugging = false;
            }

            stardog.Dispose();
        }
#endif
    }
}
<|MERGE_RESOLUTION|>--- conflicted
+++ resolved
@@ -1,490 +1,485 @@
-/*
-dotNetRDF is free and open source software licensed under the MIT License
-
------------------------------------------------------------------------------
-
-Copyright (c) 2009-2012 dotNetRDF Project (dotnetrdf-developer@lists.sf.net)
-
-Permission is hereby granted, free of charge, to any person obtaining a copy
-of this software and associated documentation files (the "Software"), to deal
-in the Software without restriction, including without limitation the rights
-to use, copy, modify, merge, publish, distribute, sublicense, and/or sell
-copies of the Software, and to permit persons to whom the Software is furnished
-to do so, subject to the following conditions:
-
-The above copyright notice and this permission notice shall be included in all
-copies or substantial portions of the Software.
-
-THE SOFTWARE IS PROVIDED "AS IS", WITHOUT WARRANTY OF ANY KIND, EXPRESS OR 
-IMPLIED, INCLUDING BUT NOT LIMITED TO THE WARRANTIES OF MERCHANTABILITY, 
-FITNESS FOR A PARTICULAR PURPOSE AND NONINFRINGEMENT. IN NO EVENT SHALL THE
-AUTHORS OR COPYRIGHT HOLDERS BE LIABLE FOR ANY CLAIM, DAMAGES OR OTHER LIABILITY,
-WHETHER IN AN ACTION OF CONTRACT, TORT OR OTHERWISE, ARISING FROM, OUT OF OR IN
-CONNECTION WITH THE SOFTWARE OR THE USE OR OTHER DEALINGS IN THE SOFTWARE.
-*/
-
-using System;
-using System.Text;
-using System.Collections.Generic;
-using System.Linq;
-using System.Threading;
-using NUnit.Framework;
-using VDS.RDF.Parsing;
-using VDS.RDF.Query;
-using VDS.RDF.Storage;
-using VDS.RDF.Storage.Management;
-using VDS.RDF.Storage.Management.Provisioning;
-using VDS.RDF.Update;
-using VDS.RDF.Writing.Formatting;
-using VDS.RDF.Update;
-
-namespace VDS.RDF.Storage
-{
-    [TestFixture]
-    public class StardogTests
-        : GenericUpdateProcessorTests
-    {
-        public static StardogConnector GetConnection()
-        {
-            if (!TestConfigManager.GetSettingAsBoolean(TestConfigManager.UseStardog))
-            {
-                Assert.Inconclusive("Test Config marks Stardog as unavailable, test cannot be run");
-            }
-            return new StardogConnector(TestConfigManager.GetSetting(TestConfigManager.StardogServer), TestConfigManager.GetSetting(TestConfigManager.StardogDatabase), TestConfigManager.GetSetting(TestConfigManager.StardogUser), TestConfigManager.GetSetting(TestConfigManager.StardogPassword));
-        }
-
-        public static StardogServer GetServer()
-        {
-            if (!TestConfigManager.GetSettingAsBoolean(TestConfigManager.UseStardog))
-            {
-                Assert.Inconclusive("Test Config marks Stardog as unavailable, test cannot be run");
-            }
-            return new StardogServer(TestConfigManager.GetSetting(TestConfigManager.StardogServer), TestConfigManager.GetSetting(TestConfigManager.StardogUser), TestConfigManager.GetSetting(TestConfigManager.StardogPassword));
-        }
-
-        protected override IStorageProvider GetManager()
-        {
-            return (IStorageProvider)StardogTests.GetConnection();
-        }
-
-<<<<<<< HEAD
-#if !NO_SYNC_HTTP // Many of these tests require a synchronous API
-
-        [TestMethod]
-=======
-        [Test]
->>>>>>> 2e44fb87
-        public void StorageStardogLoadDefaultGraph()
-        {
-            StardogConnector stardog = StardogTests.GetConnection();;
-            Graph g = new Graph();
-            stardog.LoadGraph(g, (Uri)null);
-
-            NTriplesFormatter formatter = new NTriplesFormatter();
-            foreach (Triple t in g.Triples)
-            {
-                Console.WriteLine(t.ToString(formatter));
-            }
-
-            Assert.IsFalse(g.IsEmpty);
-        }
-
-        [Test]
-        public void StorageStardogLoadNamedGraph()
-        {
-            StardogConnector stardog = StardogTests.GetConnection();;
-            Graph g = new Graph();
-            stardog.LoadGraph(g, new Uri("http://example.org/graph"));
-
-            NTriplesFormatter formatter = new NTriplesFormatter();
-            foreach (Triple t in g.Triples)
-            {
-                Console.WriteLine(t.ToString(formatter));
-            }
-
-            Assert.IsFalse(g.IsEmpty);
-        }
-
-        [Test]
-        public void StorageStardogSaveToDefaultGraph()
-        {
-            try
-            {
-                //Options.UseBomForUtf8 = false;
-
-                StardogConnector stardog = StardogTests.GetConnection();;
-                Graph g = new Graph();
-                g.LoadFromEmbeddedResource("VDS.RDF.Configuration.configuration.ttl");
-                g.BaseUri = null;
-                stardog.SaveGraph(g);
-
-                Graph h = new Graph();
-                stardog.LoadGraph(h, (Uri)null);
-                Console.WriteLine("Retrieved " + h.Triples.Count + " Triple(s) from Stardog");
-
-                if (g.Triples.Count == h.Triples.Count)
-                {
-                    Assert.AreEqual(g, h, "Retrieved Graph should be equal to the Saved Graph");
-                }
-                else
-                {
-                    Assert.IsTrue(h.HasSubGraph(g), "Retrieved Graph should have the Saved Graph as a subgraph");
-                }
-            }
-            finally
-            {
-                //Options.UseBomForUtf8 = true;
-            }
-        }
-
-        [Test]
-        public void StorageStardogSaveToNamedGraph()
-        {
-            try
-            {
-                //Options.UseBomForUtf8 = false;
-
-                StardogConnector stardog = StardogTests.GetConnection();;
-                Graph g = new Graph();
-                g.LoadFromEmbeddedResource("VDS.RDF.Configuration.configuration.ttl");
-                g.BaseUri = new Uri("http://example.org/graph");
-                stardog.SaveGraph(g);
-
-                Graph h = new Graph();
-                stardog.LoadGraph(h, new Uri("http://example.org/graph"));
-
-                Assert.AreEqual(g, h, "Retrieved Graph should be equal to the Saved Graph");
-            }
-            finally
-            {
-                //Options.UseBomForUtf8 = true;
-            }
-        }
-
-        [Test]
-        public void StorageStardogSaveToNamedGraph2()
-        {
-            try
-            {
-                //Options.UseBomForUtf8 = false;
-
-                StardogConnector stardog = StardogTests.GetConnection();;
-                Graph g = new Graph();
-                g.LoadFromEmbeddedResource("VDS.RDF.Configuration.configuration.ttl");
-                Uri u = new Uri("http://example.org/graph/" + DateTime.Now.Ticks);
-                g.BaseUri = u;
-                stardog.SaveGraph(g);
-
-                Graph h = new Graph();
-                stardog.LoadGraph(h, u);
-
-                Assert.AreEqual(g, h, "Retrieved Graph should be equal to the Saved Graph");
-            }
-            finally
-            {
-                //Options.UseBomForUtf8 = true;
-            }
-        }
-
-        [Test]
-        public void StorageStardogSaveToNamedGraphOverwrite()
-        {
-            try
-            {
-                //Options.UseBomForUtf8 = false;
-                Options.HttpDebugging = true;
-
-                StardogConnector stardog = StardogTests.GetConnection();;
-                Graph g = new Graph();
-                g.LoadFromEmbeddedResource("VDS.RDF.Configuration.configuration.ttl");
-                g.BaseUri = new Uri("http://example.org/namedGraph");
-                stardog.SaveGraph(g);
-
-                Graph h = new Graph();
-                stardog.LoadGraph(h, new Uri("http://example.org/namedGraph"));
-
-                Assert.AreEqual(g, h, "Retrieved Graph should be equal to the Saved Graph");
-
-                Graph i = new Graph();
-                i.LoadFromEmbeddedResource("VDS.RDF.Query.Expressions.LeviathanFunctionLibrary.ttl");
-                i.BaseUri = new Uri("http://example.org/namedGraph");
-                stardog.SaveGraph(i);
-
-                Graph j = new Graph();
-                stardog.LoadGraph(j, "http://example.org/namedGraph");
-
-                Assert.AreNotEqual(g, j, "Retrieved Graph should not be equal to overwritten Graph");
-                Assert.AreEqual(i, j, "Retrieved Graph should be equal to Saved Graph");
-            }
-            finally
-            {
-                Options.HttpDebugging = false;
-                //Options.UseBomForUtf8 = true;
-            }
-        }
-
-        [Test]
-        public void StorageStardogUpdateNamedGraphRemoveTriples()
-        {
-            try
-            {
-                //Options.UseBomForUtf8 = false;
-
-                StardogConnector stardog = StardogTests.GetConnection();;
-                Graph g = new Graph();
-                g.LoadFromEmbeddedResource("VDS.RDF.Configuration.configuration.ttl");
-                g.BaseUri = new Uri("http://example.org/graph");
-                stardog.SaveGraph(g);
-
-                INode rdfType = g.CreateUriNode(new Uri(VDS.RDF.Parsing.RdfSpecsHelper.RdfType));
-
-                stardog.UpdateGraph(g.BaseUri, null, g.GetTriplesWithPredicate(rdfType));
-                g.Retract(g.GetTriplesWithPredicate(rdfType).ToList());
-
-                Graph h = new Graph();
-                stardog.LoadGraph(h, new Uri("http://example.org/graph"));
-
-                if (g.Triples.Count == h.Triples.Count)
-                {
-                    Assert.AreEqual(g, h, "Retrieved Graph should be equal to the Saved Graph");
-                }
-                else
-                {
-                    Assert.IsTrue(h.HasSubGraph(g), "Retrieved Graph should have the Saved Graph as a subgraph");
-                }
-                Assert.IsFalse(h.GetTriplesWithPredicate(rdfType).Any(), "Retrieved Graph should not contain any rdf:type Triples");
-            }
-            finally
-            {
-                //Options.UseBomForUtf8 = true;
-            }
-        }
-
-        [Test]
-        public void StorageStardogUpdateNamedGraphAddTriples()
-        {
-            try
-            {
-                //Options.UseBomForUtf8 = false;
-
-                StardogConnector stardog = StardogTests.GetConnection();;
-                Graph g = new Graph();
-                g.LoadFromEmbeddedResource("VDS.RDF.Configuration.configuration.ttl");
-                g.BaseUri = new Uri("http://example.org/addGraph");
-
-                INode rdfType = g.CreateUriNode(new Uri(VDS.RDF.Parsing.RdfSpecsHelper.RdfType));
-                Graph types = new Graph();
-                types.Assert(g.GetTriplesWithPredicate(rdfType));
-                g.Retract(g.GetTriplesWithPredicate(rdfType).ToList());
-
-                //Save the Graph without the rdf:type triples
-                stardog.SaveGraph(g);
-                //Then add back in the rdf:type triples
-                stardog.UpdateGraph(g.BaseUri, types.Triples, null);
-
-                Graph h = new Graph();
-                stardog.LoadGraph(h, new Uri("http://example.org/addGraph"));
-
-                if (g.Triples.Count == h.Triples.Count)
-                {
-                    Assert.AreEqual(g, h, "Retrieved Graph should be equal to the Saved Graph");
-                }
-                else
-                {
-                    Assert.IsTrue(h.HasSubGraph(g), "Retrieved Graph should have the Saved Graph as a subgraph");
-                }
-                Assert.IsTrue(h.GetTriplesWithPredicate(rdfType).Any(), "Retrieved Graph should not contain any rdf:type Triples");
-            }
-            finally
-            {
-                //Options.UseBomForUtf8 = true;
-            }
-        }
-
-        [Test]
-        public void StorageStardogDeleteNamedGraph()
-        {
-            try
-            {
-                //Options.UseBomForUtf8 = false;
-
-                StardogConnector stardog = StardogTests.GetConnection();;
-                Graph g = new Graph();
-                g.LoadFromEmbeddedResource("VDS.RDF.Configuration.configuration.ttl");
-                g.BaseUri = new Uri("http://example.org/tempGraph");
-                stardog.SaveGraph(g);
-
-                Graph h = new Graph();
-                stardog.LoadGraph(h, new Uri("http://example.org/tempGraph"));
-
-                if (g.Triples.Count == h.Triples.Count)
-                {
-                    Assert.AreEqual(g, h, "Retrieved Graph should be equal to the Saved Graph");
-                }
-                else
-                {
-                    Assert.IsTrue(h.HasSubGraph(g), "Retrieved Graph should have the Saved Graph as a subgraph");
-                }
-
-                stardog.DeleteGraph("http://example.org/tempGraph");
-                Graph i = new Graph();
-                stardog.LoadGraph(i, new Uri("http://example.org/tempGraph"));
-
-                Assert.IsTrue(i.IsEmpty, "Retrieved Graph should be empty since it has been deleted");
-            }
-            finally
-            {
-                //Options.UseBomForUtf8 = true;
-            }
-        }
-
-        [Test]
-        public void StorageStardogReasoningQL()
-        {
-            try
-            {
-                //Options.UseBomForUtf8 = false;
-                Options.HttpDebugging = true;
-
-                StardogConnector stardog = StardogTests.GetConnection();;
-
-                Graph g = new Graph();
-                g.LoadFromFile("resources\\InferenceTest.ttl");
-                g.BaseUri = new Uri("http://example.org/reasoning");
-                stardog.SaveGraph(g);
-
-                String query = "PREFIX rdfs: <" + NamespaceMapper.RDFS + "> SELECT * WHERE { { ?class rdfs:subClassOf <http://example.org/vehicles/Vehicle> } UNION { GRAPH <http://example.org/reasoning> { ?class rdfs:subClassOf <http://example.org/vehicles/Vehicle> } } }";
-                Console.WriteLine(query);
-                Console.WriteLine();
-
-                SparqlResultSet resultsNoReasoning = stardog.Query(query) as SparqlResultSet;
-                if (resultsNoReasoning != null)
-                {
-                    Console.WriteLine("Results without Reasoning");
-                    TestTools.ShowResults(resultsNoReasoning);
-                }
-                else
-                {
-                    Assert.Fail("Did not get a SPARQL Result Set as expected");
-                }
-
-                stardog.Reasoning = StardogReasoningMode.QL;
-                SparqlResultSet resultsWithReasoning = stardog.Query(query) as SparqlResultSet;
-                if (resultsWithReasoning != null)
-                {
-                    Console.WriteLine("Results with Reasoning");
-                    TestTools.ShowResults(resultsWithReasoning);
-                }
-                else
-                {
-                    Assert.Fail("Did not get a SPARQL Result Set as expected");
-                }
-
-                Assert.IsTrue(resultsWithReasoning.Count >= resultsNoReasoning.Count, "Reasoning should yield as many if not more results");
-            }
-            finally
-            {
-                //Options.UseBomForUtf8 = true;
-                Options.HttpDebugging = false;
-            }
-        }
-
-        [Test]
-        public void StorageStardogTransactionTest()
-        {
-            try
-            {
-                Options.HttpDebugging = true;
-
-                StardogConnector stardog = StardogTests.GetConnection();;
-                stardog.Begin();
-                stardog.Commit();
-                stardog.Dispose();
-            }
-            finally
-            {
-                Options.HttpDebugging = false;
-            }
-        }
-
-        [Test]
-        public void StorageStardogAmpersandsInDataTest()
-        {
-            try
-            {
-                Options.HttpDebugging = true;
-
-                StardogConnector stardog = StardogTests.GetConnection();;
-
-                //Save the Graph
-                Graph g = new Graph();
-                String fragment = "@prefix : <http://example.org/> . [] :string \"This has & ampersands in it\" .";
-                g.LoadFromString(fragment);
-                g.BaseUri = new Uri("http://example.org/ampersandGraph");
-
-                Console.WriteLine("Original Graph:");
-                TestTools.ShowGraph(g);
-
-                stardog.SaveGraph(g);
-
-                //Retrieve and check it round trips
-                Graph h = new Graph();
-                stardog.LoadGraph(h, g.BaseUri);
-
-                Console.WriteLine("Graph as retrieved from Stardog:");
-                TestTools.ShowGraph(h);
-
-                Assert.AreEqual(g, h, "Graphs should be equal");
-                
-                //Now try to delete the data from this Graph
-                GenericUpdateProcessor processor = new GenericUpdateProcessor(stardog);
-                SparqlUpdateParser parser = new SparqlUpdateParser();
-                processor.ProcessCommandSet(parser.ParseFromString("WITH <http://example.org/ampersandGraph> DELETE WHERE { ?s ?p ?o }"));
-
-                Graph i = new Graph();
-                stardog.LoadGraph(i, g.BaseUri);
-
-                Console.WriteLine("Graph as retrieved after the DELETE WHERE:");
-                TestTools.ShowGraph(i);
-
-                Assert.AreNotEqual(g, i, "Graphs should not be equal");
-                Assert.AreNotEqual(h, i, "Graphs should not be equal");
-
-            }
-            finally
-            {
-                Options.HttpDebugging = false;
-            }
-        }
-
-        [Test]
-        public void StorageStardogCreateNewStore()
-        {
-            Guid guid;
-            do
-            {
-                guid = Guid.NewGuid();
-            } while (guid.Equals(Guid.Empty) || !Char.IsLetter(guid.ToString()[0]));
-
-            StardogServer stardog = StardogTests.GetServer();
-            IStoreTemplate template = stardog.GetDefaultTemplate(guid.ToString());
-            Console.WriteLine("Template ID " + template.ID);
-
-            try
-            {
-                Options.HttpDebugging = true;
-                //Options.HttpFullDebugging = true;
-
-                stardog.CreateStore(template);
-            }
-            finally
-            {
-                //Options.HttpFullDebugging = false;
-                Options.HttpDebugging = false;
-            }
-
-            stardog.Dispose();
-        }
-#endif
-    }
-}
+/*
+dotNetRDF is free and open source software licensed under the MIT License
+
+-----------------------------------------------------------------------------
+
+Copyright (c) 2009-2012 dotNetRDF Project (dotnetrdf-developer@lists.sf.net)
+
+Permission is hereby granted, free of charge, to any person obtaining a copy
+of this software and associated documentation files (the "Software"), to deal
+in the Software without restriction, including without limitation the rights
+to use, copy, modify, merge, publish, distribute, sublicense, and/or sell
+copies of the Software, and to permit persons to whom the Software is furnished
+to do so, subject to the following conditions:
+
+The above copyright notice and this permission notice shall be included in all
+copies or substantial portions of the Software.
+
+THE SOFTWARE IS PROVIDED "AS IS", WITHOUT WARRANTY OF ANY KIND, EXPRESS OR 
+IMPLIED, INCLUDING BUT NOT LIMITED TO THE WARRANTIES OF MERCHANTABILITY, 
+FITNESS FOR A PARTICULAR PURPOSE AND NONINFRINGEMENT. IN NO EVENT SHALL THE
+AUTHORS OR COPYRIGHT HOLDERS BE LIABLE FOR ANY CLAIM, DAMAGES OR OTHER LIABILITY,
+WHETHER IN AN ACTION OF CONTRACT, TORT OR OTHERWISE, ARISING FROM, OUT OF OR IN
+CONNECTION WITH THE SOFTWARE OR THE USE OR OTHER DEALINGS IN THE SOFTWARE.
+*/
+
+using System;
+using System.Text;
+using System.Collections.Generic;
+using System.Linq;
+using System.Threading;
+using NUnit.Framework;
+using VDS.RDF.Parsing;
+using VDS.RDF.Query;
+using VDS.RDF.Storage;
+using VDS.RDF.Storage.Management;
+using VDS.RDF.Storage.Management.Provisioning;
+using VDS.RDF.Update;
+using VDS.RDF.Writing.Formatting;
+
+namespace VDS.RDF.Storage
+{
+    [TestFixture]
+    public class StardogTests
+        : GenericUpdateProcessorTests
+    {
+        public static StardogConnector GetConnection()
+        {
+            if (!TestConfigManager.GetSettingAsBoolean(TestConfigManager.UseStardog))
+            {
+                Assert.Inconclusive("Test Config marks Stardog as unavailable, test cannot be run");
+            }
+            return new StardogConnector(TestConfigManager.GetSetting(TestConfigManager.StardogServer), TestConfigManager.GetSetting(TestConfigManager.StardogDatabase), TestConfigManager.GetSetting(TestConfigManager.StardogUser), TestConfigManager.GetSetting(TestConfigManager.StardogPassword));
+        }
+
+        public static StardogServer GetServer()
+        {
+            if (!TestConfigManager.GetSettingAsBoolean(TestConfigManager.UseStardog))
+            {
+                Assert.Inconclusive("Test Config marks Stardog as unavailable, test cannot be run");
+            }
+            return new StardogServer(TestConfigManager.GetSetting(TestConfigManager.StardogServer), TestConfigManager.GetSetting(TestConfigManager.StardogUser), TestConfigManager.GetSetting(TestConfigManager.StardogPassword));
+        }
+
+        protected override IStorageProvider GetManager()
+        {
+            return (IStorageProvider)StardogTests.GetConnection();
+        }
+
+#if !NO_SYNC_HTTP // Many of these tests require a synchronous API
+        [Test]
+
+        public void StorageStardogLoadDefaultGraph()
+        {
+            StardogConnector stardog = StardogTests.GetConnection();;
+            Graph g = new Graph();
+            stardog.LoadGraph(g, (Uri)null);
+
+            NTriplesFormatter formatter = new NTriplesFormatter();
+            foreach (Triple t in g.Triples)
+            {
+                Console.WriteLine(t.ToString(formatter));
+            }
+
+            Assert.IsFalse(g.IsEmpty);
+        }
+
+        [Test]
+        public void StorageStardogLoadNamedGraph()
+        {
+            StardogConnector stardog = StardogTests.GetConnection();;
+            Graph g = new Graph();
+            stardog.LoadGraph(g, new Uri("http://example.org/graph"));
+
+            NTriplesFormatter formatter = new NTriplesFormatter();
+            foreach (Triple t in g.Triples)
+            {
+                Console.WriteLine(t.ToString(formatter));
+            }
+
+            Assert.IsFalse(g.IsEmpty);
+        }
+
+        [Test]
+        public void StorageStardogSaveToDefaultGraph()
+        {
+            try
+            {
+                //Options.UseBomForUtf8 = false;
+
+                StardogConnector stardog = StardogTests.GetConnection();;
+                Graph g = new Graph();
+                g.LoadFromEmbeddedResource("VDS.RDF.Configuration.configuration.ttl");
+                g.BaseUri = null;
+                stardog.SaveGraph(g);
+
+                Graph h = new Graph();
+                stardog.LoadGraph(h, (Uri)null);
+                Console.WriteLine("Retrieved " + h.Triples.Count + " Triple(s) from Stardog");
+
+                if (g.Triples.Count == h.Triples.Count)
+                {
+                    Assert.AreEqual(g, h, "Retrieved Graph should be equal to the Saved Graph");
+                }
+                else
+                {
+                    Assert.IsTrue(h.HasSubGraph(g), "Retrieved Graph should have the Saved Graph as a subgraph");
+                }
+            }
+            finally
+            {
+                //Options.UseBomForUtf8 = true;
+            }
+        }
+
+        [Test]
+        public void StorageStardogSaveToNamedGraph()
+        {
+            try
+            {
+                //Options.UseBomForUtf8 = false;
+
+                StardogConnector stardog = StardogTests.GetConnection();;
+                Graph g = new Graph();
+                g.LoadFromEmbeddedResource("VDS.RDF.Configuration.configuration.ttl");
+                g.BaseUri = new Uri("http://example.org/graph");
+                stardog.SaveGraph(g);
+
+                Graph h = new Graph();
+                stardog.LoadGraph(h, new Uri("http://example.org/graph"));
+
+                Assert.AreEqual(g, h, "Retrieved Graph should be equal to the Saved Graph");
+            }
+            finally
+            {
+                //Options.UseBomForUtf8 = true;
+            }
+        }
+
+        [Test]
+        public void StorageStardogSaveToNamedGraph2()
+        {
+            try
+            {
+                //Options.UseBomForUtf8 = false;
+
+                StardogConnector stardog = StardogTests.GetConnection();;
+                Graph g = new Graph();
+                g.LoadFromEmbeddedResource("VDS.RDF.Configuration.configuration.ttl");
+                Uri u = new Uri("http://example.org/graph/" + DateTime.Now.Ticks);
+                g.BaseUri = u;
+                stardog.SaveGraph(g);
+
+                Graph h = new Graph();
+                stardog.LoadGraph(h, u);
+
+                Assert.AreEqual(g, h, "Retrieved Graph should be equal to the Saved Graph");
+            }
+            finally
+            {
+                //Options.UseBomForUtf8 = true;
+            }
+        }
+
+        [Test]
+        public void StorageStardogSaveToNamedGraphOverwrite()
+        {
+            try
+            {
+                //Options.UseBomForUtf8 = false;
+                Options.HttpDebugging = true;
+
+                StardogConnector stardog = StardogTests.GetConnection();;
+                Graph g = new Graph();
+                g.LoadFromEmbeddedResource("VDS.RDF.Configuration.configuration.ttl");
+                g.BaseUri = new Uri("http://example.org/namedGraph");
+                stardog.SaveGraph(g);
+
+                Graph h = new Graph();
+                stardog.LoadGraph(h, new Uri("http://example.org/namedGraph"));
+
+                Assert.AreEqual(g, h, "Retrieved Graph should be equal to the Saved Graph");
+
+                Graph i = new Graph();
+                i.LoadFromEmbeddedResource("VDS.RDF.Query.Expressions.LeviathanFunctionLibrary.ttl");
+                i.BaseUri = new Uri("http://example.org/namedGraph");
+                stardog.SaveGraph(i);
+
+                Graph j = new Graph();
+                stardog.LoadGraph(j, "http://example.org/namedGraph");
+
+                Assert.AreNotEqual(g, j, "Retrieved Graph should not be equal to overwritten Graph");
+                Assert.AreEqual(i, j, "Retrieved Graph should be equal to Saved Graph");
+            }
+            finally
+            {
+                Options.HttpDebugging = false;
+                //Options.UseBomForUtf8 = true;
+            }
+        }
+
+        [Test]
+        public void StorageStardogUpdateNamedGraphRemoveTriples()
+        {
+            try
+            {
+                //Options.UseBomForUtf8 = false;
+
+                StardogConnector stardog = StardogTests.GetConnection();;
+                Graph g = new Graph();
+                g.LoadFromEmbeddedResource("VDS.RDF.Configuration.configuration.ttl");
+                g.BaseUri = new Uri("http://example.org/graph");
+                stardog.SaveGraph(g);
+
+                INode rdfType = g.CreateUriNode(new Uri(VDS.RDF.Parsing.RdfSpecsHelper.RdfType));
+
+                stardog.UpdateGraph(g.BaseUri, null, g.GetTriplesWithPredicate(rdfType));
+                g.Retract(g.GetTriplesWithPredicate(rdfType).ToList());
+
+                Graph h = new Graph();
+                stardog.LoadGraph(h, new Uri("http://example.org/graph"));
+
+                if (g.Triples.Count == h.Triples.Count)
+                {
+                    Assert.AreEqual(g, h, "Retrieved Graph should be equal to the Saved Graph");
+                }
+                else
+                {
+                    Assert.IsTrue(h.HasSubGraph(g), "Retrieved Graph should have the Saved Graph as a subgraph");
+                }
+                Assert.IsFalse(h.GetTriplesWithPredicate(rdfType).Any(), "Retrieved Graph should not contain any rdf:type Triples");
+            }
+            finally
+            {
+                //Options.UseBomForUtf8 = true;
+            }
+        }
+
+        [Test]
+        public void StorageStardogUpdateNamedGraphAddTriples()
+        {
+            try
+            {
+                //Options.UseBomForUtf8 = false;
+
+                StardogConnector stardog = StardogTests.GetConnection();;
+                Graph g = new Graph();
+                g.LoadFromEmbeddedResource("VDS.RDF.Configuration.configuration.ttl");
+                g.BaseUri = new Uri("http://example.org/addGraph");
+
+                INode rdfType = g.CreateUriNode(new Uri(VDS.RDF.Parsing.RdfSpecsHelper.RdfType));
+                Graph types = new Graph();
+                types.Assert(g.GetTriplesWithPredicate(rdfType));
+                g.Retract(g.GetTriplesWithPredicate(rdfType).ToList());
+
+                //Save the Graph without the rdf:type triples
+                stardog.SaveGraph(g);
+                //Then add back in the rdf:type triples
+                stardog.UpdateGraph(g.BaseUri, types.Triples, null);
+
+                Graph h = new Graph();
+                stardog.LoadGraph(h, new Uri("http://example.org/addGraph"));
+
+                if (g.Triples.Count == h.Triples.Count)
+                {
+                    Assert.AreEqual(g, h, "Retrieved Graph should be equal to the Saved Graph");
+                }
+                else
+                {
+                    Assert.IsTrue(h.HasSubGraph(g), "Retrieved Graph should have the Saved Graph as a subgraph");
+                }
+                Assert.IsTrue(h.GetTriplesWithPredicate(rdfType).Any(), "Retrieved Graph should not contain any rdf:type Triples");
+            }
+            finally
+            {
+                //Options.UseBomForUtf8 = true;
+            }
+        }
+
+        [Test]
+        public void StorageStardogDeleteNamedGraph()
+        {
+            try
+            {
+                //Options.UseBomForUtf8 = false;
+
+                StardogConnector stardog = StardogTests.GetConnection();;
+                Graph g = new Graph();
+                g.LoadFromEmbeddedResource("VDS.RDF.Configuration.configuration.ttl");
+                g.BaseUri = new Uri("http://example.org/tempGraph");
+                stardog.SaveGraph(g);
+
+                Graph h = new Graph();
+                stardog.LoadGraph(h, new Uri("http://example.org/tempGraph"));
+
+                if (g.Triples.Count == h.Triples.Count)
+                {
+                    Assert.AreEqual(g, h, "Retrieved Graph should be equal to the Saved Graph");
+                }
+                else
+                {
+                    Assert.IsTrue(h.HasSubGraph(g), "Retrieved Graph should have the Saved Graph as a subgraph");
+                }
+
+                stardog.DeleteGraph("http://example.org/tempGraph");
+                Graph i = new Graph();
+                stardog.LoadGraph(i, new Uri("http://example.org/tempGraph"));
+
+                Assert.IsTrue(i.IsEmpty, "Retrieved Graph should be empty since it has been deleted");
+            }
+            finally
+            {
+                //Options.UseBomForUtf8 = true;
+            }
+        }
+
+        [Test]
+        public void StorageStardogReasoningQL()
+        {
+            try
+            {
+                //Options.UseBomForUtf8 = false;
+                Options.HttpDebugging = true;
+
+                StardogConnector stardog = StardogTests.GetConnection();;
+
+                Graph g = new Graph();
+                g.LoadFromFile("resources\\InferenceTest.ttl");
+                g.BaseUri = new Uri("http://example.org/reasoning");
+                stardog.SaveGraph(g);
+
+                String query = "PREFIX rdfs: <" + NamespaceMapper.RDFS + "> SELECT * WHERE { { ?class rdfs:subClassOf <http://example.org/vehicles/Vehicle> } UNION { GRAPH <http://example.org/reasoning> { ?class rdfs:subClassOf <http://example.org/vehicles/Vehicle> } } }";
+                Console.WriteLine(query);
+                Console.WriteLine();
+
+                SparqlResultSet resultsNoReasoning = stardog.Query(query) as SparqlResultSet;
+                if (resultsNoReasoning != null)
+                {
+                    Console.WriteLine("Results without Reasoning");
+                    TestTools.ShowResults(resultsNoReasoning);
+                }
+                else
+                {
+                    Assert.Fail("Did not get a SPARQL Result Set as expected");
+                }
+
+                stardog.Reasoning = StardogReasoningMode.QL;
+                SparqlResultSet resultsWithReasoning = stardog.Query(query) as SparqlResultSet;
+                if (resultsWithReasoning != null)
+                {
+                    Console.WriteLine("Results with Reasoning");
+                    TestTools.ShowResults(resultsWithReasoning);
+                }
+                else
+                {
+                    Assert.Fail("Did not get a SPARQL Result Set as expected");
+                }
+
+                Assert.IsTrue(resultsWithReasoning.Count >= resultsNoReasoning.Count, "Reasoning should yield as many if not more results");
+            }
+            finally
+            {
+                //Options.UseBomForUtf8 = true;
+                Options.HttpDebugging = false;
+            }
+        }
+
+        [Test]
+        public void StorageStardogTransactionTest()
+        {
+            try
+            {
+                Options.HttpDebugging = true;
+
+                StardogConnector stardog = StardogTests.GetConnection();;
+                stardog.Begin();
+                stardog.Commit();
+                stardog.Dispose();
+            }
+            finally
+            {
+                Options.HttpDebugging = false;
+            }
+        }
+
+        [Test]
+        public void StorageStardogAmpersandsInDataTest()
+        {
+            try
+            {
+                Options.HttpDebugging = true;
+
+                StardogConnector stardog = StardogTests.GetConnection();;
+
+                //Save the Graph
+                Graph g = new Graph();
+                String fragment = "@prefix : <http://example.org/> . [] :string \"This has & ampersands in it\" .";
+                g.LoadFromString(fragment);
+                g.BaseUri = new Uri("http://example.org/ampersandGraph");
+
+                Console.WriteLine("Original Graph:");
+                TestTools.ShowGraph(g);
+
+                stardog.SaveGraph(g);
+
+                //Retrieve and check it round trips
+                Graph h = new Graph();
+                stardog.LoadGraph(h, g.BaseUri);
+
+                Console.WriteLine("Graph as retrieved from Stardog:");
+                TestTools.ShowGraph(h);
+
+                Assert.AreEqual(g, h, "Graphs should be equal");
+                
+                //Now try to delete the data from this Graph
+                GenericUpdateProcessor processor = new GenericUpdateProcessor(stardog);
+                SparqlUpdateParser parser = new SparqlUpdateParser();
+                processor.ProcessCommandSet(parser.ParseFromString("WITH <http://example.org/ampersandGraph> DELETE WHERE { ?s ?p ?o }"));
+
+                Graph i = new Graph();
+                stardog.LoadGraph(i, g.BaseUri);
+
+                Console.WriteLine("Graph as retrieved after the DELETE WHERE:");
+                TestTools.ShowGraph(i);
+
+                Assert.AreNotEqual(g, i, "Graphs should not be equal");
+                Assert.AreNotEqual(h, i, "Graphs should not be equal");
+
+            }
+            finally
+            {
+                Options.HttpDebugging = false;
+            }
+        }
+
+        [Test]
+        public void StorageStardogCreateNewStore()
+        {
+            Guid guid;
+            do
+            {
+                guid = Guid.NewGuid();
+            } while (guid.Equals(Guid.Empty) || !Char.IsLetter(guid.ToString()[0]));
+
+            StardogServer stardog = StardogTests.GetServer();
+            IStoreTemplate template = stardog.GetDefaultTemplate(guid.ToString());
+            Console.WriteLine("Template ID " + template.ID);
+
+            try
+            {
+                Options.HttpDebugging = true;
+                //Options.HttpFullDebugging = true;
+
+                stardog.CreateStore(template);
+            }
+            finally
+            {
+                //Options.HttpFullDebugging = false;
+                Options.HttpDebugging = false;
+            }
+
+            stardog.Dispose();
+        }
+#endif
+    }
+}