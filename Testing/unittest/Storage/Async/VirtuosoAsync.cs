--- conflicted
+++ resolved
@@ -1,53 +1,48 @@
-/*
-dotNetRDF is free and open source software licensed under the MIT License
-
------------------------------------------------------------------------------
-
-Copyright (c) 2009-2012 dotNetRDF Project (dotnetrdf-developer@lists.sf.net)
-
-Permission is hereby granted, free of charge, to any person obtaining a copy
-of this software and associated documentation files (the "Software"), to deal
-in the Software without restriction, including without limitation the rights
-to use, copy, modify, merge, publish, distribute, sublicense, and/or sell
-copies of the Software, and to permit persons to whom the Software is furnished
-to do so, subject to the following conditions:
-
-The above copyright notice and this permission notice shall be included in all
-copies or substantial portions of the Software.
-
-THE SOFTWARE IS PROVIDED "AS IS", WITHOUT WARRANTY OF ANY KIND, EXPRESS OR 
-IMPLIED, INCLUDING BUT NOT LIMITED TO THE WARRANTIES OF MERCHANTABILITY, 
-FITNESS FOR A PARTICULAR PURPOSE AND NONINFRINGEMENT. IN NO EVENT SHALL THE
-AUTHORS OR COPYRIGHT HOLDERS BE LIABLE FOR ANY CLAIM, DAMAGES OR OTHER LIABILITY,
-WHETHER IN AN ACTION OF CONTRACT, TORT OR OTHERWISE, ARISING FROM, OUT OF OR IN
-CONNECTION WITH THE SOFTWARE OR THE USE OR OTHER DEALINGS IN THE SOFTWARE.
-*/
-
-using System;
-using System.Collections.Generic;
-using System.Linq;
-using System.Text;
-using Microsoft.VisualStudio.TestTools.UnitTesting;
-using VDS.RDF.Storage;
-
-#if !NO_DATAEXTENSIONS
-namespace VDS.RDF.Storage.Async
-{
-#if !PORTABLE // No Virtuoso support in PCL
-    [TestClass]
-    public class VirtuosoAsync
-        : BaseAsyncTests
-    {
-        protected override IAsyncStorageProvider GetAsyncProvider()
-        {
-            return VirtuosoTest.GetConnection();
-        }
-    }
-<<<<<<< HEAD
-}
-#endif
-=======
-#endif
-}
-
->>>>>>> 8f696ffa
+/*
+dotNetRDF is free and open source software licensed under the MIT License
+
+-----------------------------------------------------------------------------
+
+Copyright (c) 2009-2012 dotNetRDF Project (dotnetrdf-developer@lists.sf.net)
+
+Permission is hereby granted, free of charge, to any person obtaining a copy
+of this software and associated documentation files (the "Software"), to deal
+in the Software without restriction, including without limitation the rights
+to use, copy, modify, merge, publish, distribute, sublicense, and/or sell
+copies of the Software, and to permit persons to whom the Software is furnished
+to do so, subject to the following conditions:
+
+The above copyright notice and this permission notice shall be included in all
+copies or substantial portions of the Software.
+
+THE SOFTWARE IS PROVIDED "AS IS", WITHOUT WARRANTY OF ANY KIND, EXPRESS OR 
+IMPLIED, INCLUDING BUT NOT LIMITED TO THE WARRANTIES OF MERCHANTABILITY, 
+FITNESS FOR A PARTICULAR PURPOSE AND NONINFRINGEMENT. IN NO EVENT SHALL THE
+AUTHORS OR COPYRIGHT HOLDERS BE LIABLE FOR ANY CLAIM, DAMAGES OR OTHER LIABILITY,
+WHETHER IN AN ACTION OF CONTRACT, TORT OR OTHERWISE, ARISING FROM, OUT OF OR IN
+CONNECTION WITH THE SOFTWARE OR THE USE OR OTHER DEALINGS IN THE SOFTWARE.
+*/
+
+using System;
+using System.Collections.Generic;
+using System.Linq;
+using System.Text;
+using Microsoft.VisualStudio.TestTools.UnitTesting;
+using VDS.RDF.Storage;
+
+#if !NO_DATAEXTENSIONS
+namespace VDS.RDF.Storage.Async
+{
+#if !PORTABLE // No Virtuoso support in PCL
+    [TestClass]
+    public class VirtuosoAsync
+        : BaseAsyncTests
+    {
+        protected override IAsyncStorageProvider GetAsyncProvider()
+        {
+            return VirtuosoTest.GetConnection();
+        }
+    }
+#endif
+}
+#endif