--- conflicted
+++ resolved
@@ -1,580 +1,564 @@
-/*
-dotNetRDF is free and open source software licensed under the MIT License
-
------------------------------------------------------------------------------
-
-Copyright (c) 2009-2012 dotNetRDF Project (dotnetrdf-developer@lists.sf.net)
-
-Permission is hereby granted, free of charge, to any person obtaining a copy
-of this software and associated documentation files (the "Software"), to deal
-in the Software without restriction, including without limitation the rights
-to use, copy, modify, merge, publish, distribute, sublicense, and/or sell
-copies of the Software, and to permit persons to whom the Software is furnished
-to do so, subject to the following conditions:
-
-The above copyright notice and this permission notice shall be included in all
-copies or substantial portions of the Software.
-
-THE SOFTWARE IS PROVIDED "AS IS", WITHOUT WARRANTY OF ANY KIND, EXPRESS OR 
-IMPLIED, INCLUDING BUT NOT LIMITED TO THE WARRANTIES OF MERCHANTABILITY, 
-FITNESS FOR A PARTICULAR PURPOSE AND NONINFRINGEMENT. IN NO EVENT SHALL THE
-AUTHORS OR COPYRIGHT HOLDERS BE LIABLE FOR ANY CLAIM, DAMAGES OR OTHER LIABILITY,
-WHETHER IN AN ACTION OF CONTRACT, TORT OR OTHERWISE, ARISING FROM, OUT OF OR IN
-CONNECTION WITH THE SOFTWARE OR THE USE OR OTHER DEALINGS IN THE SOFTWARE.
-*/
-
-using System;
-using System.Collections.Generic;
-using System.Diagnostics;
-using System.Linq;
-using System.Text;
-using NUnit.Framework;
-using VDS.RDF.Parsing;
-using VDS.RDF.Query;
-using VDS.RDF.Query.Algebra;
-using VDS.RDF.Query.Datasets;
-using VDS.RDF.Query.Expressions;
-using VDS.RDF.Query.Expressions.Functions;
-using VDS.RDF.Query.Expressions.Functions.Sparql.Boolean;
-using VDS.RDF.Nodes;
-using VDS.RDF.Query.Expressions.Primary;
-using VDS.RDF.Query.Filters;
-using VDS.RDF.Query.Patterns;
-using VDS.RDF.Update;
-
-namespace VDS.RDF.Query
-{
-    [TestFixture]
-    public class LeviathanTests
-    {
-        [Test]
-        public void SparqlBgpEvaluation()
-        {
-            //Prepare the Store
-            TripleStore store = new TripleStore();
-            Graph g = new Graph();
-<<<<<<< HEAD
-            g.LoadFromFile("Turtle.ttl");
-=======
-            FileLoader.Load(g, "resources\\Turtle.ttl");
->>>>>>> 2e44fb87
-            store.Add(g);
-
-            SparqlQueryParser parser = new SparqlQueryParser();
-            SparqlQuery q = parser.ParseFromString(@"PREFIX rdfs: <http://www.w3.org/2000/01/rdf-schema#>
-SELECT * WHERE {?s ?p ?o . ?s rdfs:label ?label}");
-            Object testResult = store.ExecuteQuery(q);
-
-            ISparqlAlgebra testAlgebra = q.ToAlgebra();
-
-            if (testResult is SparqlResultSet)
-            {
-                SparqlResultSet rset = (SparqlResultSet)testResult;
-                Console.WriteLine(rset.Count + " Results");
-                foreach (SparqlResult r in rset) 
-                {
-                    Console.WriteLine(r.ToString());
-                }
-                Console.WriteLine();
-            }
-
-            //Create some Triple Patterns
-            TriplePattern t1 = new TriplePattern(new VariablePattern("?s"), new VariablePattern("?p"), new VariablePattern("?o"));
-            TriplePattern t2 = new TriplePattern(new VariablePattern("?s"), new NodeMatchPattern(g.CreateUriNode("rdfs:label")), new VariablePattern("?label"));
-            TriplePattern t3 = new TriplePattern(new VariablePattern("?x"), new VariablePattern("?y"), new VariablePattern("?z"));
-            TriplePattern t4 = new TriplePattern(new VariablePattern("?s"), new NodeMatchPattern(g.CreateUriNode(":name")), new VariablePattern("?name"));
-
-            //Build some BGPs
-            Bgp selectNothing = new Bgp();
-            Bgp selectAll = new Bgp(t1);
-            Bgp selectLabelled = new Bgp(new List<ITriplePattern>() { t1, t2 });
-            Bgp selectAllDisjoint = new Bgp(new List<ITriplePattern>() { t1, t3 });
-            Bgp selectLabels = new Bgp(t2);
-            Bgp selectNames = new Bgp(t4);
-            //LeftJoin selectOptionalNamed = new LeftJoin(selectAll, new Optional(selectNames));
-            LeftJoin selectOptionalNamed = new LeftJoin(selectAll, selectNames);
-            Union selectAllUnion = new Union(selectAll, selectAll);
-            Union selectAllUnion2 = new Union(selectAllUnion, selectAll);
-            Filter selectAllUriObjects = new Filter(selectAll, new UnaryExpressionFilter(new IsUriFunction(new VariableTerm("o"))));
-
-            //Test out the BGPs
-            //Console.WriteLine("{}");
-            //this.ShowMultiset(selectNothing.Evaluate(new SparqlEvaluationContext(null, store)));
-
-            //Console.WriteLine("{?s ?p ?o}");
-            //this.ShowMultiset(selectAll.Evaluate(new SparqlEvaluationContext(null, store)));
-
-            //Console.WriteLine("{?s ?p ?o . ?s rdfs:label ?label}");
-            //SparqlEvaluationContext context = new SparqlEvaluationContext(null, store);
-            //this.ShowMultiset(selectLabelled.Evaluate(context));
-            //SparqlResultSet lvnResult = new SparqlResultSet(context);
-
-            //Console.WriteLine("{?s ?p ?o . ?x ?y ?z}");
-            //this.ShowMultiset(selectAllDisjoint.Evaluate(new SparqlEvaluationContext(null, store)));
-
-            //Console.WriteLine("{?s ?p ?o . OPTIONAL {?s :name ?name}}");
-            //this.ShowMultiset(selectOptionalNamed.Evaluate(new SparqlEvaluationContext(null, store)));
-
-            Console.WriteLine("{{?s ?p ?o} UNION {?s ?p ?o}}");
-            this.ShowMultiset(selectAllUnion.Evaluate(new SparqlEvaluationContext(null, new InMemoryDataset(store))));
-
-            Console.WriteLine("{{?s ?p ?o} UNION {?s ?p ?o} UNION {?s ?p ?o}}");
-            this.ShowMultiset(selectAllUnion2.Evaluate(new SparqlEvaluationContext(null, new InMemoryDataset(store))));
-
-            Console.WriteLine("{?s ?p ?o FILTER (ISURI(?o))}");
-            this.ShowMultiset(selectAllUriObjects.Evaluate(new SparqlEvaluationContext(null, new InMemoryDataset(store))));
-        }
-
-        [Test]
-        public void SparqlMultisetLeftJoin()
-        {
-            //Create a load of Nodes to use in the tests
-            Graph g = new Graph();
-            g.NamespaceMap.AddNamespace(String.Empty, new Uri("http://example.org"));
-            IUriNode s1 = g.CreateUriNode(":s1");
-            IUriNode s2 = g.CreateUriNode(":s2");
-            IUriNode p1 = g.CreateUriNode(":p1");
-            IUriNode p2 = g.CreateUriNode(":p2");
-            IUriNode rdfsLabel = g.CreateUriNode("rdfs:label");
-            ILiteralNode o1 = g.CreateLiteralNode("Some Text");
-            ILiteralNode o2 = g.CreateLiteralNode("1", new Uri(XmlSpecsHelper.XmlSchemaDataTypeInteger));
-
-            //Create an ID and Null Multiset
-            IdentityMultiset id = new IdentityMultiset();
-            NullMultiset nullset = new NullMultiset();
-
-            //Create and Populate a Multiset
-            Multiset m = new Multiset();
-            Set s = new Set();
-            s.Add("s", s1);
-            s.Add("p", p1);
-            s.Add("o", o1);
-            m.Add(s);
-            s = new Set();
-            s.Add("s", s2);
-            s.Add("p", p2);
-            s.Add("o", o2);
-            m.Add(s);
-
-            //Create and Populate another Multiset
-            Multiset n = new Multiset();
-            s = new Set();
-            s.Add("s", s1);
-            s.Add("label", o1);
-            n.Add(s);
-
-            //Create and Populate another Multiset
-            Multiset d = new Multiset();
-            s = new Set();
-            s.Add("s1", s1);
-            s.Add("p1", p1);
-            s.Add("o1", o1);
-            d.Add(s);
-            s = new Set();
-            s.Add("s1", s2);
-            s.Add("p1", p2);
-            s.Add("o1", o2);
-            d.Add(s);
-
-            //Show the Sets
-            Console.WriteLine("LHS");
-            foreach (ISet set in m.Sets)
-            {
-                Console.WriteLine(set.ToString());
-            }
-            Console.WriteLine();
-            Console.WriteLine("RHS");
-            foreach (ISet set in n.Sets)
-            {
-                Console.WriteLine(set.ToString());
-            }
-            Console.WriteLine();
-            Console.WriteLine("D");
-            foreach (ISet set in d.Sets)
-            {
-                Console.WriteLine(set.ToString());
-            }
-            Console.WriteLine();
-
-            //Try a Join to Identity
-            Console.WriteLine("Join ID-LHS");
-            BaseMultiset join = id.Join(m);
-            foreach (ISet set in join.Sets)
-            {
-                Console.WriteLine(set.ToString());
-            }
-            Console.WriteLine();
-
-            //Try a Join to Identity
-            Console.WriteLine("Join LHS-ID");
-            join = m.Join(id);
-            foreach (ISet set in join.Sets)
-            {
-                Console.WriteLine(set.ToString());
-            }
-            Console.WriteLine();
-
-            //Try a Join to Null
-            Console.WriteLine("Join NULL-LHS");
-            join = nullset.Join(m);
-            foreach (ISet set in join.Sets)
-            {
-                Console.WriteLine(set.ToString());
-            }
-            Console.WriteLine();
-
-            //Try a Join to Null
-            Console.WriteLine("Join LHS-NULL");
-            join = m.Join(nullset);
-            foreach (ISet set in join.Sets)
-            {
-                Console.WriteLine(set.ToString());
-            }
-            Console.WriteLine();
-
-            //Try a LeftJoin
-            Console.WriteLine("LeftJoin NULL-LHS");
-            BaseMultiset leftjoin = nullset.LeftJoin(m, new ConstantTerm(new BooleanNode(null, true)));
-            foreach (ISet set in leftjoin.Sets)
-            {
-                Console.WriteLine(set.ToString());
-            }
-            Console.WriteLine();
-
-            //Try a LeftJoin
-            Console.WriteLine("LeftJoin LHS-NULL");
-            leftjoin = m.LeftJoin(nullset, new ConstantTerm(new BooleanNode(null, true)));
-            foreach (ISet set in leftjoin.Sets)
-            {
-                Console.WriteLine(set.ToString());
-            }
-            Console.WriteLine();
-
-            //Try a Join
-            Console.WriteLine("Join LHS-RHS");
-            join = m.Join(n);
-            foreach (ISet set in join.Sets)
-            {
-                Console.WriteLine(set.ToString());
-            }
-            Console.WriteLine();
-           
-            //Try a LeftOuterJoin
-            Console.WriteLine("LeftJoin LHS-RHS");
-            leftjoin = m.LeftJoin(n, new ConstantTerm(new BooleanNode(null, true)));
-            foreach (ISet set in leftjoin.Sets)
-            {
-                Console.WriteLine(set.ToString());
-            }
-            Console.WriteLine();
-
-            //Try a Produce
-            Console.WriteLine("Product LHS-RHS");
-            BaseMultiset product = m.Product(n);
-            foreach (ISet set in product.Sets)
-            {
-                Console.WriteLine(set.ToString());
-            }
-            Console.WriteLine();
-
-            //Try a Join to Self
-            Console.WriteLine("Product LHS-D");
-            product = m.Product(d);
-            foreach (ISet set in product.Sets)
-            {
-                Console.WriteLine(set.ToString());
-            }
-            Console.WriteLine();
-
-            //Try a Union
-            Console.WriteLine("Union LHS-RHS");
-            BaseMultiset union = m.Union(n);
-            foreach (ISet set in union.Sets)
-            {
-                Console.WriteLine(set.ToString());
-            }
-            Console.WriteLine();
-        }
-
-        [Test]
-        public void SparqlPropertyPathParser()
-        {
-            //Load our test data
-            TripleStore store = new TripleStore();
-            Graph g = new Graph();
-<<<<<<< HEAD
-            g.LoadFromFile("InferenceTest.ttl");
-=======
-            FileLoader.Load(g, "resources\\InferenceTest.ttl");
->>>>>>> 2e44fb87
-            store.Add(g);
-
-            List<String> testQueries = new List<string>();
-            String rdfsPrefix = "PREFIX rdfs: <" + NamespaceMapper.RDFS + ">\n";
-
-            //Cardinality Paths
-            testQueries.Add(rdfsPrefix + "SELECT * WHERE {?subclass rdfs:subClassOf* <http://example.org/vehicles/Vehicle>}");
-            testQueries.Add(rdfsPrefix + "SELECT * WHERE {?subclass rdfs:subClassOf+ <http://example.org/vehicles/Vehicle>}");
-            testQueries.Add(rdfsPrefix + "SELECT * WHERE {?subclass rdfs:subClassOf? <http://example.org/vehicles/Vehicle>}");
-            //testQueries.Add(rdfsPrefix + "SELECT * WHERE {?subclass rdfs:subClassOf{2,4} <http://example.org/vehicles/Vehicle>}");
-            //testQueries.Add(rdfsPrefix + "SELECT * WHERE {?subclass rdfs:subClassOf{2,} <http://example.org/vehicles/Vehicle>}");
-            //testQueries.Add(rdfsPrefix + "SELECT * WHERE {?subclass rdfs:subClassOf{,4} <http://example.org/vehicles/Vehicle>}");
-            //testQueries.Add(rdfsPrefix + "SELECT * WHERE {?subclass rdfs:subClassOf{2} <http://example.org/vehicles/Vehicle>}");
-
-            //Simple Inverse Paths
-            testQueries.Add(rdfsPrefix + "SELECT * WHERE {?type ^a ?entity}");
-
-            //Sequence Paths
-            testQueries.Add(rdfsPrefix + "SELECT * WHERE {?subclass rdfs:subClassOf / rdfs:subClassOf <http://example.org/vehicles/Vehicle>}");
-            //testQueries.Add(rdfsPrefix + "SELECT * WHERE {?subclass rdfs:subClassOf{2} / rdfs:subClassOf <http://example.org/vehicles/Vehicle>}");
-            //testQueries.Add(rdfsPrefix + "SELECT * WHERE {?subclass rdfs:subClassOf / rdfs:subClassOf{2} <http://example.org/vehicles/Vehicle>}");
-            testQueries.Add(rdfsPrefix + "SELECT * WHERE {?subclass a / rdfs:subClassOf <http://example.org/vehicles/Plane>}");
-            testQueries.Add(rdfsPrefix + "SELECT * WHERE {?vehicle a ^ rdfs:subClassOf <http://example.org/vehicles/Plane>}");
-            testQueries.Add(rdfsPrefix + "SELECT * WHERE {?subclass a / ^ rdfs:subClassOf <http://example.org/vehicles/Vehicle>}");
-            testQueries.Add(rdfsPrefix + "SELECT * WHERE {?entity a ^ a ?type}");
-            testQueries.Add(rdfsPrefix + "SELECT * WHERE {?entity a ^ a / rdfs:subClassOf <http://example.org/vehicles/GroundVehicle>}");
-
-
-            //Alternative Paths
-            testQueries.Add(rdfsPrefix + "SELECT * WHERE {?subclass rdfs:subClassOf | a <http://example.org/vehicles/Vehicle>}");
-            testQueries.Add(rdfsPrefix + "SELECT * WHERE {?subclass (rdfs:subClassOf | a) | rdfs:someProperty <http://example.org/vehicles/Vehicle>}");
-            testQueries.Add(rdfsPrefix + "SELECT * WHERE {?subclass rdfs:subClassOf | a | rdfs:someProperty <http://example.org/vehicles/Vehicle>}");
-
-            SparqlQueryParser parser = new SparqlQueryParser();
-
-            foreach (String query in testQueries)
-            {
-                //Parse the Query and output to console
-                SparqlQuery q = parser.ParseFromString(query);
-                Console.WriteLine(q.ToString());
-
-                //Now we'll try and evaluate it (if this is possible)
-                try
-                {
-                    Object results = store.ExecuteQuery(q);
-
-                    Console.WriteLine("Evaluated OK");
-                    TestTools.ShowResults(results);
-                    Console.WriteLine();
-                }
-                catch (RdfQueryException queryEx)
-                {
-                    Console.WriteLine("Unable to evaluate:");
-                    Console.WriteLine(queryEx.Message);
-                    Console.WriteLine(queryEx.StackTrace);
-                }
-            }
-        }
-
-        [Test]
-        public void SparqlStreamingBgpAskEvaluation()
-        {
-            //Get the Data we want to query
-            TripleStore store = new TripleStore();
-            Graph g = new Graph();
-<<<<<<< HEAD
-            g.LoadFromFile("InferenceTest.ttl");
-=======
-            FileLoader.Load(g, "resources\\InferenceTest.ttl");
->>>>>>> 2e44fb87
-            store.Add(g);
-            //g = new Graph();
-            //g.LoadFromFile("noise.ttl");
-            //store.Add(g);
-
-            Console.WriteLine(store.Triples.Count() + " Triples in Store");
-
-            //Create the Triple Pattern we want to query with
-            IUriNode fordFiesta = g.CreateUriNode(new Uri("http://example.org/vehicles/FordFiesta"));
-            IUriNode rdfType = g.CreateUriNode(new Uri(RdfSpecsHelper.RdfType));
-            IUriNode rdfsLabel = g.CreateUriNode(new Uri(NamespaceMapper.RDFS + "label"));
-            IUriNode speed = g.CreateUriNode(new Uri("http://example.org/vehicles/Speed"));
-            IUriNode carClass = g.CreateUriNode(new Uri("http://example.org/vehicles/Car"));
-
-            TriplePattern allTriples = new TriplePattern(new VariablePattern("?s"), new VariablePattern("?p"), new VariablePattern("?o"));
-            TriplePattern allTriples2 = new TriplePattern(new VariablePattern("?x"), new VariablePattern("?y"), new VariablePattern("?z"));
-            TriplePattern tp1 = new TriplePattern(new VariablePattern("?s"), new NodeMatchPattern(rdfType), new NodeMatchPattern(carClass));
-            TriplePattern tp2 = new TriplePattern(new VariablePattern("?s"), new NodeMatchPattern(speed), new VariablePattern("?speed"));
-            TriplePattern tp3 = new TriplePattern(new VariablePattern("?s"), new NodeMatchPattern(rdfsLabel), new VariablePattern("?label"));
-            TriplePattern novars = new TriplePattern(new NodeMatchPattern(fordFiesta), new NodeMatchPattern(rdfType), new NodeMatchPattern(carClass));
-            TriplePattern novars2 = new TriplePattern(new NodeMatchPattern(fordFiesta), new NodeMatchPattern(rdfsLabel), new NodeMatchPattern(carClass));
-            FilterPattern blankSubject = new FilterPattern(new UnaryExpressionFilter(new IsBlankFunction(new VariableTerm("?s"))));
-            List<List<ITriplePattern>> tests = new List<List<ITriplePattern>>()
-            {
-                new List<ITriplePattern>() { },
-                new List<ITriplePattern>() { allTriples },
-                new List<ITriplePattern>() { allTriples, allTriples2 },
-                new List<ITriplePattern>() { tp1 },
-                new List<ITriplePattern>() { tp1, tp2 },
-                new List<ITriplePattern>() { tp1, tp3 },
-                new List<ITriplePattern>() { novars },
-                new List<ITriplePattern>() { novars, tp1 },
-                new List<ITriplePattern>() { novars, tp1, tp2 },
-                new List<ITriplePattern>() { novars2 },
-                new List<ITriplePattern>() { tp1, blankSubject }
-            };
-
-            foreach (List<ITriplePattern> tps in tests)
-            {
-                Console.WriteLine(tps.Count + " Triple Patterns in the Query");
-                foreach (ITriplePattern tp in tps)
-                {
-                    Console.WriteLine(tp.ToString());
-                }
-                Console.WriteLine();
-
-                ISparqlAlgebra ask = new Ask(new Bgp(tps));
-                ISparqlAlgebra askOptimised = new Ask(new AskBgp(tps));
-
-                //Evaluate with timings
-                Stopwatch timer = new Stopwatch();
-                TimeSpan unopt, opt;
-                timer.Start();
-                BaseMultiset results1 = ask.Evaluate(new SparqlEvaluationContext(null, new InMemoryDataset(store)));
-                timer.Stop();
-                unopt = timer.Elapsed;
-                timer.Reset();
-                timer.Start();
-                BaseMultiset results2 = askOptimised.Evaluate(new SparqlEvaluationContext(null, new InMemoryDataset(store)));
-                timer.Stop();
-                opt = timer.Elapsed;
-
-                Console.WriteLine("ASK = " + results1.GetType().ToString() + " in " + unopt.ToString());
-                Console.WriteLine("ASK Optimised = " + results2.GetType().ToString() + " in " + opt.ToString());
-
-                Assert.AreEqual(results1.GetType(), results2.GetType(), "Both ASK queries should have produced the same result");
-
-                Console.WriteLine();
-            }
-        }
-
-        [Test]
-        public void SparqlEvaluationGraphNonExistentUri()
-        {
-            String query = "SELECT * WHERE { GRAPH <http://example.org/noSuchGraph> { ?s ?p ?o } }";
-            TripleStore store = new TripleStore();
-            Object results = store.ExecuteQuery(query);
-
-            if (results is SparqlResultSet)
-            {
-                TestTools.ShowResults(results);
-
-                SparqlResultSet rset = (SparqlResultSet)results;
-                Assert.IsTrue(rset.IsEmpty, "Result Set should be empty");
-                Assert.AreEqual(3, rset.Variables.Count(), "Should still be 3 Variables even if no results");
-            }
-            else
-            {
-                Assert.Fail("Query should have returned a SPARQL Result Set");
-            }
-        }
-
-        [Test]
-        public void SparqlDatasetListGraphs()
-        {
-            InMemoryDataset dataset = new InMemoryDataset(new TripleStore());
-            LeviathanUpdateProcessor processor = new LeviathanUpdateProcessor(dataset);
-
-            Assert.IsTrue(dataset.GraphUris.Count() == 1, "Should be 1 Graph as the Update Processor should ensure a Default unnamed Graph exists");
-        }
-
-        [Test]
-        public void SparqlStreamingBgpSelectEvaluation()
-        {
-            //Get the Data we want to query
-            TripleStore store = new TripleStore();
-            Graph g = new Graph();
-<<<<<<< HEAD
-            g.LoadFromFile("InferenceTest.ttl");
-=======
-            FileLoader.Load(g, "resources\\InferenceTest.ttl");
->>>>>>> 2e44fb87
-            store.Add(g);
-            //g = new Graph();
-            //g.LoadFromFile("noise.ttl");
-            //store.Add(g);
-
-            Console.WriteLine(store.Triples.Count() + " Triples in Store");
-
-            //Create the Triple Pattern we want to query with
-            IUriNode fordFiesta = g.CreateUriNode(new Uri("http://example.org/vehicles/FordFiesta"));
-            IUriNode rdfType = g.CreateUriNode(new Uri(RdfSpecsHelper.RdfType));
-            IUriNode rdfsLabel = g.CreateUriNode(new Uri(NamespaceMapper.RDFS + "label"));
-            IUriNode speed = g.CreateUriNode(new Uri("http://example.org/vehicles/Speed"));
-            IUriNode carClass = g.CreateUriNode(new Uri("http://example.org/vehicles/Car"));
-
-            TriplePattern allTriples = new TriplePattern(new VariablePattern("?s"), new VariablePattern("?p"), new VariablePattern("?o"));
-            TriplePattern allTriples2 = new TriplePattern(new VariablePattern("?x"), new VariablePattern("?y"), new VariablePattern("?z"));
-            TriplePattern tp1 = new TriplePattern(new VariablePattern("?s"), new NodeMatchPattern(rdfType), new NodeMatchPattern(carClass));
-            TriplePattern tp2 = new TriplePattern(new VariablePattern("?s"), new NodeMatchPattern(speed), new VariablePattern("?speed"));
-            TriplePattern tp3 = new TriplePattern(new VariablePattern("?s"), new NodeMatchPattern(rdfsLabel), new VariablePattern("?label"));
-            TriplePattern novars = new TriplePattern(new NodeMatchPattern(fordFiesta), new NodeMatchPattern(rdfType), new NodeMatchPattern(carClass));
-            TriplePattern novars2 = new TriplePattern(new NodeMatchPattern(fordFiesta), new NodeMatchPattern(rdfsLabel), new NodeMatchPattern(carClass));
-            FilterPattern blankSubject = new FilterPattern(new UnaryExpressionFilter(new IsBlankFunction(new VariableTerm("?s"))));
-            List<List<ITriplePattern>> tests = new List<List<ITriplePattern>>()
-            {
-                new List<ITriplePattern>() { },
-                new List<ITriplePattern>() { allTriples },
-                new List<ITriplePattern>() { allTriples, allTriples2 },
-                new List<ITriplePattern>() { tp1 },
-                new List<ITriplePattern>() { tp1, tp2 },
-                new List<ITriplePattern>() { tp1, tp3 },
-                new List<ITriplePattern>() { novars },
-                new List<ITriplePattern>() { novars, tp1 },
-                new List<ITriplePattern>() { novars, tp1, tp2 },
-                new List<ITriplePattern>() { novars2 },
-                new List<ITriplePattern>() { tp1, blankSubject }
-            };
-
-            foreach (List<ITriplePattern> tps in tests)
-            {
-                Console.WriteLine(tps.Count + " Triple Patterns in the Query");
-                foreach (ITriplePattern tp in tps)
-                {
-                    Console.WriteLine(tp.ToString());
-                }
-                Console.WriteLine();
-
-                ISparqlAlgebra select = new Bgp(tps);
-                ISparqlAlgebra selectOptimised = new LazyBgp(tps, 10);
-
-                //Evaluate with timings
-                Stopwatch timer = new Stopwatch();
-                TimeSpan unopt, opt;
-                timer.Start();
-                BaseMultiset results1 = select.Evaluate(new SparqlEvaluationContext(null, new InMemoryDataset(store)));
-                timer.Stop();
-                unopt = timer.Elapsed;
-                timer.Reset();
-                timer.Start();
-                BaseMultiset results2 = selectOptimised.Evaluate(new SparqlEvaluationContext(null, new InMemoryDataset(store)));
-                timer.Stop();
-                opt = timer.Elapsed;
-
-                Console.WriteLine("SELECT = " + results1.GetType().ToString() + " (" + results1.Count + " Results) in " + unopt.ToString());
-                Console.WriteLine("SELECT Optimised = " + results2.GetType().ToString() + " (" + results2.Count + " Results) in " + opt.ToString());
-
-                Console.WriteLine();
-                Console.WriteLine("Optimised Results");
-                foreach (ISet s in results2.Sets)
-                {
-                    Console.WriteLine(s.ToString());
-                }
-
-                Assert.IsTrue(results1.Count >= results2.Count, "Optimised Select should have produced as many/fewer results than Unoptimised Select");
-
-                Console.WriteLine();
-            }
-        }
-
-        private void ShowMultiset(BaseMultiset multiset) 
-        {
-            Console.WriteLine(multiset.GetType().ToString());
-            foreach (ISet s in multiset.Sets)
-            {
-                Console.WriteLine(s.ToString());
-            }
-            Console.WriteLine();
-        }
-    }
-}
+/*
+dotNetRDF is free and open source software licensed under the MIT License
+
+-----------------------------------------------------------------------------
+
+Copyright (c) 2009-2012 dotNetRDF Project (dotnetrdf-developer@lists.sf.net)
+
+Permission is hereby granted, free of charge, to any person obtaining a copy
+of this software and associated documentation files (the "Software"), to deal
+in the Software without restriction, including without limitation the rights
+to use, copy, modify, merge, publish, distribute, sublicense, and/or sell
+copies of the Software, and to permit persons to whom the Software is furnished
+to do so, subject to the following conditions:
+
+The above copyright notice and this permission notice shall be included in all
+copies or substantial portions of the Software.
+
+THE SOFTWARE IS PROVIDED "AS IS", WITHOUT WARRANTY OF ANY KIND, EXPRESS OR 
+IMPLIED, INCLUDING BUT NOT LIMITED TO THE WARRANTIES OF MERCHANTABILITY, 
+FITNESS FOR A PARTICULAR PURPOSE AND NONINFRINGEMENT. IN NO EVENT SHALL THE
+AUTHORS OR COPYRIGHT HOLDERS BE LIABLE FOR ANY CLAIM, DAMAGES OR OTHER LIABILITY,
+WHETHER IN AN ACTION OF CONTRACT, TORT OR OTHERWISE, ARISING FROM, OUT OF OR IN
+CONNECTION WITH THE SOFTWARE OR THE USE OR OTHER DEALINGS IN THE SOFTWARE.
+*/
+
+using System;
+using System.Collections.Generic;
+using System.Diagnostics;
+using System.Linq;
+using System.Text;
+using NUnit.Framework;
+using VDS.RDF.Parsing;
+using VDS.RDF.Query;
+using VDS.RDF.Query.Algebra;
+using VDS.RDF.Query.Datasets;
+using VDS.RDF.Query.Expressions;
+using VDS.RDF.Query.Expressions.Functions;
+using VDS.RDF.Query.Expressions.Functions.Sparql.Boolean;
+using VDS.RDF.Nodes;
+using VDS.RDF.Query.Expressions.Primary;
+using VDS.RDF.Query.Filters;
+using VDS.RDF.Query.Patterns;
+using VDS.RDF.Update;
+
+namespace VDS.RDF.Query
+{
+    [TestFixture]
+    public class LeviathanTests
+    {
+        [Test]
+        public void SparqlBgpEvaluation()
+        {
+            //Prepare the Store
+            TripleStore store = new TripleStore();
+            Graph g = new Graph();
+            FileLoader.Load(g, "resources\\Turtle.ttl");
+            store.Add(g);
+
+            SparqlQueryParser parser = new SparqlQueryParser();
+            SparqlQuery q = parser.ParseFromString(@"PREFIX rdfs: <http://www.w3.org/2000/01/rdf-schema#>
+SELECT * WHERE {?s ?p ?o . ?s rdfs:label ?label}");
+            Object testResult = store.ExecuteQuery(q);
+
+            ISparqlAlgebra testAlgebra = q.ToAlgebra();
+
+            if (testResult is SparqlResultSet)
+            {
+                SparqlResultSet rset = (SparqlResultSet)testResult;
+                Console.WriteLine(rset.Count + " Results");
+                foreach (SparqlResult r in rset) 
+                {
+                    Console.WriteLine(r.ToString());
+                }
+                Console.WriteLine();
+            }
+
+            //Create some Triple Patterns
+            TriplePattern t1 = new TriplePattern(new VariablePattern("?s"), new VariablePattern("?p"), new VariablePattern("?o"));
+            TriplePattern t2 = new TriplePattern(new VariablePattern("?s"), new NodeMatchPattern(g.CreateUriNode("rdfs:label")), new VariablePattern("?label"));
+            TriplePattern t3 = new TriplePattern(new VariablePattern("?x"), new VariablePattern("?y"), new VariablePattern("?z"));
+            TriplePattern t4 = new TriplePattern(new VariablePattern("?s"), new NodeMatchPattern(g.CreateUriNode(":name")), new VariablePattern("?name"));
+
+            //Build some BGPs
+            Bgp selectNothing = new Bgp();
+            Bgp selectAll = new Bgp(t1);
+            Bgp selectLabelled = new Bgp(new List<ITriplePattern>() { t1, t2 });
+            Bgp selectAllDisjoint = new Bgp(new List<ITriplePattern>() { t1, t3 });
+            Bgp selectLabels = new Bgp(t2);
+            Bgp selectNames = new Bgp(t4);
+            //LeftJoin selectOptionalNamed = new LeftJoin(selectAll, new Optional(selectNames));
+            LeftJoin selectOptionalNamed = new LeftJoin(selectAll, selectNames);
+            Union selectAllUnion = new Union(selectAll, selectAll);
+            Union selectAllUnion2 = new Union(selectAllUnion, selectAll);
+            Filter selectAllUriObjects = new Filter(selectAll, new UnaryExpressionFilter(new IsUriFunction(new VariableTerm("o"))));
+
+            //Test out the BGPs
+            //Console.WriteLine("{}");
+            //this.ShowMultiset(selectNothing.Evaluate(new SparqlEvaluationContext(null, store)));
+
+            //Console.WriteLine("{?s ?p ?o}");
+            //this.ShowMultiset(selectAll.Evaluate(new SparqlEvaluationContext(null, store)));
+
+            //Console.WriteLine("{?s ?p ?o . ?s rdfs:label ?label}");
+            //SparqlEvaluationContext context = new SparqlEvaluationContext(null, store);
+            //this.ShowMultiset(selectLabelled.Evaluate(context));
+            //SparqlResultSet lvnResult = new SparqlResultSet(context);
+
+            //Console.WriteLine("{?s ?p ?o . ?x ?y ?z}");
+            //this.ShowMultiset(selectAllDisjoint.Evaluate(new SparqlEvaluationContext(null, store)));
+
+            //Console.WriteLine("{?s ?p ?o . OPTIONAL {?s :name ?name}}");
+            //this.ShowMultiset(selectOptionalNamed.Evaluate(new SparqlEvaluationContext(null, store)));
+
+            Console.WriteLine("{{?s ?p ?o} UNION {?s ?p ?o}}");
+            this.ShowMultiset(selectAllUnion.Evaluate(new SparqlEvaluationContext(null, new InMemoryDataset(store))));
+
+            Console.WriteLine("{{?s ?p ?o} UNION {?s ?p ?o} UNION {?s ?p ?o}}");
+            this.ShowMultiset(selectAllUnion2.Evaluate(new SparqlEvaluationContext(null, new InMemoryDataset(store))));
+
+            Console.WriteLine("{?s ?p ?o FILTER (ISURI(?o))}");
+            this.ShowMultiset(selectAllUriObjects.Evaluate(new SparqlEvaluationContext(null, new InMemoryDataset(store))));
+        }
+
+        [Test]
+        public void SparqlMultisetLeftJoin()
+        {
+            //Create a load of Nodes to use in the tests
+            Graph g = new Graph();
+            g.NamespaceMap.AddNamespace(String.Empty, new Uri("http://example.org"));
+            IUriNode s1 = g.CreateUriNode(":s1");
+            IUriNode s2 = g.CreateUriNode(":s2");
+            IUriNode p1 = g.CreateUriNode(":p1");
+            IUriNode p2 = g.CreateUriNode(":p2");
+            IUriNode rdfsLabel = g.CreateUriNode("rdfs:label");
+            ILiteralNode o1 = g.CreateLiteralNode("Some Text");
+            ILiteralNode o2 = g.CreateLiteralNode("1", new Uri(XmlSpecsHelper.XmlSchemaDataTypeInteger));
+
+            //Create an ID and Null Multiset
+            IdentityMultiset id = new IdentityMultiset();
+            NullMultiset nullset = new NullMultiset();
+
+            //Create and Populate a Multiset
+            Multiset m = new Multiset();
+            Set s = new Set();
+            s.Add("s", s1);
+            s.Add("p", p1);
+            s.Add("o", o1);
+            m.Add(s);
+            s = new Set();
+            s.Add("s", s2);
+            s.Add("p", p2);
+            s.Add("o", o2);
+            m.Add(s);
+
+            //Create and Populate another Multiset
+            Multiset n = new Multiset();
+            s = new Set();
+            s.Add("s", s1);
+            s.Add("label", o1);
+            n.Add(s);
+
+            //Create and Populate another Multiset
+            Multiset d = new Multiset();
+            s = new Set();
+            s.Add("s1", s1);
+            s.Add("p1", p1);
+            s.Add("o1", o1);
+            d.Add(s);
+            s = new Set();
+            s.Add("s1", s2);
+            s.Add("p1", p2);
+            s.Add("o1", o2);
+            d.Add(s);
+
+            //Show the Sets
+            Console.WriteLine("LHS");
+            foreach (ISet set in m.Sets)
+            {
+                Console.WriteLine(set.ToString());
+            }
+            Console.WriteLine();
+            Console.WriteLine("RHS");
+            foreach (ISet set in n.Sets)
+            {
+                Console.WriteLine(set.ToString());
+            }
+            Console.WriteLine();
+            Console.WriteLine("D");
+            foreach (ISet set in d.Sets)
+            {
+                Console.WriteLine(set.ToString());
+            }
+            Console.WriteLine();
+
+            //Try a Join to Identity
+            Console.WriteLine("Join ID-LHS");
+            BaseMultiset join = id.Join(m);
+            foreach (ISet set in join.Sets)
+            {
+                Console.WriteLine(set.ToString());
+            }
+            Console.WriteLine();
+
+            //Try a Join to Identity
+            Console.WriteLine("Join LHS-ID");
+            join = m.Join(id);
+            foreach (ISet set in join.Sets)
+            {
+                Console.WriteLine(set.ToString());
+            }
+            Console.WriteLine();
+
+            //Try a Join to Null
+            Console.WriteLine("Join NULL-LHS");
+            join = nullset.Join(m);
+            foreach (ISet set in join.Sets)
+            {
+                Console.WriteLine(set.ToString());
+            }
+            Console.WriteLine();
+
+            //Try a Join to Null
+            Console.WriteLine("Join LHS-NULL");
+            join = m.Join(nullset);
+            foreach (ISet set in join.Sets)
+            {
+                Console.WriteLine(set.ToString());
+            }
+            Console.WriteLine();
+
+            //Try a LeftJoin
+            Console.WriteLine("LeftJoin NULL-LHS");
+            BaseMultiset leftjoin = nullset.LeftJoin(m, new ConstantTerm(new BooleanNode(null, true)));
+            foreach (ISet set in leftjoin.Sets)
+            {
+                Console.WriteLine(set.ToString());
+            }
+            Console.WriteLine();
+
+            //Try a LeftJoin
+            Console.WriteLine("LeftJoin LHS-NULL");
+            leftjoin = m.LeftJoin(nullset, new ConstantTerm(new BooleanNode(null, true)));
+            foreach (ISet set in leftjoin.Sets)
+            {
+                Console.WriteLine(set.ToString());
+            }
+            Console.WriteLine();
+
+            //Try a Join
+            Console.WriteLine("Join LHS-RHS");
+            join = m.Join(n);
+            foreach (ISet set in join.Sets)
+            {
+                Console.WriteLine(set.ToString());
+            }
+            Console.WriteLine();
+           
+            //Try a LeftOuterJoin
+            Console.WriteLine("LeftJoin LHS-RHS");
+            leftjoin = m.LeftJoin(n, new ConstantTerm(new BooleanNode(null, true)));
+            foreach (ISet set in leftjoin.Sets)
+            {
+                Console.WriteLine(set.ToString());
+            }
+            Console.WriteLine();
+
+            //Try a Produce
+            Console.WriteLine("Product LHS-RHS");
+            BaseMultiset product = m.Product(n);
+            foreach (ISet set in product.Sets)
+            {
+                Console.WriteLine(set.ToString());
+            }
+            Console.WriteLine();
+
+            //Try a Join to Self
+            Console.WriteLine("Product LHS-D");
+            product = m.Product(d);
+            foreach (ISet set in product.Sets)
+            {
+                Console.WriteLine(set.ToString());
+            }
+            Console.WriteLine();
+
+            //Try a Union
+            Console.WriteLine("Union LHS-RHS");
+            BaseMultiset union = m.Union(n);
+            foreach (ISet set in union.Sets)
+            {
+                Console.WriteLine(set.ToString());
+            }
+            Console.WriteLine();
+        }
+
+        [Test]
+        public void SparqlPropertyPathParser()
+        {
+            //Load our test data
+            TripleStore store = new TripleStore();
+            Graph g = new Graph();
+            FileLoader.Load(g, "resources\\InferenceTest.ttl");
+            store.Add(g);
+
+            List<String> testQueries = new List<string>();
+            String rdfsPrefix = "PREFIX rdfs: <" + NamespaceMapper.RDFS + ">\n";
+
+            //Cardinality Paths
+            testQueries.Add(rdfsPrefix + "SELECT * WHERE {?subclass rdfs:subClassOf* <http://example.org/vehicles/Vehicle>}");
+            testQueries.Add(rdfsPrefix + "SELECT * WHERE {?subclass rdfs:subClassOf+ <http://example.org/vehicles/Vehicle>}");
+            testQueries.Add(rdfsPrefix + "SELECT * WHERE {?subclass rdfs:subClassOf? <http://example.org/vehicles/Vehicle>}");
+            //testQueries.Add(rdfsPrefix + "SELECT * WHERE {?subclass rdfs:subClassOf{2,4} <http://example.org/vehicles/Vehicle>}");
+            //testQueries.Add(rdfsPrefix + "SELECT * WHERE {?subclass rdfs:subClassOf{2,} <http://example.org/vehicles/Vehicle>}");
+            //testQueries.Add(rdfsPrefix + "SELECT * WHERE {?subclass rdfs:subClassOf{,4} <http://example.org/vehicles/Vehicle>}");
+            //testQueries.Add(rdfsPrefix + "SELECT * WHERE {?subclass rdfs:subClassOf{2} <http://example.org/vehicles/Vehicle>}");
+
+            //Simple Inverse Paths
+            testQueries.Add(rdfsPrefix + "SELECT * WHERE {?type ^a ?entity}");
+
+            //Sequence Paths
+            testQueries.Add(rdfsPrefix + "SELECT * WHERE {?subclass rdfs:subClassOf / rdfs:subClassOf <http://example.org/vehicles/Vehicle>}");
+            //testQueries.Add(rdfsPrefix + "SELECT * WHERE {?subclass rdfs:subClassOf{2} / rdfs:subClassOf <http://example.org/vehicles/Vehicle>}");
+            //testQueries.Add(rdfsPrefix + "SELECT * WHERE {?subclass rdfs:subClassOf / rdfs:subClassOf{2} <http://example.org/vehicles/Vehicle>}");
+            testQueries.Add(rdfsPrefix + "SELECT * WHERE {?subclass a / rdfs:subClassOf <http://example.org/vehicles/Plane>}");
+            testQueries.Add(rdfsPrefix + "SELECT * WHERE {?vehicle a ^ rdfs:subClassOf <http://example.org/vehicles/Plane>}");
+            testQueries.Add(rdfsPrefix + "SELECT * WHERE {?subclass a / ^ rdfs:subClassOf <http://example.org/vehicles/Vehicle>}");
+            testQueries.Add(rdfsPrefix + "SELECT * WHERE {?entity a ^ a ?type}");
+            testQueries.Add(rdfsPrefix + "SELECT * WHERE {?entity a ^ a / rdfs:subClassOf <http://example.org/vehicles/GroundVehicle>}");
+
+
+            //Alternative Paths
+            testQueries.Add(rdfsPrefix + "SELECT * WHERE {?subclass rdfs:subClassOf | a <http://example.org/vehicles/Vehicle>}");
+            testQueries.Add(rdfsPrefix + "SELECT * WHERE {?subclass (rdfs:subClassOf | a) | rdfs:someProperty <http://example.org/vehicles/Vehicle>}");
+            testQueries.Add(rdfsPrefix + "SELECT * WHERE {?subclass rdfs:subClassOf | a | rdfs:someProperty <http://example.org/vehicles/Vehicle>}");
+
+            SparqlQueryParser parser = new SparqlQueryParser();
+
+            foreach (String query in testQueries)
+            {
+                //Parse the Query and output to console
+                SparqlQuery q = parser.ParseFromString(query);
+                Console.WriteLine(q.ToString());
+
+                //Now we'll try and evaluate it (if this is possible)
+                try
+                {
+                    Object results = store.ExecuteQuery(q);
+
+                    Console.WriteLine("Evaluated OK");
+                    TestTools.ShowResults(results);
+                    Console.WriteLine();
+                }
+                catch (RdfQueryException queryEx)
+                {
+                    Console.WriteLine("Unable to evaluate:");
+                    Console.WriteLine(queryEx.Message);
+                    Console.WriteLine(queryEx.StackTrace);
+                }
+            }
+        }
+
+        [Test]
+        public void SparqlStreamingBgpAskEvaluation()
+        {
+            //Get the Data we want to query
+            TripleStore store = new TripleStore();
+            Graph g = new Graph();
+            FileLoader.Load(g, "resources\\InferenceTest.ttl");
+            store.Add(g);
+            //g = new Graph();
+            //g.LoadFromFile("noise.ttl");
+            //store.Add(g);
+
+            Console.WriteLine(store.Triples.Count() + " Triples in Store");
+
+            //Create the Triple Pattern we want to query with
+            IUriNode fordFiesta = g.CreateUriNode(new Uri("http://example.org/vehicles/FordFiesta"));
+            IUriNode rdfType = g.CreateUriNode(new Uri(RdfSpecsHelper.RdfType));
+            IUriNode rdfsLabel = g.CreateUriNode(new Uri(NamespaceMapper.RDFS + "label"));
+            IUriNode speed = g.CreateUriNode(new Uri("http://example.org/vehicles/Speed"));
+            IUriNode carClass = g.CreateUriNode(new Uri("http://example.org/vehicles/Car"));
+
+            TriplePattern allTriples = new TriplePattern(new VariablePattern("?s"), new VariablePattern("?p"), new VariablePattern("?o"));
+            TriplePattern allTriples2 = new TriplePattern(new VariablePattern("?x"), new VariablePattern("?y"), new VariablePattern("?z"));
+            TriplePattern tp1 = new TriplePattern(new VariablePattern("?s"), new NodeMatchPattern(rdfType), new NodeMatchPattern(carClass));
+            TriplePattern tp2 = new TriplePattern(new VariablePattern("?s"), new NodeMatchPattern(speed), new VariablePattern("?speed"));
+            TriplePattern tp3 = new TriplePattern(new VariablePattern("?s"), new NodeMatchPattern(rdfsLabel), new VariablePattern("?label"));
+            TriplePattern novars = new TriplePattern(new NodeMatchPattern(fordFiesta), new NodeMatchPattern(rdfType), new NodeMatchPattern(carClass));
+            TriplePattern novars2 = new TriplePattern(new NodeMatchPattern(fordFiesta), new NodeMatchPattern(rdfsLabel), new NodeMatchPattern(carClass));
+            FilterPattern blankSubject = new FilterPattern(new UnaryExpressionFilter(new IsBlankFunction(new VariableTerm("?s"))));
+            List<List<ITriplePattern>> tests = new List<List<ITriplePattern>>()
+            {
+                new List<ITriplePattern>() { },
+                new List<ITriplePattern>() { allTriples },
+                new List<ITriplePattern>() { allTriples, allTriples2 },
+                new List<ITriplePattern>() { tp1 },
+                new List<ITriplePattern>() { tp1, tp2 },
+                new List<ITriplePattern>() { tp1, tp3 },
+                new List<ITriplePattern>() { novars },
+                new List<ITriplePattern>() { novars, tp1 },
+                new List<ITriplePattern>() { novars, tp1, tp2 },
+                new List<ITriplePattern>() { novars2 },
+                new List<ITriplePattern>() { tp1, blankSubject }
+            };
+
+            foreach (List<ITriplePattern> tps in tests)
+            {
+                Console.WriteLine(tps.Count + " Triple Patterns in the Query");
+                foreach (ITriplePattern tp in tps)
+                {
+                    Console.WriteLine(tp.ToString());
+                }
+                Console.WriteLine();
+
+                ISparqlAlgebra ask = new Ask(new Bgp(tps));
+                ISparqlAlgebra askOptimised = new Ask(new AskBgp(tps));
+
+                //Evaluate with timings
+                Stopwatch timer = new Stopwatch();
+                TimeSpan unopt, opt;
+                timer.Start();
+                BaseMultiset results1 = ask.Evaluate(new SparqlEvaluationContext(null, new InMemoryDataset(store)));
+                timer.Stop();
+                unopt = timer.Elapsed;
+                timer.Reset();
+                timer.Start();
+                BaseMultiset results2 = askOptimised.Evaluate(new SparqlEvaluationContext(null, new InMemoryDataset(store)));
+                timer.Stop();
+                opt = timer.Elapsed;
+
+                Console.WriteLine("ASK = " + results1.GetType().ToString() + " in " + unopt.ToString());
+                Console.WriteLine("ASK Optimised = " + results2.GetType().ToString() + " in " + opt.ToString());
+
+                Assert.AreEqual(results1.GetType(), results2.GetType(), "Both ASK queries should have produced the same result");
+
+                Console.WriteLine();
+            }
+        }
+
+        [Test]
+        public void SparqlEvaluationGraphNonExistentUri()
+        {
+            String query = "SELECT * WHERE { GRAPH <http://example.org/noSuchGraph> { ?s ?p ?o } }";
+            TripleStore store = new TripleStore();
+            Object results = store.ExecuteQuery(query);
+
+            if (results is SparqlResultSet)
+            {
+                TestTools.ShowResults(results);
+
+                SparqlResultSet rset = (SparqlResultSet)results;
+                Assert.IsTrue(rset.IsEmpty, "Result Set should be empty");
+                Assert.AreEqual(3, rset.Variables.Count(), "Should still be 3 Variables even if no results");
+            }
+            else
+            {
+                Assert.Fail("Query should have returned a SPARQL Result Set");
+            }
+        }
+
+        [Test]
+        public void SparqlDatasetListGraphs()
+        {
+            InMemoryDataset dataset = new InMemoryDataset(new TripleStore());
+            LeviathanUpdateProcessor processor = new LeviathanUpdateProcessor(dataset);
+
+            Assert.IsTrue(dataset.GraphUris.Count() == 1, "Should be 1 Graph as the Update Processor should ensure a Default unnamed Graph exists");
+        }
+
+        [Test]
+        public void SparqlStreamingBgpSelectEvaluation()
+        {
+            //Get the Data we want to query
+            TripleStore store = new TripleStore();
+            Graph g = new Graph();
+            FileLoader.Load(g, "resources\\InferenceTest.ttl");
+            store.Add(g);
+            //g = new Graph();
+            //g.LoadFromFile("noise.ttl");
+            //store.Add(g);
+
+            Console.WriteLine(store.Triples.Count() + " Triples in Store");
+
+            //Create the Triple Pattern we want to query with
+            IUriNode fordFiesta = g.CreateUriNode(new Uri("http://example.org/vehicles/FordFiesta"));
+            IUriNode rdfType = g.CreateUriNode(new Uri(RdfSpecsHelper.RdfType));
+            IUriNode rdfsLabel = g.CreateUriNode(new Uri(NamespaceMapper.RDFS + "label"));
+            IUriNode speed = g.CreateUriNode(new Uri("http://example.org/vehicles/Speed"));
+            IUriNode carClass = g.CreateUriNode(new Uri("http://example.org/vehicles/Car"));
+
+            TriplePattern allTriples = new TriplePattern(new VariablePattern("?s"), new VariablePattern("?p"), new VariablePattern("?o"));
+            TriplePattern allTriples2 = new TriplePattern(new VariablePattern("?x"), new VariablePattern("?y"), new VariablePattern("?z"));
+            TriplePattern tp1 = new TriplePattern(new VariablePattern("?s"), new NodeMatchPattern(rdfType), new NodeMatchPattern(carClass));
+            TriplePattern tp2 = new TriplePattern(new VariablePattern("?s"), new NodeMatchPattern(speed), new VariablePattern("?speed"));
+            TriplePattern tp3 = new TriplePattern(new VariablePattern("?s"), new NodeMatchPattern(rdfsLabel), new VariablePattern("?label"));
+            TriplePattern novars = new TriplePattern(new NodeMatchPattern(fordFiesta), new NodeMatchPattern(rdfType), new NodeMatchPattern(carClass));
+            TriplePattern novars2 = new TriplePattern(new NodeMatchPattern(fordFiesta), new NodeMatchPattern(rdfsLabel), new NodeMatchPattern(carClass));
+            FilterPattern blankSubject = new FilterPattern(new UnaryExpressionFilter(new IsBlankFunction(new VariableTerm("?s"))));
+            List<List<ITriplePattern>> tests = new List<List<ITriplePattern>>()
+            {
+                new List<ITriplePattern>() { },
+                new List<ITriplePattern>() { allTriples },
+                new List<ITriplePattern>() { allTriples, allTriples2 },
+                new List<ITriplePattern>() { tp1 },
+                new List<ITriplePattern>() { tp1, tp2 },
+                new List<ITriplePattern>() { tp1, tp3 },
+                new List<ITriplePattern>() { novars },
+                new List<ITriplePattern>() { novars, tp1 },
+                new List<ITriplePattern>() { novars, tp1, tp2 },
+                new List<ITriplePattern>() { novars2 },
+                new List<ITriplePattern>() { tp1, blankSubject }
+            };
+
+            foreach (List<ITriplePattern> tps in tests)
+            {
+                Console.WriteLine(tps.Count + " Triple Patterns in the Query");
+                foreach (ITriplePattern tp in tps)
+                {
+                    Console.WriteLine(tp.ToString());
+                }
+                Console.WriteLine();
+
+                ISparqlAlgebra select = new Bgp(tps);
+                ISparqlAlgebra selectOptimised = new LazyBgp(tps, 10);
+
+                //Evaluate with timings
+                Stopwatch timer = new Stopwatch();
+                TimeSpan unopt, opt;
+                timer.Start();
+                BaseMultiset results1 = select.Evaluate(new SparqlEvaluationContext(null, new InMemoryDataset(store)));
+                timer.Stop();
+                unopt = timer.Elapsed;
+                timer.Reset();
+                timer.Start();
+                BaseMultiset results2 = selectOptimised.Evaluate(new SparqlEvaluationContext(null, new InMemoryDataset(store)));
+                timer.Stop();
+                opt = timer.Elapsed;
+
+                Console.WriteLine("SELECT = " + results1.GetType().ToString() + " (" + results1.Count + " Results) in " + unopt.ToString());
+                Console.WriteLine("SELECT Optimised = " + results2.GetType().ToString() + " (" + results2.Count + " Results) in " + opt.ToString());
+
+                Console.WriteLine();
+                Console.WriteLine("Optimised Results");
+                foreach (ISet s in results2.Sets)
+                {
+                    Console.WriteLine(s.ToString());
+                }
+
+                Assert.IsTrue(results1.Count >= results2.Count, "Optimised Select should have produced as many/fewer results than Unoptimised Select");
+
+                Console.WriteLine();
+            }
+        }
+
+        private void ShowMultiset(BaseMultiset multiset) 
+        {
+            Console.WriteLine(multiset.GetType().ToString());
+            foreach (ISet s in multiset.Sets)
+            {
+                Console.WriteLine(s.ToString());
+            }
+            Console.WriteLine();
+        }
+    }
+}