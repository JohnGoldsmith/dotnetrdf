--- conflicted
+++ resolved
@@ -1,338 +1,334 @@
-/*
-dotNetRDF is free and open source software licensed under the MIT License
-
------------------------------------------------------------------------------
-
-Copyright (c) 2009-2012 dotNetRDF Project (dotnetrdf-developer@lists.sf.net)
-
-Permission is hereby granted, free of charge, to any person obtaining a copy
-of this software and associated documentation files (the "Software"), to deal
-in the Software without restriction, including without limitation the rights
-to use, copy, modify, merge, publish, distribute, sublicense, and/or sell
-copies of the Software, and to permit persons to whom the Software is furnished
-to do so, subject to the following conditions:
-
-The above copyright notice and this permission notice shall be included in all
-copies or substantial portions of the Software.
-
-THE SOFTWARE IS PROVIDED "AS IS", WITHOUT WARRANTY OF ANY KIND, EXPRESS OR 
-IMPLIED, INCLUDING BUT NOT LIMITED TO THE WARRANTIES OF MERCHANTABILITY, 
-FITNESS FOR A PARTICULAR PURPOSE AND NONINFRINGEMENT. IN NO EVENT SHALL THE
-AUTHORS OR COPYRIGHT HOLDERS BE LIABLE FOR ANY CLAIM, DAMAGES OR OTHER LIABILITY,
-WHETHER IN AN ACTION OF CONTRACT, TORT OR OTHERWISE, ARISING FROM, OUT OF OR IN
-CONNECTION WITH THE SOFTWARE OR THE USE OR OTHER DEALINGS IN THE SOFTWARE.
-*/
-
-using System;
-using System.IO;
-using System.Text;
-using System.Collections.Generic;
-using System.Linq;
-using NUnit.Framework;
-using VDS.RDF.Parsing;
-using VDS.RDF.Parsing.Handlers;
-using VDS.RDF.Query;
-using VDS.RDF.Query.Datasets;
-using VDS.RDF.Storage;
-using VDS.RDF.Writing.Formatting;
-
-namespace VDS.RDF.Query
-{
-<<<<<<< HEAD
-#if !SILVERLIGHT // No PelletTests class
-    [TestClass]
-=======
-    [TestFixture]
->>>>>>> 2e44fb87
-    public class SparqlProcessorsWithHandlersTests
-    {
-        private SparqlQueryParser _parser = new SparqlQueryParser();
-
-        #region Test Runner Methods
-
-        private void TestCountHandler(ISparqlQueryProcessor processor, String query)
-        {
-            SparqlQuery q = this._parser.ParseFromString(query);
-
-            Graph expected = processor.ProcessQuery(q) as Graph;
-            if (expected == null) Assert.Fail("Query failed to return a Graph as expected");
-
-            CountHandler handler = new CountHandler();
-            processor.ProcessQuery(handler, null, q);
-
-            Assert.AreEqual(expected.Triples.Count, handler.Count, "Counts should have been equal");
-        }
-
-        private void TestGraphHandler(ISparqlQueryProcessor processor, String query)
-        {
-            SparqlQuery q = this._parser.ParseFromString(query);
-
-            Graph expected = processor.ProcessQuery(q) as Graph;
-            if (expected == null) Assert.Fail("Query failed to return a Grah as expected");
-
-            Graph actual = new Graph();
-            GraphHandler handler = new GraphHandler(actual);
-            processor.ProcessQuery(handler, null, q);
-
-            Assert.AreEqual(expected, actual, "Graphs should be equal");
-        }
-
-        private void TestPagingHandler(ISparqlQueryProcessor processor, String query, int limit, int offset)
-        {
-            throw new NotImplementedException();
-        }
-
-        private void TestResultCountHandler(ISparqlQueryProcessor processor, String query)
-        {
-            SparqlQuery q = this._parser.ParseFromString(query);
-
-            SparqlResultSet expected = processor.ProcessQuery(q) as SparqlResultSet;
-            if (expected == null) Assert.Fail("Query failed to return a Result Set as expected");
-
-            ResultCountHandler handler = new ResultCountHandler();
-            processor.ProcessQuery(null, handler, q);
-
-            Assert.AreEqual(expected.Count, handler.Count, "Counts should have been equal");
-        }
-
-        private void TestResultSetHandler(ISparqlQueryProcessor processor, String query)
-        {
-            SparqlQuery q = this._parser.ParseFromString(query);
-
-            SparqlResultSet expected = processor.ProcessQuery(q) as SparqlResultSet;
-            if (expected == null) Assert.Fail("Query failed to return a Result Set as expected");
-
-            SparqlResultSet actual = new SparqlResultSet();
-            ResultSetHandler handler = new ResultSetHandler(actual);
-            processor.ProcessQuery(null, handler, q);
-
-            Assert.AreEqual(expected, actual, "Result Sets should be equal");
-        }
-
-        private void TestWriteThroughHandler(ISparqlQueryProcessor processor, String query)
-        {
-            NTriplesFormatter formatter = new NTriplesFormatter();
-            StringWriter data = new StringWriter();
-
-            SparqlQuery q = this._parser.ParseFromString(query);
-            Graph expected = processor.ProcessQuery(q) as Graph;
-            if (expected == null) Assert.Fail("Query did not produce a Graph as expected");
-
-            WriteThroughHandler handler = new WriteThroughHandler(formatter, data, false);
-            processor.ProcessQuery(handler, null, q);
-            Console.WriteLine(data.ToString());
-
-            Graph actual = new Graph();
-            StringParser.Parse(actual, data.ToString(), new NTriplesParser());
-
-            Assert.AreEqual(expected, actual, "Graphs should be equal");
-        }
-
-        #endregion
-
-        #region Test Batch Methods
-
-        private void TestCountHandlers(ISparqlQueryProcessor processor)
-        {
-            this.TestResultCountHandler(processor, "SELECT * WHERE { ?s a ?type }");
-            this.TestResultCountHandler(processor, "PREFIX rdfs: <" + NamespaceMapper.RDFS + "> SELECT * WHERE { ?child rdfs:subClassOf ?parent }");
-            this.TestCountHandler(processor, "CONSTRUCT { ?s a ?type } WHERE { ?s a ?type }");
-            this.TestCountHandler(processor, "PREFIX rdfs: <" + NamespaceMapper.RDFS + "> CONSTRUCT WHERE { ?child rdfs:subClassOf ?parent }");
-        }
-
-        private void TestGraphHandlers(ISparqlQueryProcessor processor)
-        {
-            this.TestGraphHandler(processor, "CONSTRUCT { ?s ?p ?o } WHERE { ?s ?p ?o }");
-            this.TestGraphHandler(processor, "PREFIX rdfs: <" + NamespaceMapper.RDFS + "> CONSTRUCT WHERE { ?s a ?type ; rdfs:subClassOf ?parent }");
-        }
-
-        private void TestPagingHandlers(ISparqlQueryProcessor processor)
-        {
-
-        }
-
-        private void TestWriteThroughHandlers(ISparqlQueryProcessor processor)
-        {
-            this.TestWriteThroughHandler(processor, "CONSTRUCT { ?s ?p ?o } WHERE { ?s ?p ?o }");
-            this.TestWriteThroughHandler(processor, "PREFIX rdfs: <" + NamespaceMapper.RDFS + "> CONSTRUCT WHERE { ?s a ?type ; rdfs:subClassOf ?parent }");
-        }
-
-        #endregion
-
-        #region Leviathan Tests
-
-        private ISparqlDataset _dataset;
-        private ISparqlQueryProcessor _leviathan;
-        private ISparqlQueryProcessor _explainer;
-
-        private void EnsureLeviathanReady()
-        {
-            if (this._dataset == null)
-            {
-                TripleStore store = new TripleStore();
-                Graph g = new Graph();
-                g.LoadFromFile("resources\\InferenceTest.ttl");
-                store.Add(g);
-
-                this._dataset = new InMemoryDataset(store);
-            }
-            if (this._leviathan == null)
-            {
-                this._leviathan = new LeviathanQueryProcessor(this._dataset);
-            }
-            if (this._explainer == null)
-            {
-                this._explainer = new ExplainQueryProcessor(this._dataset, ExplanationLevel.Default);
-            }
-        }
-
-        [Test]
-        public void SparqlWithHandlersLeviathanCount()
-        {
-            this.EnsureLeviathanReady();
-            this.TestCountHandlers(this._leviathan);
-        }
-
-        [Test]
-        public void SparqlWithHandlersLeviathanExplainCount()
-        {
-            this.EnsureLeviathanReady();
-            this.TestCountHandlers(this._explainer);
-        }
-
-        [Test]
-        public void SparqlWithHandlersLeviathanGraph()
-        {
-            this.EnsureLeviathanReady();
-            this.TestGraphHandlers(this._leviathan);
-        }
-
-        [Test]
-        public void SparqlWithHandlersLeviathanExplainGraph()
-        {
-            this.EnsureLeviathanReady();
-            this.TestGraphHandlers(this._explainer);
-        }
-
-        [Test]
-        public void SparqlWithHandlersLeviathanWriteThrough()
-        {
-            this.EnsureLeviathanReady();
-            this.TestWriteThroughHandlers(this._leviathan);
-        }
-
-        [Test]
-        public void SparqlWithHandlersLeviathanExplainWriteThrough()
-        {
-            this.EnsureLeviathanReady();
-            this.TestWriteThroughHandlers(this._explainer);
-        }
-
-        #endregion
-
-        #region Remote Tests
-
-        private ISparqlQueryProcessor _remote;
-
-        private void EnsureRemoteReady()
-        {
-            if (this._remote == null)
-            {
-                if (!TestConfigManager.GetSettingAsBoolean(TestConfigManager.UseIIS))
-                {
-                    Assert.Inconclusive("Test Config marks IIS as unavailabe, cannot run test");
-                }
-                this._remote = new RemoteQueryProcessor(new SparqlRemoteEndpoint(new Uri(TestConfigManager.GetSetting(TestConfigManager.LocalQueryUri))));
-            }
-        }
-
-        [Test]
-        public void SparqlWithHandlersRemoteCount()
-        {
-            this.EnsureRemoteReady();
-            this.TestCountHandlers(this._remote);
-        }
-
-        [Test]
-        public void SparqlWithHandlersRemoteGraph()
-        {
-            this.EnsureRemoteReady();
-            this.TestGraphHandlers(this._remote);
-        }
-
-        [Test]
-        public void SparqlWithHandlersRemoteWriteThrough()
-        {
-            this.EnsureRemoteReady();
-            this.TestWriteThroughHandlers(this._remote);
-        }
-
-        #endregion
-
-        #region Pellet Tests
-
-        private ISparqlQueryProcessor _pellet;
-
-        private void EnsurePelletReady()
-        {
-            if (this._pellet == null)
-            {
-                this._pellet = new PelletQueryProcessor(new Uri(PelletTests.PelletTestServer), "wine");
-            }
-        }
-
-        [Test]
-        public void SparqlWithHandlersPelletCount()
-        {
-            try
-            {
-                this.EnsurePelletReady();
-                Options.HttpDebugging = true;
-                this.TestCountHandlers(this._pellet);
-            }
-            finally
-            {
-                Options.HttpDebugging = false;
-            }
-        }
-
-        #endregion
-
-        #region Generic Tests
-
-        private ISparqlQueryProcessor _generic;
-
-        private void EnsureGenericReady()
-        {
-            this.EnsureLeviathanReady();
-            if (this._generic == null)
-            {
-                this._generic = new GenericQueryProcessor(new InMemoryManager(this._dataset));
-            }
-        }
-
-        [Test]
-        public void SparqlWithHandlersGenericCount()
-        {
-            this.EnsureGenericReady();
-            this.TestCountHandlers(this._generic);
-        }
-
-        [Test]
-        public void SparqlWithHandlersGenericGraph()
-        {
-            this.EnsureGenericReady();
-            this.TestGraphHandlers(this._generic);
-        }
-
-        [Test]
-        public void SparqlWithHandlersGenericWriteThrough()
-        {
-            this.EnsureGenericReady();
-            this.TestWriteThroughHandlers(this._generic);
-        }
-
-        #endregion
-    }
-#endif
-}
+/*
+dotNetRDF is free and open source software licensed under the MIT License
+
+-----------------------------------------------------------------------------
+
+Copyright (c) 2009-2012 dotNetRDF Project (dotnetrdf-developer@lists.sf.net)
+
+Permission is hereby granted, free of charge, to any person obtaining a copy
+of this software and associated documentation files (the "Software"), to deal
+in the Software without restriction, including without limitation the rights
+to use, copy, modify, merge, publish, distribute, sublicense, and/or sell
+copies of the Software, and to permit persons to whom the Software is furnished
+to do so, subject to the following conditions:
+
+The above copyright notice and this permission notice shall be included in all
+copies or substantial portions of the Software.
+
+THE SOFTWARE IS PROVIDED "AS IS", WITHOUT WARRANTY OF ANY KIND, EXPRESS OR 
+IMPLIED, INCLUDING BUT NOT LIMITED TO THE WARRANTIES OF MERCHANTABILITY, 
+FITNESS FOR A PARTICULAR PURPOSE AND NONINFRINGEMENT. IN NO EVENT SHALL THE
+AUTHORS OR COPYRIGHT HOLDERS BE LIABLE FOR ANY CLAIM, DAMAGES OR OTHER LIABILITY,
+WHETHER IN AN ACTION OF CONTRACT, TORT OR OTHERWISE, ARISING FROM, OUT OF OR IN
+CONNECTION WITH THE SOFTWARE OR THE USE OR OTHER DEALINGS IN THE SOFTWARE.
+*/
+
+using System;
+using System.IO;
+using System.Text;
+using System.Collections.Generic;
+using System.Linq;
+using NUnit.Framework;
+using VDS.RDF.Parsing;
+using VDS.RDF.Parsing.Handlers;
+using VDS.RDF.Query;
+using VDS.RDF.Query.Datasets;
+using VDS.RDF.Storage;
+using VDS.RDF.Writing.Formatting;
+
+namespace VDS.RDF.Query
+{
+#if !SILVERLIGHT // No PelletTests class
+    [TestFixture]
+    public class SparqlProcessorsWithHandlersTests
+    {
+        private SparqlQueryParser _parser = new SparqlQueryParser();
+
+        #region Test Runner Methods
+
+        private void TestCountHandler(ISparqlQueryProcessor processor, String query)
+        {
+            SparqlQuery q = this._parser.ParseFromString(query);
+
+            Graph expected = processor.ProcessQuery(q) as Graph;
+            if (expected == null) Assert.Fail("Query failed to return a Graph as expected");
+
+            CountHandler handler = new CountHandler();
+            processor.ProcessQuery(handler, null, q);
+
+            Assert.AreEqual(expected.Triples.Count, handler.Count, "Counts should have been equal");
+        }
+
+        private void TestGraphHandler(ISparqlQueryProcessor processor, String query)
+        {
+            SparqlQuery q = this._parser.ParseFromString(query);
+
+            Graph expected = processor.ProcessQuery(q) as Graph;
+            if (expected == null) Assert.Fail("Query failed to return a Grah as expected");
+
+            Graph actual = new Graph();
+            GraphHandler handler = new GraphHandler(actual);
+            processor.ProcessQuery(handler, null, q);
+
+            Assert.AreEqual(expected, actual, "Graphs should be equal");
+        }
+
+        private void TestPagingHandler(ISparqlQueryProcessor processor, String query, int limit, int offset)
+        {
+            throw new NotImplementedException();
+        }
+
+        private void TestResultCountHandler(ISparqlQueryProcessor processor, String query)
+        {
+            SparqlQuery q = this._parser.ParseFromString(query);
+
+            SparqlResultSet expected = processor.ProcessQuery(q) as SparqlResultSet;
+            if (expected == null) Assert.Fail("Query failed to return a Result Set as expected");
+
+            ResultCountHandler handler = new ResultCountHandler();
+            processor.ProcessQuery(null, handler, q);
+
+            Assert.AreEqual(expected.Count, handler.Count, "Counts should have been equal");
+        }
+
+        private void TestResultSetHandler(ISparqlQueryProcessor processor, String query)
+        {
+            SparqlQuery q = this._parser.ParseFromString(query);
+
+            SparqlResultSet expected = processor.ProcessQuery(q) as SparqlResultSet;
+            if (expected == null) Assert.Fail("Query failed to return a Result Set as expected");
+
+            SparqlResultSet actual = new SparqlResultSet();
+            ResultSetHandler handler = new ResultSetHandler(actual);
+            processor.ProcessQuery(null, handler, q);
+
+            Assert.AreEqual(expected, actual, "Result Sets should be equal");
+        }
+
+        private void TestWriteThroughHandler(ISparqlQueryProcessor processor, String query)
+        {
+            NTriplesFormatter formatter = new NTriplesFormatter();
+            StringWriter data = new StringWriter();
+
+            SparqlQuery q = this._parser.ParseFromString(query);
+            Graph expected = processor.ProcessQuery(q) as Graph;
+            if (expected == null) Assert.Fail("Query did not produce a Graph as expected");
+
+            WriteThroughHandler handler = new WriteThroughHandler(formatter, data, false);
+            processor.ProcessQuery(handler, null, q);
+            Console.WriteLine(data.ToString());
+
+            Graph actual = new Graph();
+            StringParser.Parse(actual, data.ToString(), new NTriplesParser());
+
+            Assert.AreEqual(expected, actual, "Graphs should be equal");
+        }
+
+        #endregion
+
+        #region Test Batch Methods
+
+        private void TestCountHandlers(ISparqlQueryProcessor processor)
+        {
+            this.TestResultCountHandler(processor, "SELECT * WHERE { ?s a ?type }");
+            this.TestResultCountHandler(processor, "PREFIX rdfs: <" + NamespaceMapper.RDFS + "> SELECT * WHERE { ?child rdfs:subClassOf ?parent }");
+            this.TestCountHandler(processor, "CONSTRUCT { ?s a ?type } WHERE { ?s a ?type }");
+            this.TestCountHandler(processor, "PREFIX rdfs: <" + NamespaceMapper.RDFS + "> CONSTRUCT WHERE { ?child rdfs:subClassOf ?parent }");
+        }
+
+        private void TestGraphHandlers(ISparqlQueryProcessor processor)
+        {
+            this.TestGraphHandler(processor, "CONSTRUCT { ?s ?p ?o } WHERE { ?s ?p ?o }");
+            this.TestGraphHandler(processor, "PREFIX rdfs: <" + NamespaceMapper.RDFS + "> CONSTRUCT WHERE { ?s a ?type ; rdfs:subClassOf ?parent }");
+        }
+
+        private void TestPagingHandlers(ISparqlQueryProcessor processor)
+        {
+
+        }
+
+        private void TestWriteThroughHandlers(ISparqlQueryProcessor processor)
+        {
+            this.TestWriteThroughHandler(processor, "CONSTRUCT { ?s ?p ?o } WHERE { ?s ?p ?o }");
+            this.TestWriteThroughHandler(processor, "PREFIX rdfs: <" + NamespaceMapper.RDFS + "> CONSTRUCT WHERE { ?s a ?type ; rdfs:subClassOf ?parent }");
+        }
+
+        #endregion
+
+        #region Leviathan Tests
+
+        private ISparqlDataset _dataset;
+        private ISparqlQueryProcessor _leviathan;
+        private ISparqlQueryProcessor _explainer;
+
+        private void EnsureLeviathanReady()
+        {
+            if (this._dataset == null)
+            {
+                TripleStore store = new TripleStore();
+                Graph g = new Graph();
+                g.LoadFromFile("resources\\InferenceTest.ttl");
+                store.Add(g);
+
+                this._dataset = new InMemoryDataset(store);
+            }
+            if (this._leviathan == null)
+            {
+                this._leviathan = new LeviathanQueryProcessor(this._dataset);
+            }
+            if (this._explainer == null)
+            {
+                this._explainer = new ExplainQueryProcessor(this._dataset, ExplanationLevel.Default);
+            }
+        }
+
+        [Test]
+        public void SparqlWithHandlersLeviathanCount()
+        {
+            this.EnsureLeviathanReady();
+            this.TestCountHandlers(this._leviathan);
+        }
+
+        [Test]
+        public void SparqlWithHandlersLeviathanExplainCount()
+        {
+            this.EnsureLeviathanReady();
+            this.TestCountHandlers(this._explainer);
+        }
+
+        [Test]
+        public void SparqlWithHandlersLeviathanGraph()
+        {
+            this.EnsureLeviathanReady();
+            this.TestGraphHandlers(this._leviathan);
+        }
+
+        [Test]
+        public void SparqlWithHandlersLeviathanExplainGraph()
+        {
+            this.EnsureLeviathanReady();
+            this.TestGraphHandlers(this._explainer);
+        }
+
+        [Test]
+        public void SparqlWithHandlersLeviathanWriteThrough()
+        {
+            this.EnsureLeviathanReady();
+            this.TestWriteThroughHandlers(this._leviathan);
+        }
+
+        [Test]
+        public void SparqlWithHandlersLeviathanExplainWriteThrough()
+        {
+            this.EnsureLeviathanReady();
+            this.TestWriteThroughHandlers(this._explainer);
+        }
+
+        #endregion
+
+        #region Remote Tests
+
+        private ISparqlQueryProcessor _remote;
+
+        private void EnsureRemoteReady()
+        {
+            if (this._remote == null)
+            {
+                if (!TestConfigManager.GetSettingAsBoolean(TestConfigManager.UseIIS))
+                {
+                    Assert.Inconclusive("Test Config marks IIS as unavailabe, cannot run test");
+                }
+                this._remote = new RemoteQueryProcessor(new SparqlRemoteEndpoint(new Uri(TestConfigManager.GetSetting(TestConfigManager.LocalQueryUri))));
+            }
+        }
+
+        [Test]
+        public void SparqlWithHandlersRemoteCount()
+        {
+            this.EnsureRemoteReady();
+            this.TestCountHandlers(this._remote);
+        }
+
+        [Test]
+        public void SparqlWithHandlersRemoteGraph()
+        {
+            this.EnsureRemoteReady();
+            this.TestGraphHandlers(this._remote);
+        }
+
+        [Test]
+        public void SparqlWithHandlersRemoteWriteThrough()
+        {
+            this.EnsureRemoteReady();
+            this.TestWriteThroughHandlers(this._remote);
+        }
+
+        #endregion
+
+        #region Pellet Tests
+
+        private ISparqlQueryProcessor _pellet;
+
+        private void EnsurePelletReady()
+        {
+            if (this._pellet == null)
+            {
+                this._pellet = new PelletQueryProcessor(new Uri(PelletTests.PelletTestServer), "wine");
+            }
+        }
+
+        [Test]
+        public void SparqlWithHandlersPelletCount()
+        {
+            try
+            {
+                this.EnsurePelletReady();
+                Options.HttpDebugging = true;
+                this.TestCountHandlers(this._pellet);
+            }
+            finally
+            {
+                Options.HttpDebugging = false;
+            }
+        }
+
+        #endregion
+
+        #region Generic Tests
+
+        private ISparqlQueryProcessor _generic;
+
+        private void EnsureGenericReady()
+        {
+            this.EnsureLeviathanReady();
+            if (this._generic == null)
+            {
+                this._generic = new GenericQueryProcessor(new InMemoryManager(this._dataset));
+            }
+        }
+
+        [Test]
+        public void SparqlWithHandlersGenericCount()
+        {
+            this.EnsureGenericReady();
+            this.TestCountHandlers(this._generic);
+        }
+
+        [Test]
+        public void SparqlWithHandlersGenericGraph()
+        {
+            this.EnsureGenericReady();
+            this.TestGraphHandlers(this._generic);
+        }
+
+        [Test]
+        public void SparqlWithHandlersGenericWriteThrough()
+        {
+            this.EnsureGenericReady();
+            this.TestWriteThroughHandlers(this._generic);
+        }
+
+        #endregion
+    }
+#endif
+}