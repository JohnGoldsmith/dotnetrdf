/*
dotNetRDF is free and open source software licensed under the MIT License

-----------------------------------------------------------------------------

Copyright (c) 2009-2012 dotNetRDF Project (dotnetrdf-developer@lists.sf.net)

Permission is hereby granted, free of charge, to any person obtaining a copy
of this software and associated documentation files (the "Software"), to deal
in the Software without restriction, including without limitation the rights
to use, copy, modify, merge, publish, distribute, sublicense, and/or sell
copies of the Software, and to permit persons to whom the Software is furnished
to do so, subject to the following conditions:

The above copyright notice and this permission notice shall be included in all
copies or substantial portions of the Software.

THE SOFTWARE IS PROVIDED "AS IS", WITHOUT WARRANTY OF ANY KIND, EXPRESS OR 
IMPLIED, INCLUDING BUT NOT LIMITED TO THE WARRANTIES OF MERCHANTABILITY, 
FITNESS FOR A PARTICULAR PURPOSE AND NONINFRINGEMENT. IN NO EVENT SHALL THE
AUTHORS OR COPYRIGHT HOLDERS BE LIABLE FOR ANY CLAIM, DAMAGES OR OTHER LIABILITY,
WHETHER IN AN ACTION OF CONTRACT, TORT OR OTHERWISE, ARISING FROM, OUT OF OR IN
CONNECTION WITH THE SOFTWARE OR THE USE OR OTHER DEALINGS IN THE SOFTWARE.
*/

using System;
using System.Collections.Generic;
using System.Linq;
using System.Text;
using Microsoft.VisualStudio.TestTools.UnitTesting;
using VDS.RDF.Parsing;
using VDS.RDF.Parsing.Tokens;
using VDS.RDF.Writing;

namespace VDS.RDF.Core
{
    [TestClass]
    public class MimeTypesTests
    {
        [TestInitialize]
        public void Setup()
        {
            MimeTypesHelper.ResetDefinitions();
        }

        [TestCleanup]
        public void Teardown()
        {
            MimeTypesHelper.ResetDefinitions();
        }

        [TestMethod]
        public void MimeTypesGetDefinitionsAll()
        {
            int count = MimeTypesHelper.Definitions.Count();
            Console.WriteLine(count + " Definitions registered");
            Assert.AreEqual(30, count);
        }

        [TestMethod]
        public void MimeTypesGetDefinitionsByTypeAny()
        {
            int count = MimeTypesHelper.GetDefinitions(MimeTypesHelper.Any).Count();
            Console.WriteLine(count + " Definitions registered");
            Assert.AreEqual(30, count);
        }

        [TestMethod]
        public void MimeTypesGetDefinitionsByTypeNotation3_1()
        {
            IEnumerable<MimeTypeDefinition> defs = MimeTypesHelper.GetDefinitions("text/n3");
            Assert.AreEqual(2, defs.Count());

            //Check normal definition
            MimeTypeDefinition d = defs.First();
            Assert.AreEqual(typeof(Notation3Parser), d.RdfParserType);
            Assert.AreEqual(typeof(Notation3Writer), d.RdfWriterType);
<<<<<<< HEAD

=======
>>>>>>> 8f696ffa
#if !NO_COMPRESSION
            //Check GZipped definition
            d = defs.Last();
            Assert.AreEqual(typeof(GZippedNotation3Parser), d.RdfParserType);
            Assert.AreEqual(typeof(GZippedNotation3Writer), d.RdfWriterType);
#endif
        }

        [TestMethod]
        public void MimeTypesGetDefinitionsByTypeNotation3_2()
        {
            IEnumerable<MimeTypeDefinition> defs = MimeTypesHelper.GetDefinitions("text/rdf+n3");
            Assert.AreEqual(2, defs.Count());

            //Check normal definition
            MimeTypeDefinition d = defs.First();
            Assert.AreEqual(typeof(Notation3Parser), d.RdfParserType);
            Assert.AreEqual(typeof(Notation3Writer), d.RdfWriterType);

#if !NO_COMPRESSION
            //Check GZipped definition
            d = defs.Last();
            Assert.AreEqual(typeof(GZippedNotation3Parser), d.RdfParserType);
            Assert.AreEqual(typeof(GZippedNotation3Writer), d.RdfWriterType);
#endif
        }

        [TestMethod]
        public void MimeTypesGetDefinitionsByExtNotation3_1()
        {
            IEnumerable<MimeTypeDefinition> defs = MimeTypesHelper.GetDefinitionsByFileExtension(".n3");
            Assert.AreEqual(1, defs.Count());

            //Check normal definition
            MimeTypeDefinition d = defs.First();
            Assert.AreEqual(typeof(Notation3Parser), d.RdfParserType);
            Assert.AreEqual(typeof(Notation3Writer), d.RdfWriterType);
        }

        [TestMethod]
        public void MimeTypesGetDefinitionsByExtNotation3_2()
        {
            IEnumerable<MimeTypeDefinition> defs = MimeTypesHelper.GetDefinitionsByFileExtension("n3");
            Assert.AreEqual(1, defs.Count());

            //Check normal definition
            MimeTypeDefinition d = defs.First();
            Assert.AreEqual(typeof(Notation3Parser), d.RdfParserType);
            Assert.AreEqual(typeof(Notation3Writer), d.RdfWriterType);
        }

        [TestMethod]
        public void MimeTypesGetDefinitionsByExtNotation3_3()
        {
            IEnumerable<MimeTypeDefinition> defs = MimeTypesHelper.GetDefinitionsByFileExtension(".n3.gz");
            Assert.AreEqual(1, defs.Count());

#if !NO_COMPRESSION
            //Check GZipped definition
            MimeTypeDefinition d = defs.First();
            Assert.AreEqual(typeof(GZippedNotation3Parser), d.RdfParserType);
            Assert.AreEqual(typeof(GZippedNotation3Writer), d.RdfWriterType);
#endif
        }

        [TestMethod]
        public void MimeTypesGetDefinitionsByExtNotation3_4()
        {
            IEnumerable<MimeTypeDefinition> defs = MimeTypesHelper.GetDefinitionsByFileExtension("n3.gz");
            Assert.AreEqual(1, defs.Count());

#if !NO_COMPRESSION
            //Check GZipped definition
            MimeTypeDefinition d = defs.First();
            Assert.AreEqual(typeof(GZippedNotation3Parser), d.RdfParserType);
            Assert.AreEqual(typeof(GZippedNotation3Writer), d.RdfWriterType);
#endif
        }

        [TestMethod]
        public void MimeTypesGetDefinitionsByTypeTurtle1()
        {
            IEnumerable<MimeTypeDefinition> defs = MimeTypesHelper.GetDefinitions("text/turtle");
            Assert.AreEqual(2, defs.Count());

            //Check normal definition
            MimeTypeDefinition d = defs.First();
            Assert.AreEqual(typeof(TurtleParser), d.RdfParserType);
            Assert.AreEqual(typeof(CompressingTurtleWriter), d.RdfWriterType);

#if !NO_COMPRESSION
            //Check GZipped definition
            d = defs.Last();
            Assert.AreEqual(typeof(GZippedTurtleParser), d.RdfParserType);
            Assert.AreEqual(typeof(GZippedTurtleWriter), d.RdfWriterType);
#endif
        }

        [TestMethod]
        public void MimeTypesGetDefinitionsByTypeTurtle2()
        {
            IEnumerable<MimeTypeDefinition> defs = MimeTypesHelper.GetDefinitions("application/x-turtle");
            Assert.AreEqual(2, defs.Count());

            //Check normal definition
            MimeTypeDefinition d = defs.First();
            Assert.AreEqual(typeof(TurtleParser), d.RdfParserType);
            Assert.AreEqual(typeof(CompressingTurtleWriter), d.RdfWriterType);

#if !NO_COMPRESSION
            //Check GZipped definition
            d = defs.Last();
            Assert.AreEqual(typeof(GZippedTurtleParser), d.RdfParserType);
            Assert.AreEqual(typeof(GZippedTurtleWriter), d.RdfWriterType);
#endif
        }

        [TestMethod]
        public void MimeTypesGetDefinitionsByTypeTurtle3()
        {
            IEnumerable<MimeTypeDefinition> defs = MimeTypesHelper.GetDefinitions("application/turtle");
            Assert.AreEqual(2, defs.Count());

            //Check normal definition
            MimeTypeDefinition d = defs.First();
            Assert.AreEqual(typeof(TurtleParser), d.RdfParserType);
            Assert.AreEqual(typeof(CompressingTurtleWriter), d.RdfWriterType);

#if !NO_COMPRESSION
            //Check GZipped definition
            d = defs.Last();
            Assert.AreEqual(typeof(GZippedTurtleParser), d.RdfParserType);
            Assert.AreEqual(typeof(GZippedTurtleWriter), d.RdfWriterType);
#endif
        }

        [TestMethod]
        public void MimeTypesGetDefinitionsByExtTurtle1()
        {
            IEnumerable<MimeTypeDefinition> defs = MimeTypesHelper.GetDefinitionsByFileExtension(".ttl");
            Assert.AreEqual(1, defs.Count());

            //Check normal definition
            MimeTypeDefinition d = defs.First();
            Assert.AreEqual(typeof(TurtleParser), d.RdfParserType);
            Assert.AreEqual(typeof(CompressingTurtleWriter), d.RdfWriterType);
        }

        [TestMethod]
        public void MimeTypesGetDefinitionsByExtTurtle2()
        {
            IEnumerable<MimeTypeDefinition> defs = MimeTypesHelper.GetDefinitionsByFileExtension("ttl");
            Assert.AreEqual(1, defs.Count());

#if !NO_COMPRESSION
            //Check normal definition
            MimeTypeDefinition d = defs.First();
            Assert.AreEqual(typeof(TurtleParser), d.RdfParserType);
            Assert.AreEqual(typeof(CompressingTurtleWriter), d.RdfWriterType);
#endif
        }

        [TestMethod]
        public void MimeTypesGetDefinitionsByExtTurtle3()
        {
            IEnumerable<MimeTypeDefinition> defs = MimeTypesHelper.GetDefinitionsByFileExtension(".ttl.gz");
            Assert.AreEqual(1, defs.Count());

#if !NO_COMPRESSION
            //Check GZipped definition
            MimeTypeDefinition d = defs.First();
            Assert.AreEqual(typeof(GZippedTurtleParser), d.RdfParserType);
            Assert.AreEqual(typeof(GZippedTurtleWriter), d.RdfWriterType);
#endif
        }

        [TestMethod]
        public void MimeTypesGetDefinitionsByExtTurtle4()
        {
            IEnumerable<MimeTypeDefinition> defs = MimeTypesHelper.GetDefinitionsByFileExtension("ttl.gz");
            Assert.AreEqual(1, defs.Count());

#if !NO_COMPRESSION
            //Check GZipped definition
            MimeTypeDefinition d = defs.First();
            Assert.AreEqual(typeof(GZippedTurtleParser), d.RdfParserType);
            Assert.AreEqual(typeof(GZippedTurtleWriter), d.RdfWriterType);
#endif
        }

        [TestMethod]
        public void MimeTypesGetDefinitionsByTypeNTriples1()
        {
            IEnumerable<MimeTypeDefinition> defs = MimeTypesHelper.GetDefinitions("application/rdf-triples");
            Assert.AreEqual(2, defs.Count());

            //Check normal definition
            MimeTypeDefinition d = defs.First();
            Assert.AreEqual(typeof(NTriplesParser), d.RdfParserType);
            Assert.AreEqual(typeof(NTriplesWriter), d.RdfWriterType);

#if !NO_COMPRESSION
            //Check GZipped definition
            d = defs.Last();
            Assert.AreEqual(typeof(GZippedNTriplesParser), d.RdfParserType);
            Assert.AreEqual(typeof(GZippedNTriplesWriter), d.RdfWriterType);
#endif
        }

        [TestMethod]
        public void MimeTypesGetDefinitionsByTypeNTriples2()
        {
            IEnumerable<MimeTypeDefinition> defs = MimeTypesHelper.GetDefinitions("text/plain");
            Assert.AreEqual(2, defs.Count());

            //Check normal definition
            MimeTypeDefinition d = defs.First();
            Assert.AreEqual(typeof(NTriplesParser), d.RdfParserType);
            Assert.AreEqual(typeof(NTriplesWriter), d.RdfWriterType);

#if !NO_COMPRESSION
            //Check GZipped definition
            d = defs.Last();
            Assert.AreEqual(typeof(GZippedNTriplesParser), d.RdfParserType);
            Assert.AreEqual(typeof(GZippedNTriplesWriter), d.RdfWriterType);
#endif
        }
       
        [TestMethod]
        public void MimeTypesGetDefinitionsByTypeNTriples3()
        {
            IEnumerable<MimeTypeDefinition> defs = MimeTypesHelper.GetDefinitions("text/ntriples");
            Assert.AreEqual(2, defs.Count());

            //Check normal definition
            MimeTypeDefinition d = defs.First();
            Assert.AreEqual(typeof(NTriplesParser), d.RdfParserType);
            Assert.AreEqual(typeof(NTriplesWriter), d.RdfWriterType);

#if !NO_COMPRESSION
            //Check GZipped definition
            d = defs.Last();
            Assert.AreEqual(typeof(GZippedNTriplesParser), d.RdfParserType);
            Assert.AreEqual(typeof(GZippedNTriplesWriter), d.RdfWriterType);
#endif
        }

        [TestMethod]
        public void MimeTypesGetDefinitionsByTypeNTriples4()
        {
            IEnumerable<MimeTypeDefinition> defs = MimeTypesHelper.GetDefinitions("text/ntriples+turtle");
            Assert.AreEqual(2, defs.Count());

            //Check normal definition
            MimeTypeDefinition d = defs.First();
            Assert.AreEqual(typeof(NTriplesParser), d.RdfParserType);
            Assert.AreEqual(typeof(NTriplesWriter), d.RdfWriterType);

#if !NO_COMPRESSION
            //Check GZipped definition
            d = defs.Last();
            Assert.AreEqual(typeof(GZippedNTriplesParser), d.RdfParserType);
            Assert.AreEqual(typeof(GZippedNTriplesWriter), d.RdfWriterType);
#endif
        }

        [TestMethod]
        public void MimeTypesGetDefinitionsByTypeNTriples5()
        {
            IEnumerable<MimeTypeDefinition> defs = MimeTypesHelper.GetDefinitions("application/x-ntriples");
            Assert.AreEqual(2, defs.Count());

            //Check normal definition
            MimeTypeDefinition d = defs.First();
            Assert.AreEqual(typeof(NTriplesParser), d.RdfParserType);
            Assert.AreEqual(typeof(NTriplesWriter), d.RdfWriterType);

#if !NO_COMPRESSION
            //Check GZipped definition
            d = defs.Last();
            Assert.AreEqual(typeof(GZippedNTriplesParser), d.RdfParserType);
            Assert.AreEqual(typeof(GZippedNTriplesWriter), d.RdfWriterType);
#endif
        }

        [TestMethod]
        public void MimeTypesGetDefinitionsByExtNTriples1()
        {
            IEnumerable<MimeTypeDefinition> defs = MimeTypesHelper.GetDefinitionsByFileExtension(".nt");
            Assert.AreEqual(1, defs.Count());

            //Check normal definition
            MimeTypeDefinition d = defs.First();
            Assert.AreEqual(typeof(NTriplesParser), d.RdfParserType);
            Assert.AreEqual(typeof(NTriplesWriter), d.RdfWriterType);
        }

        [TestMethod]
        public void MimeTypesGetDefinitionsByExtNTriples2()
        {
            IEnumerable<MimeTypeDefinition> defs = MimeTypesHelper.GetDefinitionsByFileExtension("nt");
            Assert.AreEqual(1, defs.Count());

            //Check normal definition
            MimeTypeDefinition d = defs.First();
            Assert.AreEqual(typeof(NTriplesParser), d.RdfParserType);
            Assert.AreEqual(typeof(NTriplesWriter), d.RdfWriterType);
        }

#if !NO_COMPRESSION
        [TestMethod]
        public void MimeTypesGetDefinitionsByExtNTriples3()
        {
            IEnumerable<MimeTypeDefinition> defs = MimeTypesHelper.GetDefinitionsByFileExtension(".nt.gz");
            Assert.AreEqual(1, defs.Count());

#if !NO_COMPRESSION
            //Check GZipped definition
            MimeTypeDefinition d = defs.First();
            Assert.AreEqual(typeof(GZippedNTriplesParser), d.RdfParserType);
            Assert.AreEqual(typeof(GZippedNTriplesWriter), d.RdfWriterType);
#endif
        }

        [TestMethod]
        public void MimeTypesGetDefinitionsByExtNTriples4()
        {
            IEnumerable<MimeTypeDefinition> defs = MimeTypesHelper.GetDefinitionsByFileExtension("nt.gz");
            Assert.AreEqual(1, defs.Count());

#if !NO_COMPRESSION
            //Check GZipped definition
            MimeTypeDefinition d = defs.First();
            Assert.AreEqual(typeof(GZippedNTriplesParser), d.RdfParserType);
            Assert.AreEqual(typeof(GZippedNTriplesWriter), d.RdfWriterType);
#endif
        }
#endif

        [TestMethod]
        public void MimeTypesGetDefinitionsByTypeRdfXml1()
        {
            IEnumerable<MimeTypeDefinition> defs = MimeTypesHelper.GetDefinitions("application/rdf+xml");
            Assert.AreEqual(2, defs.Count());

            //Check normal definition
            MimeTypeDefinition d = defs.First();
            Assert.AreEqual(typeof(RdfXmlParser), d.RdfParserType);
            Assert.AreEqual(typeof(RdfXmlWriter), d.RdfWriterType);

#if !NO_COMPRESSION
            //Check GZipped definition
            d = defs.Last();
            Assert.AreEqual(typeof(GZippedRdfXmlParser), d.RdfParserType);
            Assert.AreEqual(typeof(GZippedRdfXmlWriter), d.RdfWriterType);
#endif
        }

        [TestMethod]
        public void MimeTypesGetDefinitionsByTypeRdfXml2()
        {
            IEnumerable<MimeTypeDefinition> defs = MimeTypesHelper.GetDefinitions("text/xml");
            Assert.AreEqual(2, defs.Count());

            //Check normal definition
            MimeTypeDefinition d = defs.First();
            Assert.AreEqual(typeof(RdfXmlParser), d.RdfParserType);
            Assert.AreEqual(typeof(RdfXmlWriter), d.RdfWriterType);

#if !NO_COMPRESSION
            //Check GZipped definition
            d = defs.Last();
            Assert.AreEqual(typeof(GZippedRdfXmlParser), d.RdfParserType);
            Assert.AreEqual(typeof(GZippedRdfXmlWriter), d.RdfWriterType);
#endif
        }

        [TestMethod]
        public void MimeTypesGetDefinitionsByTypeRdfXml3()
        {
            IEnumerable<MimeTypeDefinition> defs = MimeTypesHelper.GetDefinitions("application/xml");
            Assert.AreEqual(2, defs.Count());

            //Check normal definition
            MimeTypeDefinition d = defs.First();
            Assert.AreEqual(typeof(RdfXmlParser), d.RdfParserType);
            Assert.AreEqual(typeof(RdfXmlWriter), d.RdfWriterType);

#if !NO_COMPRESSION
            //Check GZipped definition
            d = defs.Last();
            Assert.AreEqual(typeof(GZippedRdfXmlParser), d.RdfParserType);
            Assert.AreEqual(typeof(GZippedRdfXmlWriter), d.RdfWriterType);
#endif
        }

        [TestMethod]
        public void MimeTypesGetDefinitionsByExtRdfXml1()
        {
            IEnumerable<MimeTypeDefinition> defs = MimeTypesHelper.GetDefinitionsByFileExtension(".rdf");
            Assert.AreEqual(1, defs.Count());

            //Check normal definition
            MimeTypeDefinition d = defs.First();
            Assert.AreEqual(typeof(RdfXmlParser), d.RdfParserType);
            Assert.AreEqual(typeof(RdfXmlWriter), d.RdfWriterType);
        }

        [TestMethod]
        public void MimeTypesGetDefinitionsByExtRdfXml2()
        {
            IEnumerable<MimeTypeDefinition> defs = MimeTypesHelper.GetDefinitionsByFileExtension("rdf");
            Assert.AreEqual(1, defs.Count());

            //Check normal definition
            MimeTypeDefinition d = defs.First();
            Assert.AreEqual(typeof(RdfXmlParser), d.RdfParserType);
            Assert.AreEqual(typeof(RdfXmlWriter), d.RdfWriterType);
        }

        [TestMethod]
        public void MimeTypesGetDefinitionsByExtRdfXml3()
        {
            IEnumerable<MimeTypeDefinition> defs = MimeTypesHelper.GetDefinitionsByFileExtension(".rdf.gz");
            Assert.AreEqual(1, defs.Count());

#if !NO_COMPRESSION
            //Check GZipped definition
            MimeTypeDefinition d = defs.First();
            Assert.AreEqual(typeof(GZippedRdfXmlParser), d.RdfParserType);
            Assert.AreEqual(typeof(GZippedRdfXmlWriter), d.RdfWriterType);
#endif
        }

        [TestMethod]
        public void MimeTypesGetDefinitionsByExtRdfXml4()
        {
            IEnumerable<MimeTypeDefinition> defs = MimeTypesHelper.GetDefinitionsByFileExtension("rdf.gz");
            Assert.AreEqual(1, defs.Count());

#if !NO_COMPRESSION
            //Check GZipped definition
            MimeTypeDefinition d = defs.First();
            Assert.AreEqual(typeof(GZippedRdfXmlParser), d.RdfParserType);
            Assert.AreEqual(typeof(GZippedRdfXmlWriter), d.RdfWriterType);
#endif
        }

        [TestMethod]
        public void MimeTypesGetDefinitionsByTypeRdfJson1()
        {
            IEnumerable<MimeTypeDefinition> defs = MimeTypesHelper.GetDefinitions("application/json");
            Assert.AreEqual(2, defs.Count());

            //Check normal definition
            MimeTypeDefinition d = defs.First();
            Assert.AreEqual(typeof(RdfJsonParser), d.RdfParserType);
            Assert.AreEqual(typeof(RdfJsonWriter), d.RdfWriterType);

#if !NO_COMPRESSION
            //Check GZipped definition
            d = defs.Last();
            Assert.AreEqual(typeof(GZippedRdfJsonParser), d.RdfParserType);
            Assert.AreEqual(typeof(GZippedRdfJsonWriter), d.RdfWriterType);
#endif
        }

        [TestMethod]
        public void MimeTypesGetDefinitionsByTypeRdfJson2()
        {
            IEnumerable<MimeTypeDefinition> defs = MimeTypesHelper.GetDefinitions("text/json");
            Assert.AreEqual(2, defs.Count());

            //Check normal definition
            MimeTypeDefinition d = defs.First();
            Assert.AreEqual(typeof(RdfJsonParser), d.RdfParserType);
            Assert.AreEqual(typeof(RdfJsonWriter), d.RdfWriterType);

#if !NO_COMPRESSION
            //Check GZipped definition
            d = defs.Last();
            Assert.AreEqual(typeof(GZippedRdfJsonParser), d.RdfParserType);
            Assert.AreEqual(typeof(GZippedRdfJsonWriter), d.RdfWriterType);
#endif
        }

        [TestMethod]
        public void MimeTypesGetDefinitionsByExtRdfJson1()
        {
            IEnumerable<MimeTypeDefinition> defs = MimeTypesHelper.GetDefinitionsByFileExtension(".rj");
            Assert.AreEqual(1, defs.Count());

            //Check normal definition
            MimeTypeDefinition d = defs.First();
            Assert.AreEqual(typeof(RdfJsonParser), d.RdfParserType);
            Assert.AreEqual(typeof(RdfJsonWriter), d.RdfWriterType);
        }

        [TestMethod]
        public void MimeTypesGetDefinitionsByExtRdfJson2()
        {
            IEnumerable<MimeTypeDefinition> defs = MimeTypesHelper.GetDefinitionsByFileExtension("rj");
            Assert.AreEqual(1, defs.Count());

            //Check normal definition
            MimeTypeDefinition d = defs.First();
            Assert.AreEqual(typeof(RdfJsonParser), d.RdfParserType);
            Assert.AreEqual(typeof(RdfJsonWriter), d.RdfWriterType);
        }

        [TestMethod]
        public void MimeTypesGetDefinitionsByExtRdfJson3()
        {
            IEnumerable<MimeTypeDefinition> defs = MimeTypesHelper.GetDefinitionsByFileExtension(".rj.gz");
            Assert.AreEqual(1, defs.Count());

#if !NO_COMPRESSION
            //Check GZipped definition
            MimeTypeDefinition d = defs.First();
            Assert.AreEqual(typeof(GZippedRdfJsonParser), d.RdfParserType);
            Assert.AreEqual(typeof(GZippedRdfJsonWriter), d.RdfWriterType);
#endif
        }

        [TestMethod]
        public void MimeTypesGetDefinitionsByExtRdfJson4()
        {
            IEnumerable<MimeTypeDefinition> defs = MimeTypesHelper.GetDefinitionsByFileExtension("rj.gz");
            Assert.AreEqual(1, defs.Count());

#if !NO_COMPRESSION
            //Check GZipped definition
            MimeTypeDefinition d = defs.First();
            Assert.AreEqual(typeof(GZippedRdfJsonParser), d.RdfParserType);
            Assert.AreEqual(typeof(GZippedRdfJsonWriter), d.RdfWriterType);
#endif
        }

#if !NO_HTMLAGILITYPACK
        [TestMethod]
        public void MimeTypesGetDefinitionsByTypeRdfA1()
        {
            IEnumerable<MimeTypeDefinition> defs = MimeTypesHelper.GetDefinitions("application/xhtml+xml");
            Assert.AreEqual(2, defs.Count());

            //Check normal definition
            MimeTypeDefinition d = defs.First();
            Assert.AreEqual(typeof(RdfAParser), d.RdfParserType);
            Assert.AreEqual(typeof(HtmlWriter), d.RdfWriterType);

            //Check GZipped definition
            d = defs.Last();
            Assert.AreEqual(typeof(GZippedRdfAParser), d.RdfParserType);
            Assert.AreEqual(typeof(GZippedRdfAWriter), d.RdfWriterType);
        }

        [TestMethod]
        public void MimeTypesGetDefinitionsByTypeRdfA2()
        {
            IEnumerable<MimeTypeDefinition> defs = MimeTypesHelper.GetDefinitions("text/html");
            Assert.AreEqual(2, defs.Count());

            //Check normal definition
            MimeTypeDefinition d = defs.First();
            Assert.AreEqual(typeof(RdfAParser), d.RdfParserType);
            Assert.AreEqual(typeof(HtmlWriter), d.RdfWriterType);

            //Check GZipped definition
            d = defs.Last();
            Assert.AreEqual(typeof(GZippedRdfAParser), d.RdfParserType);
            Assert.AreEqual(typeof(GZippedRdfAWriter), d.RdfWriterType);
        }

        [TestMethod]
        public void MimeTypesGetDefinitionsByExtRdfA1()
        {
            IEnumerable<MimeTypeDefinition> defs = MimeTypesHelper.GetDefinitionsByFileExtension(".html");
            Assert.AreEqual(1, defs.Count());

            //Check normal definition
            MimeTypeDefinition d = defs.First();
            Assert.AreEqual(typeof(RdfAParser), d.RdfParserType);
            Assert.AreEqual(typeof(HtmlWriter), d.RdfWriterType);
        }

        [TestMethod]
        public void MimeTypesGetDefinitionsByExtRdfA2()
        {
            IEnumerable<MimeTypeDefinition> defs = MimeTypesHelper.GetDefinitionsByFileExtension("html");
            Assert.AreEqual(1, defs.Count());

            //Check normal definition
            MimeTypeDefinition d = defs.First();
            Assert.AreEqual(typeof(RdfAParser), d.RdfParserType);
            Assert.AreEqual(typeof(HtmlWriter), d.RdfWriterType);
        }

        [TestMethod]
        public void MimeTypesGetDefinitionsByExtRdfA3()
        {
            IEnumerable<MimeTypeDefinition> defs = MimeTypesHelper.GetDefinitionsByFileExtension(".html.gz");
            Assert.AreEqual(1, defs.Count());

            //Check GZipped definition
            MimeTypeDefinition d = defs.First();
            Assert.AreEqual(typeof(GZippedRdfAParser), d.RdfParserType);
            Assert.AreEqual(typeof(GZippedRdfAWriter), d.RdfWriterType);
        }

        [TestMethod]
        public void MimeTypesGetDefinitionsByExtRdfA4()
        {
            IEnumerable<MimeTypeDefinition> defs = MimeTypesHelper.GetDefinitionsByFileExtension("html.gz");
            Assert.AreEqual(1, defs.Count());

            //Check GZipped definition
            MimeTypeDefinition d = defs.First();
            Assert.AreEqual(typeof(GZippedRdfAParser), d.RdfParserType);
            Assert.AreEqual(typeof(GZippedRdfAWriter), d.RdfWriterType);
        }

        [TestMethod]
        public void MimeTypesGetDefinitionsByExtRdfA5()
        {
            IEnumerable<MimeTypeDefinition> defs = MimeTypesHelper.GetDefinitionsByFileExtension(".htm");
            Assert.AreEqual(1, defs.Count());

            //Check normal definition
            MimeTypeDefinition d = defs.First();
            Assert.AreEqual(typeof(RdfAParser), d.RdfParserType);
            Assert.AreEqual(typeof(HtmlWriter), d.RdfWriterType);
        }

        [TestMethod]
        public void MimeTypesGetDefinitionsByExtRdfA6()
        {
            IEnumerable<MimeTypeDefinition> defs = MimeTypesHelper.GetDefinitionsByFileExtension("htm");
            Assert.AreEqual(1, defs.Count());

            //Check normal definition
            MimeTypeDefinition d = defs.First();
            Assert.AreEqual(typeof(RdfAParser), d.RdfParserType);
            Assert.AreEqual(typeof(HtmlWriter), d.RdfWriterType);
        }

        [TestMethod]
        public void MimeTypesGetDefinitionsByExtRdfA7()
        {
            IEnumerable<MimeTypeDefinition> defs = MimeTypesHelper.GetDefinitionsByFileExtension(".htm.gz");
            Assert.AreEqual(1, defs.Count());

            //Check GZipped definition
            MimeTypeDefinition d = defs.First();
            Assert.AreEqual(typeof(GZippedRdfAParser), d.RdfParserType);
            Assert.AreEqual(typeof(GZippedRdfAWriter), d.RdfWriterType);
        }

        [TestMethod]
        public void MimeTypesGetDefinitionsByExtRdfA8()
        {
            IEnumerable<MimeTypeDefinition> defs = MimeTypesHelper.GetDefinitionsByFileExtension("htm.gz");
            Assert.AreEqual(1, defs.Count());

            //Check GZipped definition
            MimeTypeDefinition d = defs.First();
            Assert.AreEqual(typeof(GZippedRdfAParser), d.RdfParserType);
            Assert.AreEqual(typeof(GZippedRdfAWriter), d.RdfWriterType);
        }

        [TestMethod]
        public void MimeTypesGetDefinitionsByExtRdfA9()
        {
            IEnumerable<MimeTypeDefinition> defs = MimeTypesHelper.GetDefinitionsByFileExtension(".xhtml");
            Assert.AreEqual(1, defs.Count());

            //Check normal definition
            MimeTypeDefinition d = defs.First();
            Assert.AreEqual(typeof(RdfAParser), d.RdfParserType);
            Assert.AreEqual(typeof(HtmlWriter), d.RdfWriterType);
        }

        [TestMethod]
        public void MimeTypesGetDefinitionsByExtRdfA10()
        {
            IEnumerable<MimeTypeDefinition> defs = MimeTypesHelper.GetDefinitionsByFileExtension("xhtml");
            Assert.AreEqual(1, defs.Count());

            //Check normal definition
            MimeTypeDefinition d = defs.First();
            Assert.AreEqual(typeof(RdfAParser), d.RdfParserType);
            Assert.AreEqual(typeof(HtmlWriter), d.RdfWriterType);
        }

        [TestMethod]
        public void MimeTypesGetDefinitionsByExtRdfA11()
        {
            IEnumerable<MimeTypeDefinition> defs = MimeTypesHelper.GetDefinitionsByFileExtension(".xhtml.gz");
            Assert.AreEqual(1, defs.Count());

            //Check GZipped definition
            MimeTypeDefinition d = defs.First();
            Assert.AreEqual(typeof(GZippedRdfAParser), d.RdfParserType);
            Assert.AreEqual(typeof(GZippedRdfAWriter), d.RdfWriterType);
        }

        [TestMethod]
        public void MimeTypesGetDefinitionsByExtRdfA12()
        {
            IEnumerable<MimeTypeDefinition> defs = MimeTypesHelper.GetDefinitionsByFileExtension("xhtml.gz");
            Assert.AreEqual(1, defs.Count());

            //Check GZipped definition
            MimeTypeDefinition d = defs.First();
            Assert.AreEqual(typeof(GZippedRdfAParser), d.RdfParserType);
            Assert.AreEqual(typeof(GZippedRdfAWriter), d.RdfWriterType);
        }
#endif

        [TestMethod]
        public void MimeTypesGetDefinitionsByTypeSparqlXml1()
        {
            IEnumerable<MimeTypeDefinition> defs = MimeTypesHelper.GetDefinitions("application/sparql-results+xml");
            Assert.AreEqual(2, defs.Count());

            //Check normal definition
            MimeTypeDefinition d = defs.First();
            Assert.AreEqual(typeof(SparqlXmlParser), d.SparqlResultsParserType);
            Assert.AreEqual(typeof(SparqlXmlWriter), d.SparqlResultsWriterType);

#if !NO_COMPRESSION
            //Check GZipped definition
            d = defs.Last();
            Assert.AreEqual(typeof(GZippedSparqlXmlParser), d.SparqlResultsParserType);
            Assert.AreEqual(typeof(GZippedSparqlXmlWriter), d.SparqlResultsWriterType);
#endif
        }

        [TestMethod]
        public void MimeTypesGetDefinitionsByExtSparqlXml1()
        {
            IEnumerable<MimeTypeDefinition> defs = MimeTypesHelper.GetDefinitionsByFileExtension(".srx");
            Assert.AreEqual(1, defs.Count());

            //Check normal definition
            MimeTypeDefinition d = defs.First();
            Assert.AreEqual(typeof(SparqlXmlParser), d.SparqlResultsParserType);
            Assert.AreEqual(typeof(SparqlXmlWriter), d.SparqlResultsWriterType);
        }

        [TestMethod]
        public void MimeTypesGetDefinitionsByExtSparqlXml2()
        {
            IEnumerable<MimeTypeDefinition> defs = MimeTypesHelper.GetDefinitionsByFileExtension("srx");
            Assert.AreEqual(1, defs.Count());

            //Check normal definition
            MimeTypeDefinition d = defs.First();
            Assert.AreEqual(typeof(SparqlXmlParser), d.SparqlResultsParserType);
            Assert.AreEqual(typeof(SparqlXmlWriter), d.SparqlResultsWriterType);
        }

        [TestMethod]
        public void MimeTypesGetDefinitionsByExtSparqlXml3()
        {
            IEnumerable<MimeTypeDefinition> defs = MimeTypesHelper.GetDefinitionsByFileExtension(".srx.gz");
            Assert.AreEqual(1, defs.Count());

#if !NO_COMPRESSION
            //Check GZipped definition
            MimeTypeDefinition d = defs.First();
            Assert.AreEqual(typeof(GZippedSparqlXmlParser), d.SparqlResultsParserType);
            Assert.AreEqual(typeof(GZippedSparqlXmlWriter), d.SparqlResultsWriterType);
#endif
        }

        [TestMethod]
        public void MimeTypesGetDefinitionsByExtSparqlXml4()
        {
            IEnumerable<MimeTypeDefinition> defs = MimeTypesHelper.GetDefinitionsByFileExtension("srx.gz");
            Assert.AreEqual(1, defs.Count());

#if !NO_COMPRESSION
            //Check GZipped definition
            MimeTypeDefinition d = defs.First();
            Assert.AreEqual(typeof(GZippedSparqlXmlParser), d.SparqlResultsParserType);
            Assert.AreEqual(typeof(GZippedSparqlXmlWriter), d.SparqlResultsWriterType);
#endif
        }

        [TestMethod]
        public void MimeTypesGetDefinitionsByTypeSparqlJson1()
        {
            IEnumerable<MimeTypeDefinition> defs = MimeTypesHelper.GetDefinitions("application/sparql-results+json");
            Assert.AreEqual(2, defs.Count());

            //Check normal definition
            MimeTypeDefinition d = defs.First();
            Assert.AreEqual(typeof(SparqlJsonParser), d.SparqlResultsParserType);
            Assert.AreEqual(typeof(SparqlJsonWriter), d.SparqlResultsWriterType);

#if !NO_COMPRESSION
            //Check GZipped definition
            d = defs.Last();
            Assert.AreEqual(typeof(GZippedSparqlJsonParser), d.SparqlResultsParserType);
            Assert.AreEqual(typeof(GZippedSparqlJsonWriter), d.SparqlResultsWriterType);
#endif
        }

        [TestMethod]
        public void MimeTypesGetDefinitionsByExtSparqlJson1()
        {
            IEnumerable<MimeTypeDefinition> defs = MimeTypesHelper.GetDefinitionsByFileExtension(".srj");
            Assert.AreEqual(1, defs.Count());

            //Check normal definition
            MimeTypeDefinition d = defs.First();
            Assert.AreEqual(typeof(SparqlJsonParser), d.SparqlResultsParserType);
            Assert.AreEqual(typeof(SparqlJsonWriter), d.SparqlResultsWriterType);
        }

        [TestMethod]
        public void MimeTypesGetDefinitionsByExtSparqlJson2()
        {
            IEnumerable<MimeTypeDefinition> defs = MimeTypesHelper.GetDefinitionsByFileExtension("srj");
            Assert.AreEqual(1, defs.Count());

#if !NO_COMPRESSION
            //Check normal definition
            MimeTypeDefinition d = defs.First();
            Assert.AreEqual(typeof(SparqlJsonParser), d.SparqlResultsParserType);
            Assert.AreEqual(typeof(SparqlJsonWriter), d.SparqlResultsWriterType);
#endif
        }

        [TestMethod]
        public void MimeTypesGetDefinitionsByExtSparqlJson3()
        {
            IEnumerable<MimeTypeDefinition> defs = MimeTypesHelper.GetDefinitionsByFileExtension(".srj.gz");
            Assert.AreEqual(1, defs.Count());

#if !NO_COMPRESSION
            //Check GZipped definition
            MimeTypeDefinition d = defs.First();
            Assert.AreEqual(typeof(GZippedSparqlJsonParser), d.SparqlResultsParserType);
            Assert.AreEqual(typeof(GZippedSparqlJsonWriter), d.SparqlResultsWriterType);
#endif
        }

        [TestMethod]
        public void MimeTypesGetDefinitionsByExtSparqlJson4()
        {
            IEnumerable<MimeTypeDefinition> defs = MimeTypesHelper.GetDefinitionsByFileExtension("srj.gz");
            Assert.AreEqual(1, defs.Count());

#if !NO_COMPRESSION
            //Check GZipped definition
            MimeTypeDefinition d = defs.First();
            Assert.AreEqual(typeof(GZippedSparqlJsonParser), d.SparqlResultsParserType);
            Assert.AreEqual(typeof(GZippedSparqlJsonWriter), d.SparqlResultsWriterType);
#endif
        }

        [TestMethod]
        public void MimeTypesGetDefinitionsByTypeSparqlCsv1()
        {
            IEnumerable<MimeTypeDefinition> defs = MimeTypesHelper.GetDefinitions("text/csv");
            Assert.AreEqual(2, defs.Count());

            //Check normal definition
            MimeTypeDefinition d = defs.First();
            Assert.AreEqual(typeof(SparqlCsvParser), d.SparqlResultsParserType);
            Assert.AreEqual(typeof(SparqlCsvWriter), d.SparqlResultsWriterType);

#if !NO_COMPRESSION
            //Check GZipped definition
            d = defs.Last();
            Assert.AreEqual(typeof(GZippedSparqlCsvParser), d.SparqlResultsParserType);
            Assert.AreEqual(typeof(GZippedSparqlCsvWriter), d.SparqlResultsWriterType);
#endif
        }

        [TestMethod]
        public void MimeTypesGetDefinitionsByTypeSparqlCsv2()
        {
            IEnumerable<MimeTypeDefinition> defs = MimeTypesHelper.GetDefinitions("text/comma-separated-values");
            Assert.AreEqual(2, defs.Count());

            //Check normal definition
            MimeTypeDefinition d = defs.First();
            Assert.AreEqual(typeof(SparqlCsvParser), d.SparqlResultsParserType);
            Assert.AreEqual(typeof(SparqlCsvWriter), d.SparqlResultsWriterType);

#if !NO_COMPRESSION
            //Check GZipped definition
            d = defs.Last();
            Assert.AreEqual(typeof(GZippedSparqlCsvParser), d.SparqlResultsParserType);
            Assert.AreEqual(typeof(GZippedSparqlCsvWriter), d.SparqlResultsWriterType);
#endif
        }

        [TestMethod]
        public void MimeTypesGetDefinitionsByExtSparqlCsv1()
        {
            IEnumerable<MimeTypeDefinition> defs = MimeTypesHelper.GetDefinitionsByFileExtension(".csv");
            Assert.AreEqual(1, defs.Count());

            //Check normal definition
            MimeTypeDefinition d = defs.First();
            Assert.AreEqual(typeof(SparqlCsvParser), d.SparqlResultsParserType);
            Assert.AreEqual(typeof(SparqlCsvWriter), d.SparqlResultsWriterType);
        }

        [TestMethod]
        public void MimeTypesGetDefinitionsByExtSparqlCsv2()
        {
            IEnumerable<MimeTypeDefinition> defs = MimeTypesHelper.GetDefinitionsByFileExtension("csv");
            Assert.AreEqual(1, defs.Count());

            //Check normal definition
            MimeTypeDefinition d = defs.First();
            Assert.AreEqual(typeof(SparqlCsvParser), d.SparqlResultsParserType);
            Assert.AreEqual(typeof(SparqlCsvWriter), d.SparqlResultsWriterType);
        }

        [TestMethod]
        public void MimeTypesGetDefinitionsByExtSparqlCsv3()
        {
            IEnumerable<MimeTypeDefinition> defs = MimeTypesHelper.GetDefinitionsByFileExtension(".csv.gz");
            Assert.AreEqual(1, defs.Count());

#if !NO_COMPRESSION
            //Check GZipped definition
            MimeTypeDefinition d = defs.First();
            Assert.AreEqual(typeof(GZippedSparqlCsvParser), d.SparqlResultsParserType);
            Assert.AreEqual(typeof(GZippedSparqlCsvWriter), d.SparqlResultsWriterType);
#endif
        }

        [TestMethod]
        public void MimeTypesGetDefinitionsByExtSparqlCsv4()
        {
            IEnumerable<MimeTypeDefinition> defs = MimeTypesHelper.GetDefinitionsByFileExtension("csv.gz");
            Assert.AreEqual(1, defs.Count());

#if !NO_COMPRESSION
            //Check GZipped definition
            MimeTypeDefinition d = defs.First();
            Assert.AreEqual(typeof(GZippedSparqlCsvParser), d.SparqlResultsParserType);
            Assert.AreEqual(typeof(GZippedSparqlCsvWriter), d.SparqlResultsWriterType);
#endif
        }

        [TestMethod]
        public void MimeTypesGetDefinitionsByTypeSparqlTsv1()
        {
            IEnumerable<MimeTypeDefinition> defs = MimeTypesHelper.GetDefinitions("text/tab-separated-values");
            Assert.AreEqual(2, defs.Count());

            //Check normal definition
            MimeTypeDefinition d = defs.First();
            Assert.AreEqual(typeof(SparqlTsvParser), d.SparqlResultsParserType);
            Assert.AreEqual(typeof(SparqlTsvWriter), d.SparqlResultsWriterType);

#if !NO_COMPRESSION
            //Check GZipped definition
            d = defs.Last();
            Assert.AreEqual(typeof(GZippedSparqlTsvParser), d.SparqlResultsParserType);
            Assert.AreEqual(typeof(GZippedSparqlTsvWriter), d.SparqlResultsWriterType);
#endif
        }

        [TestMethod]
        public void MimeTypesGetDefinitionsByExtSparqlTsv1()
        {
            IEnumerable<MimeTypeDefinition> defs = MimeTypesHelper.GetDefinitionsByFileExtension(".tsv");
            Assert.AreEqual(1, defs.Count());

            //Check normal definition
            MimeTypeDefinition d = defs.First();
            Assert.AreEqual(typeof(SparqlTsvParser), d.SparqlResultsParserType);
            Assert.AreEqual(typeof(SparqlTsvWriter), d.SparqlResultsWriterType);
        }

        [TestMethod]
        public void MimeTypesGetDefinitionsByExtSparqlTsv2()
        {
            IEnumerable<MimeTypeDefinition> defs = MimeTypesHelper.GetDefinitionsByFileExtension("tsv");
            Assert.AreEqual(1, defs.Count());

            //Check normal definition
            MimeTypeDefinition d = defs.First();
            Assert.AreEqual(typeof(SparqlTsvParser), d.SparqlResultsParserType);
            Assert.AreEqual(typeof(SparqlTsvWriter), d.SparqlResultsWriterType);
        }

        [TestMethod]
        public void MimeTypesGetDefinitionsByExtSparqlTsv3()
        {
            IEnumerable<MimeTypeDefinition> defs = MimeTypesHelper.GetDefinitionsByFileExtension(".tsv.gz");
            Assert.AreEqual(1, defs.Count());

#if !NO_COMPRESSION
            //Check GZipped definition
            MimeTypeDefinition d = defs.First();
            Assert.AreEqual(typeof(GZippedSparqlTsvParser), d.SparqlResultsParserType);
            Assert.AreEqual(typeof(GZippedSparqlTsvWriter), d.SparqlResultsWriterType);
#endif
        }

        [TestMethod]
        public void MimeTypesGetDefinitionsByExtSparqlTsv4()
        {
            IEnumerable<MimeTypeDefinition> defs = MimeTypesHelper.GetDefinitionsByFileExtension("tsv.gz");
            Assert.AreEqual(1, defs.Count());

#if !NO_COMPRESSION
            //Check GZipped definition
            MimeTypeDefinition d = defs.First();
            Assert.AreEqual(typeof(GZippedSparqlTsvParser), d.SparqlResultsParserType);
            Assert.AreEqual(typeof(GZippedSparqlTsvWriter), d.SparqlResultsWriterType);
#endif
        }

        [TestMethod]
        public void MimeTypesGetDefinitionsByTypeCaseSensitivity1()
        {
            IEnumerable<MimeTypeDefinition> defs = MimeTypesHelper.GetDefinitions("TEXT/TURTLE");
            Assert.AreEqual(2, defs.Count());

            //Check normal definition
            MimeTypeDefinition d = defs.First();
            Assert.AreEqual(typeof(TurtleParser), d.RdfParserType);
            Assert.AreEqual(typeof(CompressingTurtleWriter), d.RdfWriterType);

#if !NO_COMPRESSION
            //Check GZipped definition
            d = defs.Last();
            Assert.AreEqual(typeof(GZippedTurtleParser), d.RdfParserType);
            Assert.AreEqual(typeof(GZippedTurtleWriter), d.RdfWriterType);
#endif
        }

        [TestMethod]
        public void MimeTypesGetDefinitionsByTypeCaseSensitivity2()
        {
            IEnumerable<MimeTypeDefinition> defs = MimeTypesHelper.GetDefinitions("TEXT/turtle");
            Assert.AreEqual(2, defs.Count());

            //Check normal definition
            MimeTypeDefinition d = defs.First();
            Assert.AreEqual(typeof(TurtleParser), d.RdfParserType);
            Assert.AreEqual(typeof(CompressingTurtleWriter), d.RdfWriterType);

#if !NO_COMPRESSION
            //Check GZipped definition
            d = defs.Last();
            Assert.AreEqual(typeof(GZippedTurtleParser), d.RdfParserType);
            Assert.AreEqual(typeof(GZippedTurtleWriter), d.RdfWriterType);
#endif
        }

        [TestMethod]
        public void MimeTypesGetDefinitionsByTypeCaseSensitivity3()
        {
            IEnumerable<MimeTypeDefinition> defs = MimeTypesHelper.GetDefinitions("TeXt/TuRtLe");
            Assert.AreEqual(2, defs.Count());

            //Check normal definition
            MimeTypeDefinition d = defs.First();
            Assert.AreEqual(typeof(TurtleParser), d.RdfParserType);
            Assert.AreEqual(typeof(CompressingTurtleWriter), d.RdfWriterType);

#if !NO_COMPRESSION
            //Check GZipped definition
            d = defs.Last();
            Assert.AreEqual(typeof(GZippedTurtleParser), d.RdfParserType);
            Assert.AreEqual(typeof(GZippedTurtleWriter), d.RdfWriterType);
#endif
        }

        [TestMethod]
        public void MimeTypesGetDefinitionsByExtCaseSensitivity1()
        {
            IEnumerable<MimeTypeDefinition> defs = MimeTypesHelper.GetDefinitionsByFileExtension(".TTL");
            Assert.AreEqual(1, defs.Count());

            //Check normal definition
            MimeTypeDefinition d = defs.First();
            Assert.AreEqual(typeof(TurtleParser), d.RdfParserType);
            Assert.AreEqual(typeof(CompressingTurtleWriter), d.RdfWriterType);
        }

        [TestMethod]
        public void MimeTypesGetDefinitionsByExtCaseSensitivity2()
        {
            IEnumerable<MimeTypeDefinition> defs = MimeTypesHelper.GetDefinitionsByFileExtension(".tTl");
            Assert.AreEqual(1, defs.Count());

            //Check normal definition
            MimeTypeDefinition d = defs.First();
            Assert.AreEqual(typeof(TurtleParser), d.RdfParserType);
            Assert.AreEqual(typeof(CompressingTurtleWriter), d.RdfWriterType);
        }

        [TestMethod]
        public void MimeTypesGetDefinitionsByTypeExtraParams1()
        {
            IEnumerable<MimeTypeDefinition> defs = MimeTypesHelper.GetDefinitions("text/turtle; charset=utf-8");
            Assert.AreEqual(2, defs.Count());

            //Check normal definition
            MimeTypeDefinition d = defs.First();
            Assert.AreEqual(typeof(TurtleParser), d.RdfParserType);
            Assert.AreEqual(typeof(CompressingTurtleWriter), d.RdfWriterType);

#if !NO_COMPRESSION
            //Check GZipped definition
            d = defs.Last();
            Assert.AreEqual(typeof(GZippedTurtleParser), d.RdfParserType);
            Assert.AreEqual(typeof(GZippedTurtleWriter), d.RdfWriterType);
#endif
        }

        [TestMethod]
        public void MimeTypesGetDefinitionsByTypeExtraParams2()
        {
            IEnumerable<MimeTypeDefinition> defs = MimeTypesHelper.GetDefinitions("text/turtle; q=1.0");
            Assert.AreEqual(2, defs.Count());

            //Check normal definition
            MimeTypeDefinition d = defs.First();
            Assert.AreEqual(typeof(TurtleParser), d.RdfParserType);
            Assert.AreEqual(typeof(CompressingTurtleWriter), d.RdfWriterType);

#if !NO_COMPRESSION
            //Check GZipped definition
            d = defs.Last();
            Assert.AreEqual(typeof(GZippedTurtleParser), d.RdfParserType);
            Assert.AreEqual(typeof(GZippedTurtleWriter), d.RdfWriterType);
#endif
        }

        [TestMethod]
        public void MimeTypesGetParserByTypeNTriples1()
        {
            IRdfReader parser = MimeTypesHelper.GetParser("text/plain");
            Assert.IsInstanceOfType(parser, typeof(NTriplesParser));
        }

        [TestMethod]
        public void MimeTypesGetParserByTypeNTriples2()
        {
            IRdfReader parser = MimeTypesHelper.GetParser("text/ntriples");
            Assert.IsInstanceOfType(parser, typeof(NTriplesParser));
        }

        [TestMethod]
        public void MimeTypesGetParserByTypeNTriples3()
        {
            IRdfReader parser = MimeTypesHelper.GetParser("text/ntriples+turtle");
            Assert.IsInstanceOfType(parser, typeof(NTriplesParser));
        }

        [TestMethod]
        public void MimeTypesGetParserByTypeNTriples4()
        {
            IRdfReader parser = MimeTypesHelper.GetParser("application/rdf-triples");
            Assert.IsInstanceOfType(parser, typeof(NTriplesParser));
        }

        [TestMethod]
        public void MimeTypesGetParserByTypeNTriples5()
        {
            IRdfReader parser = MimeTypesHelper.GetParser("application/x-ntriples");
            Assert.IsInstanceOfType(parser, typeof(NTriplesParser));
        }

        [TestMethod]
        public void MimeTypesGetParserByTypeTurtle1()
        {
            IRdfReader parser = MimeTypesHelper.GetParser("text/turtle");
            Assert.IsInstanceOfType(parser, typeof(TurtleParser));
        }

        [TestMethod]
        public void MimeTypesGetParserByTypeTurtle2()
        {
            IRdfReader parser = MimeTypesHelper.GetParser("application/x-turtle");
            Assert.IsInstanceOfType(parser, typeof(TurtleParser));
        }

        [TestMethod]
        public void MimeTypesGetParserByTypeTurtle3()
        {
            IRdfReader parser = MimeTypesHelper.GetParser("application/turtle");
            Assert.IsInstanceOfType(parser, typeof(TurtleParser));
        }

        [TestMethod]
        public void MimeTypesGetParserByTypeNotation3_1()
        {
            IRdfReader parser = MimeTypesHelper.GetParser("text/n3");
            Assert.IsInstanceOfType(parser, typeof(Notation3Parser));
        }

        [TestMethod]
        public void MimeTypesGetParserByTypeNotation3_2()
        {
            IRdfReader parser = MimeTypesHelper.GetParser("text/rdf+n3");
            Assert.IsInstanceOfType(parser, typeof(Notation3Parser));
        }

        [TestMethod]
        public void MimeTypesGetParserByTypeRdfXml1()
        {
            IRdfReader parser = MimeTypesHelper.GetParser("text/xml");
            Assert.IsInstanceOfType(parser, typeof(RdfXmlParser));
        }

        [TestMethod]
        public void MimeTypesGetParserByTypeRdfXml2()
        {
            IRdfReader parser = MimeTypesHelper.GetParser("application/rdf+xml");
            Assert.IsInstanceOfType(parser, typeof(RdfXmlParser));
        }

        [TestMethod]
        public void MimeTypesGetParserByTypeRdfXml3()
        {
            IRdfReader parser = MimeTypesHelper.GetParser("application/xml");
            Assert.IsInstanceOfType(parser, typeof(RdfXmlParser));
        }

        [TestMethod]
        public void MimeTypesGetParserByTypeRdfJson1()
        {
            IRdfReader parser = MimeTypesHelper.GetParser("text/json");
            Assert.IsInstanceOfType(parser, typeof(RdfJsonParser));
        }

        [TestMethod]
        public void MimeTypesGetParserByTypeRdfJson2()
        {
            IRdfReader parser = MimeTypesHelper.GetParser("application/json");
            Assert.IsInstanceOfType(parser, typeof(RdfJsonParser));
        }

<<<<<<< HEAD
#if !NO_HTMLAGILITYPACK
=======
#if !NO_COMPRESSION
>>>>>>> 8f696ffa
        [TestMethod]
        public void MimeTypesGetParserByTypeRdfA1()
        {
            IRdfReader parser = MimeTypesHelper.GetParser("text/html");
            Assert.IsInstanceOfType(parser, typeof(RdfAParser));
        }

        [TestMethod]
        public void MimeTypesGetParserByTypeRdfA2()
        {
            IRdfReader parser = MimeTypesHelper.GetParser("application/xhtml+xml");
            Assert.IsInstanceOfType(parser, typeof(RdfAParser));
        }
#endif

        [TestMethod, ExpectedException(typeof(RdfParserSelectionException))]
        public void MimeTypesGetParserByTypeUnknown()
        {
            IRdfReader reader = MimeTypesHelper.GetParser("application/unknown");
        }

        [TestMethod]
        public void MimeTypesGetParserByExtNTriples1()
        {
            IRdfReader parser = MimeTypesHelper.GetParserByFileExtension(".nt");
            Assert.IsInstanceOfType(parser, typeof(NTriplesParser));
        }

        [TestMethod]
        public void MimeTypesGetParserByExtNTriples2()
        {
            IRdfReader parser = MimeTypesHelper.GetParserByFileExtension("nt");
            Assert.IsInstanceOfType(parser, typeof(NTriplesParser));
        }

#if !NO_COMPRESSION
        [TestMethod]
        public void MimeTypesGetParserByExtNTriples3()
        {
            IRdfReader parser = MimeTypesHelper.GetParserByFileExtension(".nt.gz");
            Assert.IsInstanceOfType(parser, typeof(GZippedNTriplesParser));
        }

        [TestMethod]
        public void MimeTypesGetParserByExtNTriples4()
        {
            IRdfReader parser = MimeTypesHelper.GetParserByFileExtension("nt.gz");
            Assert.IsInstanceOfType(parser, typeof(GZippedNTriplesParser));
        }
#endif

        [TestMethod]
        public void MimeTypesGetParserByExtTurtle1()
        {
            IRdfReader parser = MimeTypesHelper.GetParserByFileExtension(".ttl");
            Assert.IsInstanceOfType(parser, typeof(TurtleParser));
        }

        [TestMethod]
        public void MimeTypesGetParserByExtTurtle2()
        {
            IRdfReader parser = MimeTypesHelper.GetParserByFileExtension("ttl");
            Assert.IsInstanceOfType(parser, typeof(TurtleParser));
        }

#if !NO_COMPRESSION
        [TestMethod]
        public void MimeTypesGetParserByExtTurtle3()
        {
            IRdfReader parser = MimeTypesHelper.GetParserByFileExtension(".ttl.gz");
            Assert.IsInstanceOfType(parser, typeof(GZippedTurtleParser));
        }

        [TestMethod]
        public void MimeTypesGetParserByExtTurtle4()
        {
            IRdfReader parser = MimeTypesHelper.GetParserByFileExtension("ttl.gz");
            Assert.IsInstanceOfType(parser, typeof(GZippedTurtleParser));
        }
#endif

        [TestMethod]
        public void MimeTypesGetParserByExtNotation3_1()
        {
            IRdfReader parser = MimeTypesHelper.GetParserByFileExtension(".n3");
            Assert.IsInstanceOfType(parser, typeof(Notation3Parser));
        }

        [TestMethod]
        public void MimeTypesGetParserByExtNotation3_2()
        {
            IRdfReader parser = MimeTypesHelper.GetParserByFileExtension("n3");
            Assert.IsInstanceOfType(parser, typeof(Notation3Parser));
        }

#if !NO_COMPRESSION
        [TestMethod]
        public void MimeTypesGetParserByExtNotation3_3()
        {
            IRdfReader parser = MimeTypesHelper.GetParserByFileExtension(".n3.gz");
            Assert.IsInstanceOfType(parser, typeof(GZippedNotation3Parser));
        }

        [TestMethod]
        public void MimeTypesGetParserByExtNotation3_4()
        {
            IRdfReader parser = MimeTypesHelper.GetParserByFileExtension("n3.gz");
            Assert.IsInstanceOfType(parser, typeof(GZippedNotation3Parser));
        }
#endif

        [TestMethod]
        public void MimeTypesGetParserByExtRdfXml1()
        {
            IRdfReader parser = MimeTypesHelper.GetParserByFileExtension(".rdf");
            Assert.IsInstanceOfType(parser, typeof(RdfXmlParser));
        }

        [TestMethod]
        public void MimeTypesGetParserByExtRdfXml2()
        {
            IRdfReader parser = MimeTypesHelper.GetParserByFileExtension("rdf");
            Assert.IsInstanceOfType(parser, typeof(RdfXmlParser));
        }

#if !NO_COMPRESSION
        [TestMethod]
        public void MimeTypesGetParserByExtRdfXml3()
        {
            IRdfReader parser = MimeTypesHelper.GetParserByFileExtension(".rdf.gz");
            Assert.IsInstanceOfType(parser, typeof(GZippedRdfXmlParser));
        }

        [TestMethod]
        public void MimeTypesGetParserByExtRdfXml4()
        {
            IRdfReader parser = MimeTypesHelper.GetParserByFileExtension("rdf.gz");
            Assert.IsInstanceOfType(parser, typeof(GZippedRdfXmlParser));
        }
#endif

        [TestMethod]
        public void MimeTypesGetParserByExtRdfJson1()
        {
            IRdfReader parser = MimeTypesHelper.GetParserByFileExtension(".rj");
            Assert.IsInstanceOfType(parser, typeof(RdfJsonParser));
        }

        [TestMethod]
        public void MimeTypesGetParserByExtRdfJson2()
        {
            IRdfReader parser = MimeTypesHelper.GetParserByFileExtension("rj");
            Assert.IsInstanceOfType(parser, typeof(RdfJsonParser));
        }

#if !NO_COMPRESSION
        [TestMethod]
        public void MimeTypesGetParserByExtRdfJson3()
        {
            IRdfReader parser = MimeTypesHelper.GetParserByFileExtension(".rj.gz");
            Assert.IsInstanceOfType(parser, typeof(GZippedRdfJsonParser));
        }

        [TestMethod]
        public void MimeTypesGetParserByExtRdfJson4()
        {
            IRdfReader parser = MimeTypesHelper.GetParserByFileExtension("rj.gz");
            Assert.IsInstanceOfType(parser, typeof(GZippedRdfJsonParser));
        }
#endif

#if !NO_HTMLAGILITYPACK
        [TestMethod]
        public void MimeTypesGetParserByExtRdfA1()
        {
            IRdfReader parser = MimeTypesHelper.GetParserByFileExtension(".html");
            Assert.IsInstanceOfType(parser, typeof(RdfAParser));
        }

        [TestMethod]
        public void MimeTypesGetParserByExtRdfA2()
        {
            IRdfReader parser = MimeTypesHelper.GetParserByFileExtension("html");
            Assert.IsInstanceOfType(parser, typeof(RdfAParser));
        }

        [TestMethod]
        public void MimeTypesGetParserByExtRdfA3()
        {
            IRdfReader parser = MimeTypesHelper.GetParserByFileExtension(".html.gz");
            Assert.IsInstanceOfType(parser, typeof(GZippedRdfAParser));
        }

        [TestMethod]
        public void MimeTypesGetParserByExtRdfA4()
        {
            IRdfReader parser = MimeTypesHelper.GetParserByFileExtension("html.gz");
            Assert.IsInstanceOfType(parser, typeof(GZippedRdfAParser));
        }

        [TestMethod]
        public void MimeTypesGetParserByExtRdfA5()
        {
            IRdfReader parser = MimeTypesHelper.GetParserByFileExtension(".htm");
            Assert.IsInstanceOfType(parser, typeof(RdfAParser));
        }

        [TestMethod]
        public void MimeTypesGetParserByExtRdfA6()
        {
            IRdfReader parser = MimeTypesHelper.GetParserByFileExtension("htm");
            Assert.IsInstanceOfType(parser, typeof(RdfAParser));
        }

        [TestMethod]
        public void MimeTypesGetParserByExtRdfA7()
        {
            IRdfReader parser = MimeTypesHelper.GetParserByFileExtension(".htm.gz");
            Assert.IsInstanceOfType(parser, typeof(GZippedRdfAParser));
        }

        [TestMethod]
        public void MimeTypesGetParserByExtRdfA8()
        {
            IRdfReader parser = MimeTypesHelper.GetParserByFileExtension("htm.gz");
            Assert.IsInstanceOfType(parser, typeof(GZippedRdfAParser));
        }

        [TestMethod]
        public void MimeTypesGetParserByExtRdfA9()
        {
            IRdfReader parser = MimeTypesHelper.GetParserByFileExtension(".xhtml");
            Assert.IsInstanceOfType(parser, typeof(RdfAParser));
        }

        [TestMethod]
        public void MimeTypesGetParserByExtRdfA10()
        {
            IRdfReader parser = MimeTypesHelper.GetParserByFileExtension("xhtml");
            Assert.IsInstanceOfType(parser, typeof(RdfAParser));
        }

        [TestMethod]
        public void MimeTypesGetParserByExtRdfA11()
        {
            IRdfReader parser = MimeTypesHelper.GetParserByFileExtension(".xhtml.gz");
            Assert.IsInstanceOfType(parser, typeof(GZippedRdfAParser));
        }

        [TestMethod]
        public void MimeTypesGetParserByExtRdfA12()
        {
            IRdfReader parser = MimeTypesHelper.GetParserByFileExtension("xhtml.gz");
            Assert.IsInstanceOfType(parser, typeof(GZippedRdfAParser));
        }
#endif

        [TestMethod]
        public void MimeTypesGetWriterByTypeUnknown()
        {
            IRdfWriter writer = MimeTypesHelper.GetWriter("application/unknown");
            Assert.IsInstanceOfType(writer, typeof(CompressingTurtleWriter));
        }

        [TestMethod]
        public void MimeTypesGetWriterByTypeAny()
        {
            IRdfWriter writer = MimeTypesHelper.GetWriter(MimeTypesHelper.Any);
            Assert.IsInstanceOfType(writer, typeof(NTriplesWriter));
        }

        [TestMethod]
        public void MimeTypesGetWriterByTypeNTriples1()
        {
            IRdfWriter writer = MimeTypesHelper.GetWriter("text/plain");
            Assert.IsInstanceOfType(writer, typeof(NTriplesWriter));
        }

        [TestMethod]
        public void MimeTypesGetWriterByTypeNTriples2()
        {
            IRdfWriter writer = MimeTypesHelper.GetWriter("text/ntriples");
            Assert.IsInstanceOfType(writer, typeof(NTriplesWriter));
        }

        [TestMethod]
        public void MimeTypesGetWriterByTypeNTriples3()
        {
            IRdfWriter writer = MimeTypesHelper.GetWriter("text/ntriples+turtle");
            Assert.IsInstanceOfType(writer, typeof(NTriplesWriter));
        }

        [TestMethod]
        public void MimeTypesGetWriterByTypeNTriples4()
        {
            IRdfWriter writer = MimeTypesHelper.GetWriter("application/rdf-triples");
            Assert.IsInstanceOfType(writer, typeof(NTriplesWriter));
        }

        [TestMethod]
        public void MimeTypesGetWriterByTypeNTriples5()
        {
            IRdfWriter writer = MimeTypesHelper.GetWriter("application/x-ntriples");
            Assert.IsInstanceOfType(writer, typeof(NTriplesWriter));
        }

        [TestMethod]
        public void MimeTypesGetWriterByTypeTurtle1()
        {
            IRdfWriter writer = MimeTypesHelper.GetWriter("text/turtle");
            Assert.IsInstanceOfType(writer, typeof(CompressingTurtleWriter));
        }

        [TestMethod]
        public void MimeTypesGetWriterByTypeTurtle2()
        {
            IRdfWriter writer = MimeTypesHelper.GetWriter("application/x-turtle");
            Assert.IsInstanceOfType(writer, typeof(CompressingTurtleWriter));
        }

        [TestMethod]
        public void MimeTypesGetWriterByTypeTurtle3()
        {
            IRdfWriter writer = MimeTypesHelper.GetWriter("application/turtle");
            Assert.IsInstanceOfType(writer, typeof(CompressingTurtleWriter));
        }

        [TestMethod]
        public void MimeTypesGetWriterByTypeNotation3_1()
        {
            IRdfWriter writer = MimeTypesHelper.GetWriter("text/n3");
            Assert.IsInstanceOfType(writer, typeof(Notation3Writer));
        }

        [TestMethod]
        public void MimeTypesGetWriterByTypeNotation3_2()
        {
            IRdfWriter writer = MimeTypesHelper.GetWriter("text/rdf+n3");
            Assert.IsInstanceOfType(writer, typeof(Notation3Writer));
        }

        [TestMethod]
        public void MimeTypesGetWriterByTypeRdfXml1()
        {
            IRdfWriter writer = MimeTypesHelper.GetWriter("text/xml");
            Assert.IsInstanceOfType(writer, typeof(RdfXmlWriter));
        }

        [TestMethod]
        public void MimeTypesGetWriterByTypeRdfXml2()
        {
            IRdfWriter writer = MimeTypesHelper.GetWriter("application/xml");
            Assert.IsInstanceOfType(writer, typeof(RdfXmlWriter));
        }

        [TestMethod]
        public void MimeTypesGetWriterByTypeRdfXml3()
        {
            IRdfWriter writer = MimeTypesHelper.GetWriter("application/rdf+xml");
            Assert.IsInstanceOfType(writer, typeof(RdfXmlWriter));
        }

        [TestMethod]
        public void MimeTypesGetWriterByTypeRdfJson1()
        {
            IRdfWriter writer = MimeTypesHelper.GetWriter("text/json");
            Assert.IsInstanceOfType(writer, typeof(RdfJsonWriter));
        }

        [TestMethod]
        public void MimeTypesGetWriterByTypeRdfJson2()
        {
            IRdfWriter writer = MimeTypesHelper.GetWriter("application/json");
            Assert.IsInstanceOfType(writer, typeof(RdfJsonWriter));
        }

        [TestMethod]
        public void MimeTypesGetWriterByTypeRdfJson3()
        {
            IRdfWriter writer = MimeTypesHelper.GetWriter("application/rdf+json");
            Assert.IsInstanceOfType(writer, typeof(RdfJsonWriter));
        }

        [TestMethod]
        public void MimeTypesGetWriterByTypeRdfA1()
        {
            IRdfWriter writer = MimeTypesHelper.GetWriter("text/html");
            Assert.IsInstanceOfType(writer, typeof(HtmlWriter));
        }

        [TestMethod]
        public void MimeTypesGetWriterByTypeRdfA2()
        {
            IRdfWriter writer = MimeTypesHelper.GetWriter("application/xhtml+xml");
            Assert.IsInstanceOfType(writer, typeof(HtmlWriter));
        }

        [TestMethod]
        public void MimeTypesGetWriterByExtNTriples1()
        {
            IRdfWriter parser = MimeTypesHelper.GetWriterByFileExtension(".nt");
            Assert.IsInstanceOfType(parser, typeof(NTriplesWriter));
        }

        [TestMethod]
        public void MimeTypesGetWriterByExtNTriples2()
        {
            IRdfWriter parser = MimeTypesHelper.GetWriterByFileExtension("nt");
            Assert.IsInstanceOfType(parser, typeof(NTriplesWriter));
        }

#if !NO_COMPRESSION
        [TestMethod]
        public void MimeTypesGetWriterByExtNTriples3()
        {
            IRdfWriter parser = MimeTypesHelper.GetWriterByFileExtension(".nt.gz");
            Assert.IsInstanceOfType(parser, typeof(GZippedNTriplesWriter));
        }

        [TestMethod]
        public void MimeTypesGetWriterByExtNTriples4()
        {
            IRdfWriter parser = MimeTypesHelper.GetWriterByFileExtension("nt.gz");
            Assert.IsInstanceOfType(parser, typeof(GZippedNTriplesWriter));
        }
#endif

        [TestMethod]
        public void MimeTypesGetWriterByExtTurtle1()
        {
            IRdfWriter parser = MimeTypesHelper.GetWriterByFileExtension(".ttl");
            Assert.IsInstanceOfType(parser, typeof(CompressingTurtleWriter));
        }

        [TestMethod]
        public void MimeTypesGetWriterByExtTurtle2()
        {
            IRdfWriter parser = MimeTypesHelper.GetWriterByFileExtension("ttl");
            Assert.IsInstanceOfType(parser, typeof(CompressingTurtleWriter));
        }

#if !NO_COMPRESSION
        [TestMethod]
        public void MimeTypesGetWriterByExtTurtle3()
        {
            IRdfWriter parser = MimeTypesHelper.GetWriterByFileExtension(".ttl.gz");
            Assert.IsInstanceOfType(parser, typeof(GZippedTurtleWriter));
        }

        [TestMethod]
        public void MimeTypesGetWriterByExtTurtle4()
        {
            IRdfWriter parser = MimeTypesHelper.GetWriterByFileExtension("ttl.gz");
            Assert.IsInstanceOfType(parser, typeof(GZippedTurtleWriter));
        }
#endif

        [TestMethod]
        public void MimeTypesGetWriterByExtNotation3_1()
        {
            IRdfWriter parser = MimeTypesHelper.GetWriterByFileExtension(".n3");
            Assert.IsInstanceOfType(parser, typeof(Notation3Writer));
        }

        [TestMethod]
        public void MimeTypesGetWriterByExtNotation3_2()
        {
            IRdfWriter parser = MimeTypesHelper.GetWriterByFileExtension("n3");
            Assert.IsInstanceOfType(parser, typeof(Notation3Writer));
        }

#if !NO_COMPRESSION
        [TestMethod]
        public void MimeTypesGetWriterByExtNotation3_3()
        {
            IRdfWriter parser = MimeTypesHelper.GetWriterByFileExtension(".n3.gz");
            Assert.IsInstanceOfType(parser, typeof(GZippedNotation3Writer));
        }

        [TestMethod]
        public void MimeTypesGetWriterByExtNotation3_4()
        {
            IRdfWriter parser = MimeTypesHelper.GetWriterByFileExtension("n3.gz");
            Assert.IsInstanceOfType(parser, typeof(GZippedNotation3Writer));
        }
#endif

        [TestMethod]
        public void MimeTypesGetWriterByExtRdfXml1()
        {
            IRdfWriter parser = MimeTypesHelper.GetWriterByFileExtension(".rdf");
            Assert.IsInstanceOfType(parser, typeof(RdfXmlWriter));
        }

        [TestMethod]
        public void MimeTypesGetWriterByExtRdfXml2()
        {
            IRdfWriter parser = MimeTypesHelper.GetWriterByFileExtension("rdf");
            Assert.IsInstanceOfType(parser, typeof(RdfXmlWriter));
        }

#if !NO_COMPRESSION
        [TestMethod]
        public void MimeTypesGetWriterByExtRdfXml3()
        {
            IRdfWriter parser = MimeTypesHelper.GetWriterByFileExtension(".rdf.gz");
            Assert.IsInstanceOfType(parser, typeof(GZippedRdfXmlWriter));
        }

        [TestMethod]
        public void MimeTypesGetWriterByExtRdfXml4()
        {
            IRdfWriter parser = MimeTypesHelper.GetWriterByFileExtension("rdf.gz");
            Assert.IsInstanceOfType(parser, typeof(GZippedRdfXmlWriter));
        }
#endif

        [TestMethod]
        public void MimeTypesGetWriterByExtRdfJson1()
        {
            IRdfWriter parser = MimeTypesHelper.GetWriterByFileExtension(".rj");
            Assert.IsInstanceOfType(parser, typeof(RdfJsonWriter));
        }

        [TestMethod]
        public void MimeTypesGetWriterByExtRdfJson2()
        {
            IRdfWriter parser = MimeTypesHelper.GetWriterByFileExtension("rj");
            Assert.IsInstanceOfType(parser, typeof(RdfJsonWriter));
        }

#if !NO_COMPRESSION
        [TestMethod]
        public void MimeTypesGetWriterByExtRdfJson3()
        {
            IRdfWriter parser = MimeTypesHelper.GetWriterByFileExtension(".rj.gz");
            Assert.IsInstanceOfType(parser, typeof(GZippedRdfJsonWriter));
        }

        [TestMethod]
        public void MimeTypesGetWriterByExtRdfJson4()
        {
            IRdfWriter parser = MimeTypesHelper.GetWriterByFileExtension("rj.gz");
            Assert.IsInstanceOfType(parser, typeof(GZippedRdfJsonWriter));
        }
#endif

        [TestMethod]
        public void MimeTypesGetWriterByExtRdfA1()
        {
            IRdfWriter parser = MimeTypesHelper.GetWriterByFileExtension(".html");
            Assert.IsInstanceOfType(parser, typeof(HtmlWriter));
        }

        [TestMethod]
        public void MimeTypesGetWriterByExtRdfA2()
        {
            IRdfWriter parser = MimeTypesHelper.GetWriterByFileExtension("html");
            Assert.IsInstanceOfType(parser, typeof(HtmlWriter));
        }

#if !NO_COMPRESSION
        [TestMethod]
        public void MimeTypesGetWriterByExtRdfA3()
        {
            IRdfWriter parser = MimeTypesHelper.GetWriterByFileExtension(".html.gz");
            Assert.IsInstanceOfType(parser, typeof(GZippedRdfAWriter));
        }

        [TestMethod]
        public void MimeTypesGetWriterByExtRdfA4()
        {
            IRdfWriter parser = MimeTypesHelper.GetWriterByFileExtension("html.gz");
            Assert.IsInstanceOfType(parser, typeof(GZippedRdfAWriter));
        }
#endif

        [TestMethod]
        public void MimeTypesGetWriterByExtRdfA5()
        {
            IRdfWriter parser = MimeTypesHelper.GetWriterByFileExtension(".htm");
            Assert.IsInstanceOfType(parser, typeof(HtmlWriter));
        }

        [TestMethod]
        public void MimeTypesGetWriterByExtRdfA6()
        {
            IRdfWriter parser = MimeTypesHelper.GetWriterByFileExtension("htm");
            Assert.IsInstanceOfType(parser, typeof(HtmlWriter));
        }

#if !NO_COMPRESSION
        [TestMethod]
        public void MimeTypesGetWriterByExtRdfA7()
        {
            IRdfWriter parser = MimeTypesHelper.GetWriterByFileExtension(".htm.gz");
            Assert.IsInstanceOfType(parser, typeof(GZippedRdfAWriter));
        }

        [TestMethod]
        public void MimeTypesGetWriterByExtRdfA8()
        {
            IRdfWriter parser = MimeTypesHelper.GetWriterByFileExtension("htm.gz");
            Assert.IsInstanceOfType(parser, typeof(GZippedRdfAWriter));
        }
#endif

        [TestMethod]
        public void MimeTypesGetWriterByExtRdfA9()
        {
            IRdfWriter parser = MimeTypesHelper.GetWriterByFileExtension(".xhtml");
            Assert.IsInstanceOfType(parser, typeof(HtmlWriter));
        }

        [TestMethod]
        public void MimeTypesGetWriterByExtRdfA10()
        {
            IRdfWriter parser = MimeTypesHelper.GetWriterByFileExtension("xhtml");
            Assert.IsInstanceOfType(parser, typeof(HtmlWriter));
        }

#if !NO_COMPRESSION
        [TestMethod]
        public void MimeTypesGetWriterByExtRdfA11()
        {
            IRdfWriter parser = MimeTypesHelper.GetWriterByFileExtension(".xhtml.gz");
            Assert.IsInstanceOfType(parser, typeof(GZippedRdfAWriter));
        }

        [TestMethod]
        public void MimeTypesGetWriterByExtRdfA12()
        {
            IRdfWriter parser = MimeTypesHelper.GetWriterByFileExtension("xhtml.gz");
            Assert.IsInstanceOfType(parser, typeof(GZippedRdfAWriter));
        }
#endif

        [TestMethod, ExpectedException(typeof(RdfParserSelectionException))]
        public void MimeTypesGetSparqlParserByTypeUnknown()
        {
            ISparqlResultsReader parser = MimeTypesHelper.GetSparqlParser("application/unknown");
        }

        [TestMethod]
        public void MimeTypesGetSparqlParserByTypeSparqlXml1()
        {
            ISparqlResultsReader parser = MimeTypesHelper.GetSparqlParser("application/sparql-results+xml");
            Assert.IsInstanceOfType(parser, typeof(SparqlXmlParser));
        }

        [TestMethod]
        public void MimeTypesGetSparqlParserByTypeSparqlXml2()
        {
            ISparqlResultsReader parser = MimeTypesHelper.GetSparqlParser("application/xml");
            Assert.IsInstanceOfType(parser, typeof(SparqlXmlParser));
        }

        [TestMethod]
        public void MimeTypesGetSparqlParserByTypeSparqlJson1()
        {
            ISparqlResultsReader parser = MimeTypesHelper.GetSparqlParser("application/sparql-results+json");
            Assert.IsInstanceOfType(parser, typeof(SparqlJsonParser));
        }

        [TestMethod]
        public void MimeTypesGetSparqlParserByTypeSparqlJson2()
        {
            ISparqlResultsReader parser = MimeTypesHelper.GetSparqlParser("application/json");
            Assert.IsInstanceOfType(parser, typeof(SparqlJsonParser));
        }

        [TestMethod]
        public void MimeTypesGetSparqlParserByTypeSparqlCsv1()
        {
            ISparqlResultsReader parser = MimeTypesHelper.GetSparqlParser("text/csv");
            Assert.IsInstanceOfType(parser, typeof(SparqlCsvParser));
        }

        [TestMethod]
        public void MimeTypesGetSparqlParserByTypeSparqlCsv2()
        {
            ISparqlResultsReader parser = MimeTypesHelper.GetSparqlParser("text/comma-separated-values");
            Assert.IsInstanceOfType(parser, typeof(SparqlCsvParser));
        }

        [TestMethod]
        public void MimeTypesGetSparqlParserByTypeSparqlTsv1()
        {
            ISparqlResultsReader parser = MimeTypesHelper.GetSparqlParser("text/tab-separated-values");
            Assert.IsInstanceOfType(parser, typeof(SparqlTsvParser));
        }

        [TestMethod]
        public void MimeTypesGetSparqlParserByExtSparqlXml1()
        {
            ISparqlResultsReader parser = MimeTypesHelper.GetSparqlParserByFileExtension(".srx");
            Assert.IsInstanceOfType(parser, typeof(SparqlXmlParser));
        }

        [TestMethod]
        public void MimeTypesGetSparqlParserByExtSparqlXml2()
        {
            ISparqlResultsReader parser = MimeTypesHelper.GetSparqlParserByFileExtension("srx");
            Assert.IsInstanceOfType(parser, typeof(SparqlXmlParser));
        }

#if !NO_COMPRESSION
        [TestMethod]
        public void MimeTypesGetSparqlParserByExtSparqlXml3()
        {
            ISparqlResultsReader parser = MimeTypesHelper.GetSparqlParserByFileExtension(".srx.gz");
            Assert.IsInstanceOfType(parser, typeof(GZippedSparqlXmlParser));
        }

        [TestMethod]
        public void MimeTypesGetSparqlParserByExtSparqlXml4()
        {
            ISparqlResultsReader parser = MimeTypesHelper.GetSparqlParserByFileExtension("srx.gz");
            Assert.IsInstanceOfType(parser, typeof(GZippedSparqlXmlParser));
        }
#endif

        [TestMethod]
        public void MimeTypesGetSparqlParserByExtSparqlJson1()
        {
            ISparqlResultsReader parser = MimeTypesHelper.GetSparqlParserByFileExtension(".srj");
            Assert.IsInstanceOfType(parser, typeof(SparqlJsonParser));
        }

        [TestMethod]
        public void MimeTypesGetSparqlParserByExtSparqlJson2()
        {
            ISparqlResultsReader parser = MimeTypesHelper.GetSparqlParserByFileExtension("srj");
            Assert.IsInstanceOfType(parser, typeof(SparqlJsonParser));
        }

#if !NO_COMPRESSION
        [TestMethod]
        public void MimeTypesGetSparqlParserByExtSparqlJson3()
        {
            ISparqlResultsReader parser = MimeTypesHelper.GetSparqlParserByFileExtension(".srj.gz");
            Assert.IsInstanceOfType(parser, typeof(GZippedSparqlJsonParser));
        }

        [TestMethod]
        public void MimeTypesGetSparqlParserByExtSparqlJson4()
        {
            ISparqlResultsReader parser = MimeTypesHelper.GetSparqlParserByFileExtension("srj.gz");
            Assert.IsInstanceOfType(parser, typeof(GZippedSparqlJsonParser));
        }
#endif

        [TestMethod]
        public void MimeTypesGetSparqlParserByExtSparqlTsv1()
        {
            ISparqlResultsReader parser = MimeTypesHelper.GetSparqlParserByFileExtension(".tsv");
            Assert.IsInstanceOfType(parser, typeof(SparqlTsvParser));
        }

        [TestMethod]
        public void MimeTypesGetSparqlParserByExtSparqlTsv2()
        {
            ISparqlResultsReader parser = MimeTypesHelper.GetSparqlParserByFileExtension("tsv");
            Assert.IsInstanceOfType(parser, typeof(SparqlTsvParser));
        }

#if !NO_COMPRESSION
        [TestMethod]
        public void MimeTypesGetSparqlParserByExtSparqlTsv3()
        {
            ISparqlResultsReader parser = MimeTypesHelper.GetSparqlParserByFileExtension(".tsv.gz");
            Assert.IsInstanceOfType(parser, typeof(GZippedSparqlTsvParser));
        }

        [TestMethod]
        public void MimeTypesGetSparqlParserByExtSparqlTsv4()
        {
            ISparqlResultsReader parser = MimeTypesHelper.GetSparqlParserByFileExtension("tsv.gz");
            Assert.IsInstanceOfType(parser, typeof(GZippedSparqlTsvParser));
        }
#endif

        [TestMethod]
        public void MimeTypesGetSparqlParserByExtSparqlCsv1()
        {
            ISparqlResultsReader parser = MimeTypesHelper.GetSparqlParserByFileExtension(".csv");
            Assert.IsInstanceOfType(parser, typeof(SparqlCsvParser));
        }

        [TestMethod]
        public void MimeTypesGetSparqlParserByExtSparqlCsv2()
        {
            ISparqlResultsReader parser = MimeTypesHelper.GetSparqlParserByFileExtension("csv");
            Assert.IsInstanceOfType(parser, typeof(SparqlCsvParser));
        }

#if !NO_COMPRESSION
        [TestMethod]
        public void MimeTypesGetSparqlParserByExtSparqlCsv3()
        {
            ISparqlResultsReader parser = MimeTypesHelper.GetSparqlParserByFileExtension(".csv.gz");
            Assert.IsInstanceOfType(parser, typeof(GZippedSparqlCsvParser));
        }

        [TestMethod]
        public void MimeTypesGetSparqlParserByExtSparqlCsv4()
        {
            ISparqlResultsReader parser = MimeTypesHelper.GetSparqlParserByFileExtension("csv.gz");
            Assert.IsInstanceOfType(parser, typeof(GZippedSparqlCsvParser));
        }
#endif

        [TestMethod]
        public void MimeTypesGetSparqlWriterByTypeUnknown()
        {
            ISparqlResultsWriter writer = MimeTypesHelper.GetSparqlWriter("application/unknown");
            Assert.IsInstanceOfType(writer, typeof(SparqlXmlWriter));
        }

        [TestMethod]
        public void MimeTypesGetSparqlWriterByTypeAny()
        {
            ISparqlResultsWriter writer = MimeTypesHelper.GetSparqlWriter(MimeTypesHelper.Any);
            Assert.IsInstanceOfType(writer, typeof(SparqlXmlWriter));
        }

        [TestMethod]
        public void MimeTypesGetSparqlWriterByTypeSparqlXml1()
        {
            ISparqlResultsWriter writer = MimeTypesHelper.GetSparqlWriter("application/sparql-results+xml");
            Assert.IsInstanceOfType(writer, typeof(SparqlXmlWriter));
        }

        [TestMethod]
        public void MimeTypesGetSparqlWriterByTypeSparqlXml2()
        {
            ISparqlResultsWriter writer = MimeTypesHelper.GetSparqlWriter("application/xml");
            Assert.IsInstanceOfType(writer, typeof(SparqlXmlWriter));
        }

        [TestMethod]
        public void MimeTypesGetSparqlWriterByTypeSparqlJson1()
        {
            ISparqlResultsWriter writer = MimeTypesHelper.GetSparqlWriter("application/sparql-results+json");
            Assert.IsInstanceOfType(writer, typeof(SparqlJsonWriter));
        }

        [TestMethod]
        public void MimeTypesGetSparqlWriterByTypeSparqlJson2()
        {
            ISparqlResultsWriter writer = MimeTypesHelper.GetSparqlWriter("application/json");
            Assert.IsInstanceOfType(writer, typeof(SparqlJsonWriter));
        }

        [TestMethod]
        public void MimeTypesGetSparqlWriterByTypeSparqlCsv1()
        {
            ISparqlResultsWriter writer = MimeTypesHelper.GetSparqlWriter("text/csv");
            Assert.IsInstanceOfType(writer, typeof(SparqlCsvWriter));
        }

        [TestMethod]
        public void MimeTypesGetSparqlWriterByTypeSparqlCsv2()
        {
            ISparqlResultsWriter writer = MimeTypesHelper.GetSparqlWriter("text/comma-separated-values");
            Assert.IsInstanceOfType(writer, typeof(SparqlCsvWriter));
        }

        [TestMethod]
        public void MimeTypesGetSparqlWriterByTypeSparqlTsv1()
        {
            ISparqlResultsWriter writer = MimeTypesHelper.GetSparqlWriter("text/tab-separated-values");
            Assert.IsInstanceOfType(writer, typeof(SparqlTsvWriter));
        }

        [TestMethod]
        public void MimeTypesGetSparqlWriterByExtSparqlXml1()
        {
            ISparqlResultsWriter writer = MimeTypesHelper.GetSparqlWriterByFileExtension(".srx");
            Assert.IsInstanceOfType(writer, typeof(SparqlXmlWriter));
        }

        [TestMethod]
        public void MimeTypesGetSparqlWriterByExtSparqlXml2()
        {
            ISparqlResultsWriter writer = MimeTypesHelper.GetSparqlWriterByFileExtension("srx");
            Assert.IsInstanceOfType(writer, typeof(SparqlXmlWriter));
        }

#if !NO_COMPRESSION
        [TestMethod]
        public void MimeTypesGetSparqlWriterByExtSparqlXml3()
        {
            ISparqlResultsWriter writer = MimeTypesHelper.GetSparqlWriterByFileExtension(".srx.gz");
            Assert.IsInstanceOfType(writer, typeof(GZippedSparqlXmlWriter));
        }

        [TestMethod]
        public void MimeTypesGetSparqlWriterByExtSparqlXml4()
        {
            ISparqlResultsWriter writer = MimeTypesHelper.GetSparqlWriterByFileExtension("srx.gz");
            Assert.IsInstanceOfType(writer, typeof(GZippedSparqlXmlWriter));
        }
#endif

        [TestMethod]
        public void MimeTypesGetSparqlWriterByExtSparqlJson1()
        {
            ISparqlResultsWriter writer = MimeTypesHelper.GetSparqlWriterByFileExtension(".srj");
            Assert.IsInstanceOfType(writer, typeof(SparqlJsonWriter));
        }

        [TestMethod]
        public void MimeTypesGetSparqlWriterByExtSparqlJson2()
        {
            ISparqlResultsWriter writer = MimeTypesHelper.GetSparqlWriterByFileExtension("srj");
            Assert.IsInstanceOfType(writer, typeof(SparqlJsonWriter));
        }

#if !NO_COMPRESSION
        [TestMethod]
        public void MimeTypesGetSparqlWriterByExtSparqlJson3()
        {
            ISparqlResultsWriter writer = MimeTypesHelper.GetSparqlWriterByFileExtension(".srj.gz");
            Assert.IsInstanceOfType(writer, typeof(GZippedSparqlJsonWriter));
        }

        [TestMethod]
        public void MimeTypesGetSparqlWriterByExtSparqlJson4()
        {
            ISparqlResultsWriter writer = MimeTypesHelper.GetSparqlWriterByFileExtension("srj.gz");
            Assert.IsInstanceOfType(writer, typeof(GZippedSparqlJsonWriter));
        }
#endif

        [TestMethod]
        public void MimeTypesGetSparqlWriterByExtSparqlTsv1()
        {
            ISparqlResultsWriter writer = MimeTypesHelper.GetSparqlWriterByFileExtension(".tsv");
            Assert.IsInstanceOfType(writer, typeof(SparqlTsvWriter));
        }

        [TestMethod]
        public void MimeTypesGetSparqlWriterByExtSparqlTsv2()
        {
            ISparqlResultsWriter writer = MimeTypesHelper.GetSparqlWriterByFileExtension("tsv");
            Assert.IsInstanceOfType(writer, typeof(SparqlTsvWriter));
        }

#if !NO_COMPRESSION
        [TestMethod]
        public void MimeTypesGetSparqlWriterByExtSparqlTsv3()
        {
            ISparqlResultsWriter writer = MimeTypesHelper.GetSparqlWriterByFileExtension(".tsv.gz");
            Assert.IsInstanceOfType(writer, typeof(GZippedSparqlTsvWriter));
        }

        [TestMethod]
        public void MimeTypesGetSparqlWriterByExtSparqlTsv4()
        {
            ISparqlResultsWriter writer = MimeTypesHelper.GetSparqlWriterByFileExtension("tsv.gz");
            Assert.IsInstanceOfType(writer, typeof(GZippedSparqlTsvWriter));
        }
#endif

        [TestMethod]
        public void MimeTypesGetSparqlWriterByExtSparqlCsv1()
        {
            ISparqlResultsWriter writer = MimeTypesHelper.GetSparqlWriterByFileExtension(".csv");
            Assert.IsInstanceOfType(writer, typeof(SparqlCsvWriter));
        }

        [TestMethod]
        public void MimeTypesGetSparqlWriterByExtSparqlCsv2()
        {
            ISparqlResultsWriter writer = MimeTypesHelper.GetSparqlWriterByFileExtension("csv");
            Assert.IsInstanceOfType(writer, typeof(SparqlCsvWriter));
        }

#if !NO_COMPRESSION
        [TestMethod]
        public void MimeTypesGetSparqlWriterByExtSparqlCsv3()
        {
            ISparqlResultsWriter writer = MimeTypesHelper.GetSparqlWriterByFileExtension(".csv.gz");
            Assert.IsInstanceOfType(writer, typeof(GZippedSparqlCsvWriter));
        }

        [TestMethod]
        public void MimeTypesGetSparqlWriterByExtSparqlCsv4()
        {
            ISparqlResultsWriter writer = MimeTypesHelper.GetSparqlWriterByFileExtension("csv.gz");
            Assert.IsInstanceOfType(writer, typeof(GZippedSparqlCsvWriter));
        }
#endif

        [TestMethod, ExpectedException(typeof(RdfParserSelectionException))]
        public void MimeTypesGetStoreParserByTypeUnknown()
        {
            IStoreReader parser = MimeTypesHelper.GetStoreParser("application/unknown");
        }

        [TestMethod]
        public void MimeTypesGetStoreParserByTypeNQuads1()
        {
            IStoreReader parser = MimeTypesHelper.GetStoreParser("text/x-nquads");
            Assert.IsInstanceOfType(parser, typeof(NQuadsParser));
        }

        [TestMethod]
        public void MimeTypesGetStoreParserByTypeTriG1()
        {
            IStoreReader parser = MimeTypesHelper.GetStoreParser("application/x-trig");
            Assert.IsInstanceOfType(parser, typeof(TriGParser));
        }

        [TestMethod]
        public void MimeTypesGetStoreParserByTypeTriX1()
        {
            IStoreReader parser = MimeTypesHelper.GetStoreParser("application/trix");
            Assert.IsInstanceOfType(parser, typeof(TriXParser));
        }

        [TestMethod]
        public void MimeTypesGetStoreParserByExtNQuads1()
        {
            IStoreReader parser = MimeTypesHelper.GetStoreParserByFileExtension(".nq");
            Assert.IsInstanceOfType(parser, typeof(NQuadsParser));
        }

        [TestMethod]
        public void MimeTypesGetStoreParserByExtNQuads2()
        {
            IStoreReader parser = MimeTypesHelper.GetStoreParserByFileExtension("nq");
            Assert.IsInstanceOfType(parser, typeof(NQuadsParser));
        }

#if !NO_COMPRESSION
        [TestMethod]
        public void MimeTypesGetStoreParserByExtNQuads3()
        {
            IStoreReader parser = MimeTypesHelper.GetStoreParserByFileExtension(".nq.gz");
            Assert.IsInstanceOfType(parser, typeof(GZippedNQuadsParser));
        }

        [TestMethod]
        public void MimeTypesGetStoreParserByExtNQuads4()
        {
            IStoreReader parser = MimeTypesHelper.GetStoreParserByFileExtension("nq.gz");
            Assert.IsInstanceOfType(parser, typeof(GZippedNQuadsParser));
        }
#endif

        [TestMethod]
        public void MimeTypesGetStoreParserByExtTriG1()
        {
            IStoreReader parser = MimeTypesHelper.GetStoreParserByFileExtension(".trig");
            Assert.IsInstanceOfType(parser, typeof(TriGParser));
        }

        [TestMethod]
        public void MimeTypesGetStoreParserByExtTriG2()
        {
            IStoreReader parser = MimeTypesHelper.GetStoreParserByFileExtension("trig");
            Assert.IsInstanceOfType(parser, typeof(TriGParser));
        }

#if !NO_COMPRESSION
        [TestMethod]
        public void MimeTypesGetStoreParserByExtTriG3()
        {
            IStoreReader parser = MimeTypesHelper.GetStoreParserByFileExtension(".trig.gz");
            Assert.IsInstanceOfType(parser, typeof(GZippedTriGParser));
        }

        [TestMethod]
        public void MimeTypesGetStoreParserByExtTriG4()
        {
            IStoreReader parser = MimeTypesHelper.GetStoreParserByFileExtension("trig.gz");
            Assert.IsInstanceOfType(parser, typeof(GZippedTriGParser));
        }
#endif

        [TestMethod]
        public void MimeTypesGetStoreParserByExtTriX1()
        {
            IStoreReader parser = MimeTypesHelper.GetStoreParserByFileExtension(".xml");
            Assert.IsInstanceOfType(parser, typeof(TriXParser));
        }

        [TestMethod]
        public void MimeTypesGetStoreParserByExtTriX2()
        {
            IStoreReader parser = MimeTypesHelper.GetStoreParserByFileExtension("xml");
            Assert.IsInstanceOfType(parser, typeof(TriXParser));
        }

#if !NO_COMPRESSION
        [TestMethod]
        public void MimeTypesGetStoreParserByExtTriX3()
        {
            IStoreReader parser = MimeTypesHelper.GetStoreParserByFileExtension(".xml.gz");
            Assert.IsInstanceOfType(parser, typeof(GZippedTriXParser));
        }

        [TestMethod]
        public void MimeTypesGetStoreParserByExtTriX4()
        {
            IStoreReader parser = MimeTypesHelper.GetStoreParserByFileExtension("xml.gz");
            Assert.IsInstanceOfType(parser, typeof(GZippedTriXParser));
        }
#endif

        [TestMethod]
        public void MimeTypesGetStoreWriterByTypeUnknown()
        {
            IStoreWriter writer = MimeTypesHelper.GetStoreWriter("application/unknown");
            Assert.IsInstanceOfType(writer, typeof(NQuadsWriter));
        }

        [TestMethod]
        public void MimeTypesGetStoreWriterByTypeNQuads1()
        {
            IStoreWriter parser = MimeTypesHelper.GetStoreWriter("text/x-nquads");
            Assert.IsInstanceOfType(parser, typeof(NQuadsWriter));
        }

        [TestMethod]
        public void MimeTypesGetStoreWriterByTypeTriG1()
        {
            IStoreWriter parser = MimeTypesHelper.GetStoreWriter("application/x-trig");
            Assert.IsInstanceOfType(parser, typeof(TriGWriter));
        }

        [TestMethod]
        public void MimeTypesGetStoreWriterByTypeTriX1()
        {
            IStoreWriter parser = MimeTypesHelper.GetStoreWriter("application/trix");
            Assert.IsInstanceOfType(parser, typeof(TriXWriter));
        }

        [TestMethod]
        public void MimeTypesGetStoreWriterByExtNQuads1()
        {
            IStoreWriter parser = MimeTypesHelper.GetStoreWriterByFileExtension(".nq");
            Assert.IsInstanceOfType(parser, typeof(NQuadsWriter));
        }

        [TestMethod]
        public void MimeTypesGetStoreWriterByExtNQuads2()
        {
            IStoreWriter parser = MimeTypesHelper.GetStoreWriterByFileExtension("nq");
            Assert.IsInstanceOfType(parser, typeof(NQuadsWriter));
        }

#if !NO_COMPRESSION
        [TestMethod]
        public void MimeTypesGetStoreWriterByExtNQuads3()
        {
            IStoreWriter parser = MimeTypesHelper.GetStoreWriterByFileExtension(".nq.gz");
            Assert.IsInstanceOfType(parser, typeof(GZippedNQuadsWriter));
        }

        [TestMethod]
        public void MimeTypesGetStoreWriterByExtNQuads4()
        {
            IStoreWriter parser = MimeTypesHelper.GetStoreWriterByFileExtension("nq.gz");
            Assert.IsInstanceOfType(parser, typeof(GZippedNQuadsWriter));
        }
#endif

        [TestMethod]
        public void MimeTypesGetStoreWriterByExtTriG1()
        {
            IStoreWriter parser = MimeTypesHelper.GetStoreWriterByFileExtension(".trig");
            Assert.IsInstanceOfType(parser, typeof(TriGWriter));
        }

        [TestMethod]
        public void MimeTypesGetStoreWriterByExtTriG2()
        {
            IStoreWriter parser = MimeTypesHelper.GetStoreWriterByFileExtension("trig");
            Assert.IsInstanceOfType(parser, typeof(TriGWriter));
        }

#if !NO_COMPRESSION
        [TestMethod]
        public void MimeTypesGetStoreWriterByExtTriG3()
        {
            IStoreWriter parser = MimeTypesHelper.GetStoreWriterByFileExtension(".trig.gz");
            Assert.IsInstanceOfType(parser, typeof(GZippedTriGWriter));
        }

        [TestMethod]
        public void MimeTypesGetStoreWriterByExtTriG4()
        {
            IStoreWriter parser = MimeTypesHelper.GetStoreWriterByFileExtension("trig.gz");
            Assert.IsInstanceOfType(parser, typeof(GZippedTriGWriter));
        }
#endif

        [TestMethod]
        public void MimeTypesGetStoreWriterByExtTriX1()
        {
            IStoreWriter parser = MimeTypesHelper.GetStoreWriterByFileExtension(".xml");
            Assert.IsInstanceOfType(parser, typeof(TriXWriter));
        }

        [TestMethod]
        public void MimeTypesGetStoreWriterByExtTriX2()
        {
            IStoreWriter parser = MimeTypesHelper.GetStoreWriterByFileExtension("xml");
            Assert.IsInstanceOfType(parser, typeof(TriXWriter));
        }

#if !NO_COMPRESSION
        [TestMethod]
        public void MimeTypesGetStoreWriterByExtTriX3()
        {
            IStoreWriter parser = MimeTypesHelper.GetStoreWriterByFileExtension(".xml.gz");
            Assert.IsInstanceOfType(parser, typeof(GZippedTriXWriter));
        }

        [TestMethod]
        public void MimeTypesGetStoreWriterByExtTriX4()
        {
            IStoreWriter parser = MimeTypesHelper.GetStoreWriterByFileExtension("xml.gz");
            Assert.IsInstanceOfType(parser, typeof(GZippedTriXWriter));
        }
#endif

        [TestMethod]
        public void MimeTypesApplyWriterOptions1()
        {
            int compressionLevel = Options.DefaultCompressionLevel;
            try
            {
                Options.DefaultCompressionLevel = WriterCompressionLevel.High;
                IRdfWriter writer = MimeTypesHelper.GetWriter("application/turtle");
                Assert.IsInstanceOfType(writer, typeof(CompressingTurtleWriter));
                Assert.AreEqual(WriterCompressionLevel.High, ((ICompressingWriter)writer).CompressionLevel);
            }
            finally
            {
                Options.DefaultCompressionLevel = compressionLevel;
            }
        }

        [TestMethod]
        public void MimeTypesApplyWriterOptions2()
        {
            int compressionLevel = Options.DefaultCompressionLevel;
            try
            {
                Options.DefaultCompressionLevel = WriterCompressionLevel.High;
                IRdfWriter writer = MimeTypesHelper.GetWriterByFileExtension(".ttl");
                Assert.IsInstanceOfType(writer, typeof(CompressingTurtleWriter));
                Assert.AreEqual(WriterCompressionLevel.High, ((ICompressingWriter)writer).CompressionLevel);
            }
            finally
            {
                Options.DefaultCompressionLevel = compressionLevel;
            }
        }

        [TestMethod]
        public void MimeTypesApplyWriterOptions3()
        {
            int compressionLevel = Options.DefaultCompressionLevel;
            try
            {
                Options.DefaultCompressionLevel = WriterCompressionLevel.High;
                IStoreWriter writer = MimeTypesHelper.GetStoreWriter("application/x-trig");
                Assert.IsInstanceOfType(writer, typeof(TriGWriter));
                Assert.AreEqual(WriterCompressionLevel.High, ((ICompressingWriter)writer).CompressionLevel);
            }
            finally
            {
                Options.DefaultCompressionLevel = compressionLevel;
            }
        }

        [TestMethod]
        public void MimeTypesApplyWriterOptions4()
        {
            int compressionLevel = Options.DefaultCompressionLevel;
            try
            {
                Options.DefaultCompressionLevel = WriterCompressionLevel.High;
                IStoreWriter writer = MimeTypesHelper.GetStoreWriterByFileExtension(".trig");
                Assert.IsInstanceOfType(writer, typeof(TriGWriter));
                Assert.AreEqual(WriterCompressionLevel.High, ((ICompressingWriter)writer).CompressionLevel);
            }
            finally
            {
                Options.DefaultCompressionLevel = compressionLevel;
            }
        }

        [TestMethod]
        public void MimeTypesApplyParserOptions1()
        {
            TokenQueueMode queueMode = Options.DefaultTokenQueueMode;
            try
            {
                Options.DefaultTokenQueueMode = TokenQueueMode.AsynchronousBufferDuringParsing;
                IRdfReader parser = MimeTypesHelper.GetParser("application/turtle");
                Assert.IsInstanceOfType(parser, typeof(TurtleParser));
                Assert.AreEqual(TokenQueueMode.AsynchronousBufferDuringParsing, ((ITokenisingParser)parser).TokenQueueMode);
            }
            finally
            {
                Options.DefaultTokenQueueMode = queueMode;
            }
        }

        [TestMethod]
        public void MimeTypesApplyParserOptions2()
        {
            TokenQueueMode queueMode = Options.DefaultTokenQueueMode;
            try
            {
                Options.DefaultTokenQueueMode = TokenQueueMode.AsynchronousBufferDuringParsing;
                IRdfReader parser = MimeTypesHelper.GetParserByFileExtension(".ttl");
                Assert.IsInstanceOfType(parser, typeof(TurtleParser));
                Assert.AreEqual(TokenQueueMode.AsynchronousBufferDuringParsing, ((ITokenisingParser)parser).TokenQueueMode);
            }
            finally
            {
                Options.DefaultTokenQueueMode = queueMode;
            }
        }

        [TestMethod]
        public void MimeTypesApplyParserOptions3()
        {
            TokenQueueMode queueMode = Options.DefaultTokenQueueMode;
            try
            {
                Options.DefaultTokenQueueMode = TokenQueueMode.AsynchronousBufferDuringParsing;
                IStoreReader parser = MimeTypesHelper.GetStoreParser("text/x-nquads");
                Assert.IsInstanceOfType(parser, typeof(NQuadsParser));
                Assert.AreEqual(TokenQueueMode.AsynchronousBufferDuringParsing, ((ITokenisingParser)parser).TokenQueueMode);
            }
            finally
            {
                Options.DefaultTokenQueueMode = queueMode;
            }
        }

        [TestMethod]
        public void MimeTypesApplyParserOptions4()
        {
            TokenQueueMode queueMode = Options.DefaultTokenQueueMode;
            try
            {
                Options.DefaultTokenQueueMode = TokenQueueMode.AsynchronousBufferDuringParsing;
                IStoreReader parser = MimeTypesHelper.GetStoreParserByFileExtension(".nq");
                Assert.IsInstanceOfType(parser, typeof(NQuadsParser));
                Assert.AreEqual(TokenQueueMode.AsynchronousBufferDuringParsing, ((ITokenisingParser)parser).TokenQueueMode);
            }
            finally
            {
                Options.DefaultTokenQueueMode = queueMode;
            }
        }

        [TestMethod]
        public void MimeTypesContentNegotiation1()
        {
            String[] types = new String[] { "application/turtle" , "application/rdf+xml", "text/plain" };
            MimeTypeDefinition def = MimeTypesHelper.GetDefinitions(types).FirstOrDefault();
            Assert.IsNotNull(def);
            Assert.AreEqual(typeof(TurtleParser), def.RdfParserType);
        }

        [TestMethod]
        public void MimeTypesContentNegotiation2()
        {
            String[] types = new String[] { "application/rdf+xml", "application/turtle", "text/plain" };
            MimeTypeDefinition def = MimeTypesHelper.GetDefinitions(types).FirstOrDefault();
            Assert.IsNotNull(def);
            Assert.AreEqual(typeof(RdfXmlParser), def.RdfParserType);
        }

        [TestMethod]
        public void MimeTypesContentNegotiation3()
        {
            String[] types = new String[] { "text/plain", "application/rdf+xml", "application/turtle" };
            MimeTypeDefinition def = MimeTypesHelper.GetDefinitions(types).FirstOrDefault();
            Assert.IsNotNull(def);
            Assert.AreEqual(typeof(NTriplesParser), def.RdfParserType);
        }

        [TestMethod]
        public void MimeTypesContentNegotiation4()
        {
            MimeTypeDefinition def = MimeTypesHelper.GetDefinitions(MimeTypesHelper.Any).FirstOrDefault();
            Assert.IsNotNull(def);
        }

        [TestMethod]
        public void MimeTypesContentNegotiation5()
        {
            String[] types = new String[] { "application/turtle; q=0.8", "application/rdf+xml", "text/plain; q=0.9" };
            MimeTypeDefinition def = MimeTypesHelper.GetDefinitions(types).FirstOrDefault();
            Assert.IsNotNull(def);
            Assert.AreEqual(typeof(RdfXmlParser), def.RdfParserType);
        }

        private void PrintSelectors(IEnumerable<MimeTypeSelector> selectors)
        {
            foreach (MimeTypeSelector selector in selectors)
            {
                Console.WriteLine(selector.ToString());
            }
        }

        [TestMethod]
        public void MimeTypesSelectors1()
        {
            String[] types = new String[] { "audio/*; q=0.2", "audio/basic" };
            List<MimeTypeSelector> selectors = MimeTypeSelector.CreateSelectors(types).ToList();
            this.PrintSelectors(selectors);

            Assert.IsFalse(selectors[0].IsRange);
            Assert.AreEqual("audio/basic", selectors[0].Type);
            Assert.IsTrue(selectors[1].IsRange);
            Assert.AreEqual("audio/*", selectors[1].Type);
            Assert.AreEqual(0.2d, selectors[1].Quality);
        }

        [TestMethod]
        public void MimeTypesSelectors2()
        {
            String[] types = new String[] { "text/plain; q=0.5", "text/turtle" };
            List<MimeTypeSelector> selectors = MimeTypeSelector.CreateSelectors(types).ToList();
            this.PrintSelectors(selectors);

            Assert.AreEqual("text/turtle", selectors[0].Type);
            Assert.AreEqual("text/plain", selectors[1].Type);
            Assert.AreEqual(0.5d, selectors[1].Quality);
        }

        [TestMethod]
        public void MimeTypesSelectors3()
        {
            String[] types = new String[] { "text/plain", "text/turtle" };
            List<MimeTypeSelector> selectors = MimeTypeSelector.CreateSelectors(types).ToList();
            this.PrintSelectors(selectors);

            Assert.AreEqual("text/plain", selectors[0].Type);
            Assert.AreEqual("text/turtle", selectors[1].Type);
        }

        [TestMethod]
        public void MimeTypesSelectors4()
        {
            String[] types = new String[] { "text/*", "text/html", "*/*" };
            List<MimeTypeSelector> selectors = MimeTypeSelector.CreateSelectors(types).ToList();
            this.PrintSelectors(selectors);

            Assert.AreEqual("text/html", selectors[0].Type);
            Assert.AreEqual("text/*", selectors[1].Type);
            Assert.AreEqual(MimeTypesHelper.Any, selectors[2].Type);
        }

        [TestMethod]
        public void MimeTypesSelectors5()
        {
            String[] types = new String[] { "text/plain; q=0.5", "text/turtle; q=0.5" };
            List<MimeTypeSelector> selectors = MimeTypeSelector.CreateSelectors(types).ToList();
            this.PrintSelectors(selectors);

            Assert.AreEqual("text/plain", selectors[0].Type);
            Assert.AreEqual(0.5d, selectors[0].Quality);
            Assert.AreEqual("text/turtle", selectors[1].Type);
            Assert.AreEqual(0.5d, selectors[1].Quality);
        }

        [TestMethod]
        public void MimeTypesSelectors6()
        {
            String[] types = new String[] { "text/turtle; q=0.5", "text/plain; q=0.5" };
            List<MimeTypeSelector> selectors = MimeTypeSelector.CreateSelectors(types).ToList();
            this.PrintSelectors(selectors);

            Assert.AreEqual("text/turtle", selectors[0].Type);
            Assert.AreEqual(0.5d, selectors[0].Quality);
            Assert.AreEqual("text/plain", selectors[1].Type);
            Assert.AreEqual(0.5d, selectors[1].Quality);
        }

        [TestMethod]
        public void MimeTypesGetDefinitionByUpperCaseExt()
        {
            foreach (MimeTypeDefinition def in MimeTypesHelper.Definitions)
            {
                if (!def.HasFileExtensions) continue;
                String ext = def.CanonicalFileExtension.ToUpper();
                MimeTypeDefinition def2 = MimeTypesHelper.GetDefinitionsByFileExtension(ext).FirstOrDefault();
                Assert.IsNotNull(def2);
                Assert.AreEqual(def.SyntaxName, def2.SyntaxName);
                Assert.AreEqual(def.CanonicalMimeType, def2.CanonicalMimeType);
                Assert.AreEqual(def.HasFileExtensions, def2.HasFileExtensions);
                Assert.AreEqual(def.CanonicalFileExtension, def2.CanonicalFileExtension);
                Assert.AreEqual(def.CanParseRdf, def2.CanParseRdf);
                Assert.AreEqual(def.CanParseRdfDatasets, def2.CanParseRdfDatasets);
                Assert.AreEqual(def.CanParseSparqlResults, def2.CanParseSparqlResults);
                Assert.AreEqual(def.CanWriteRdf, def2.CanWriteRdf);
                Assert.AreEqual(def.CanWriteRdfDatasets, def2.CanWriteRdfDatasets);
                Assert.AreEqual(def.CanWriteSparqlResults, def2.CanWriteSparqlResults);
                Assert.AreEqual(def.RdfParserType, def2.RdfParserType);
                Assert.AreEqual(def.RdfDatasetParserType, def2.RdfDatasetParserType);
                Assert.AreEqual(def.SparqlResultsParserType, def2.SparqlResultsParserType);
                Assert.AreEqual(def.RdfWriterType, def2.RdfWriterType);
                Assert.AreEqual(def.RdfDatasetWriterType, def2.RdfDatasetWriterType);
                Assert.AreEqual(def.SparqlResultsWriterType, def2.SparqlResultsWriterType);
            }
        }
    }
}
<|MERGE_RESOLUTION|>--- conflicted
+++ resolved
@@ -1,2854 +1,2847 @@
-/*
-dotNetRDF is free and open source software licensed under the MIT License
-
------------------------------------------------------------------------------
-
-Copyright (c) 2009-2012 dotNetRDF Project (dotnetrdf-developer@lists.sf.net)
-
-Permission is hereby granted, free of charge, to any person obtaining a copy
-of this software and associated documentation files (the "Software"), to deal
-in the Software without restriction, including without limitation the rights
-to use, copy, modify, merge, publish, distribute, sublicense, and/or sell
-copies of the Software, and to permit persons to whom the Software is furnished
-to do so, subject to the following conditions:
-
-The above copyright notice and this permission notice shall be included in all
-copies or substantial portions of the Software.
-
-THE SOFTWARE IS PROVIDED "AS IS", WITHOUT WARRANTY OF ANY KIND, EXPRESS OR 
-IMPLIED, INCLUDING BUT NOT LIMITED TO THE WARRANTIES OF MERCHANTABILITY, 
-FITNESS FOR A PARTICULAR PURPOSE AND NONINFRINGEMENT. IN NO EVENT SHALL THE
-AUTHORS OR COPYRIGHT HOLDERS BE LIABLE FOR ANY CLAIM, DAMAGES OR OTHER LIABILITY,
-WHETHER IN AN ACTION OF CONTRACT, TORT OR OTHERWISE, ARISING FROM, OUT OF OR IN
-CONNECTION WITH THE SOFTWARE OR THE USE OR OTHER DEALINGS IN THE SOFTWARE.
-*/
-
-using System;
-using System.Collections.Generic;
-using System.Linq;
-using System.Text;
-using Microsoft.VisualStudio.TestTools.UnitTesting;
-using VDS.RDF.Parsing;
-using VDS.RDF.Parsing.Tokens;
-using VDS.RDF.Writing;
-
-namespace VDS.RDF.Core
-{
-    [TestClass]
-    public class MimeTypesTests
-    {
-        [TestInitialize]
-        public void Setup()
-        {
-            MimeTypesHelper.ResetDefinitions();
-        }
-
-        [TestCleanup]
-        public void Teardown()
-        {
-            MimeTypesHelper.ResetDefinitions();
-        }
-
-        [TestMethod]
-        public void MimeTypesGetDefinitionsAll()
-        {
-            int count = MimeTypesHelper.Definitions.Count();
-            Console.WriteLine(count + " Definitions registered");
-            Assert.AreEqual(30, count);
-        }
-
-        [TestMethod]
-        public void MimeTypesGetDefinitionsByTypeAny()
-        {
-            int count = MimeTypesHelper.GetDefinitions(MimeTypesHelper.Any).Count();
-            Console.WriteLine(count + " Definitions registered");
-            Assert.AreEqual(30, count);
-        }
-
-        [TestMethod]
-        public void MimeTypesGetDefinitionsByTypeNotation3_1()
-        {
-            IEnumerable<MimeTypeDefinition> defs = MimeTypesHelper.GetDefinitions("text/n3");
-            Assert.AreEqual(2, defs.Count());
-
-            //Check normal definition
-            MimeTypeDefinition d = defs.First();
-            Assert.AreEqual(typeof(Notation3Parser), d.RdfParserType);
-            Assert.AreEqual(typeof(Notation3Writer), d.RdfWriterType);
-<<<<<<< HEAD
-
-=======
->>>>>>> 8f696ffa
-#if !NO_COMPRESSION
-            //Check GZipped definition
-            d = defs.Last();
-            Assert.AreEqual(typeof(GZippedNotation3Parser), d.RdfParserType);
-            Assert.AreEqual(typeof(GZippedNotation3Writer), d.RdfWriterType);
-#endif
-        }
-
-        [TestMethod]
-        public void MimeTypesGetDefinitionsByTypeNotation3_2()
-        {
-            IEnumerable<MimeTypeDefinition> defs = MimeTypesHelper.GetDefinitions("text/rdf+n3");
-            Assert.AreEqual(2, defs.Count());
-
-            //Check normal definition
-            MimeTypeDefinition d = defs.First();
-            Assert.AreEqual(typeof(Notation3Parser), d.RdfParserType);
-            Assert.AreEqual(typeof(Notation3Writer), d.RdfWriterType);
-
-#if !NO_COMPRESSION
-            //Check GZipped definition
-            d = defs.Last();
-            Assert.AreEqual(typeof(GZippedNotation3Parser), d.RdfParserType);
-            Assert.AreEqual(typeof(GZippedNotation3Writer), d.RdfWriterType);
-#endif
-        }
-
-        [TestMethod]
-        public void MimeTypesGetDefinitionsByExtNotation3_1()
-        {
-            IEnumerable<MimeTypeDefinition> defs = MimeTypesHelper.GetDefinitionsByFileExtension(".n3");
-            Assert.AreEqual(1, defs.Count());
-
-            //Check normal definition
-            MimeTypeDefinition d = defs.First();
-            Assert.AreEqual(typeof(Notation3Parser), d.RdfParserType);
-            Assert.AreEqual(typeof(Notation3Writer), d.RdfWriterType);
-        }
-
-        [TestMethod]
-        public void MimeTypesGetDefinitionsByExtNotation3_2()
-        {
-            IEnumerable<MimeTypeDefinition> defs = MimeTypesHelper.GetDefinitionsByFileExtension("n3");
-            Assert.AreEqual(1, defs.Count());
-
-            //Check normal definition
-            MimeTypeDefinition d = defs.First();
-            Assert.AreEqual(typeof(Notation3Parser), d.RdfParserType);
-            Assert.AreEqual(typeof(Notation3Writer), d.RdfWriterType);
-        }
-
-        [TestMethod]
-        public void MimeTypesGetDefinitionsByExtNotation3_3()
-        {
-            IEnumerable<MimeTypeDefinition> defs = MimeTypesHelper.GetDefinitionsByFileExtension(".n3.gz");
-            Assert.AreEqual(1, defs.Count());
-
-#if !NO_COMPRESSION
-            //Check GZipped definition
-            MimeTypeDefinition d = defs.First();
-            Assert.AreEqual(typeof(GZippedNotation3Parser), d.RdfParserType);
-            Assert.AreEqual(typeof(GZippedNotation3Writer), d.RdfWriterType);
-#endif
-        }
-
-        [TestMethod]
-        public void MimeTypesGetDefinitionsByExtNotation3_4()
-        {
-            IEnumerable<MimeTypeDefinition> defs = MimeTypesHelper.GetDefinitionsByFileExtension("n3.gz");
-            Assert.AreEqual(1, defs.Count());
-
-#if !NO_COMPRESSION
-            //Check GZipped definition
-            MimeTypeDefinition d = defs.First();
-            Assert.AreEqual(typeof(GZippedNotation3Parser), d.RdfParserType);
-            Assert.AreEqual(typeof(GZippedNotation3Writer), d.RdfWriterType);
-#endif
-        }
-
-        [TestMethod]
-        public void MimeTypesGetDefinitionsByTypeTurtle1()
-        {
-            IEnumerable<MimeTypeDefinition> defs = MimeTypesHelper.GetDefinitions("text/turtle");
-            Assert.AreEqual(2, defs.Count());
-
-            //Check normal definition
-            MimeTypeDefinition d = defs.First();
-            Assert.AreEqual(typeof(TurtleParser), d.RdfParserType);
-            Assert.AreEqual(typeof(CompressingTurtleWriter), d.RdfWriterType);
-
-#if !NO_COMPRESSION
-            //Check GZipped definition
-            d = defs.Last();
-            Assert.AreEqual(typeof(GZippedTurtleParser), d.RdfParserType);
-            Assert.AreEqual(typeof(GZippedTurtleWriter), d.RdfWriterType);
-#endif
-        }
-
-        [TestMethod]
-        public void MimeTypesGetDefinitionsByTypeTurtle2()
-        {
-            IEnumerable<MimeTypeDefinition> defs = MimeTypesHelper.GetDefinitions("application/x-turtle");
-            Assert.AreEqual(2, defs.Count());
-
-            //Check normal definition
-            MimeTypeDefinition d = defs.First();
-            Assert.AreEqual(typeof(TurtleParser), d.RdfParserType);
-            Assert.AreEqual(typeof(CompressingTurtleWriter), d.RdfWriterType);
-
-#if !NO_COMPRESSION
-            //Check GZipped definition
-            d = defs.Last();
-            Assert.AreEqual(typeof(GZippedTurtleParser), d.RdfParserType);
-            Assert.AreEqual(typeof(GZippedTurtleWriter), d.RdfWriterType);
-#endif
-        }
-
-        [TestMethod]
-        public void MimeTypesGetDefinitionsByTypeTurtle3()
-        {
-            IEnumerable<MimeTypeDefinition> defs = MimeTypesHelper.GetDefinitions("application/turtle");
-            Assert.AreEqual(2, defs.Count());
-
-            //Check normal definition
-            MimeTypeDefinition d = defs.First();
-            Assert.AreEqual(typeof(TurtleParser), d.RdfParserType);
-            Assert.AreEqual(typeof(CompressingTurtleWriter), d.RdfWriterType);
-
-#if !NO_COMPRESSION
-            //Check GZipped definition
-            d = defs.Last();
-            Assert.AreEqual(typeof(GZippedTurtleParser), d.RdfParserType);
-            Assert.AreEqual(typeof(GZippedTurtleWriter), d.RdfWriterType);
-#endif
-        }
-
-        [TestMethod]
-        public void MimeTypesGetDefinitionsByExtTurtle1()
-        {
-            IEnumerable<MimeTypeDefinition> defs = MimeTypesHelper.GetDefinitionsByFileExtension(".ttl");
-            Assert.AreEqual(1, defs.Count());
-
-            //Check normal definition
-            MimeTypeDefinition d = defs.First();
-            Assert.AreEqual(typeof(TurtleParser), d.RdfParserType);
-            Assert.AreEqual(typeof(CompressingTurtleWriter), d.RdfWriterType);
-        }
-
-        [TestMethod]
-        public void MimeTypesGetDefinitionsByExtTurtle2()
-        {
-            IEnumerable<MimeTypeDefinition> defs = MimeTypesHelper.GetDefinitionsByFileExtension("ttl");
-            Assert.AreEqual(1, defs.Count());
-
-#if !NO_COMPRESSION
-            //Check normal definition
-            MimeTypeDefinition d = defs.First();
-            Assert.AreEqual(typeof(TurtleParser), d.RdfParserType);
-            Assert.AreEqual(typeof(CompressingTurtleWriter), d.RdfWriterType);
-#endif
-        }
-
-        [TestMethod]
-        public void MimeTypesGetDefinitionsByExtTurtle3()
-        {
-            IEnumerable<MimeTypeDefinition> defs = MimeTypesHelper.GetDefinitionsByFileExtension(".ttl.gz");
-            Assert.AreEqual(1, defs.Count());
-
-#if !NO_COMPRESSION
-            //Check GZipped definition
-            MimeTypeDefinition d = defs.First();
-            Assert.AreEqual(typeof(GZippedTurtleParser), d.RdfParserType);
-            Assert.AreEqual(typeof(GZippedTurtleWriter), d.RdfWriterType);
-#endif
-        }
-
-        [TestMethod]
-        public void MimeTypesGetDefinitionsByExtTurtle4()
-        {
-            IEnumerable<MimeTypeDefinition> defs = MimeTypesHelper.GetDefinitionsByFileExtension("ttl.gz");
-            Assert.AreEqual(1, defs.Count());
-
-#if !NO_COMPRESSION
-            //Check GZipped definition
-            MimeTypeDefinition d = defs.First();
-            Assert.AreEqual(typeof(GZippedTurtleParser), d.RdfParserType);
-            Assert.AreEqual(typeof(GZippedTurtleWriter), d.RdfWriterType);
-#endif
-        }
-
-        [TestMethod]
-        public void MimeTypesGetDefinitionsByTypeNTriples1()
-        {
-            IEnumerable<MimeTypeDefinition> defs = MimeTypesHelper.GetDefinitions("application/rdf-triples");
-            Assert.AreEqual(2, defs.Count());
-
-            //Check normal definition
-            MimeTypeDefinition d = defs.First();
-            Assert.AreEqual(typeof(NTriplesParser), d.RdfParserType);
-            Assert.AreEqual(typeof(NTriplesWriter), d.RdfWriterType);
-
-#if !NO_COMPRESSION
-            //Check GZipped definition
-            d = defs.Last();
-            Assert.AreEqual(typeof(GZippedNTriplesParser), d.RdfParserType);
-            Assert.AreEqual(typeof(GZippedNTriplesWriter), d.RdfWriterType);
-#endif
-        }
-
-        [TestMethod]
-        public void MimeTypesGetDefinitionsByTypeNTriples2()
-        {
-            IEnumerable<MimeTypeDefinition> defs = MimeTypesHelper.GetDefinitions("text/plain");
-            Assert.AreEqual(2, defs.Count());
-
-            //Check normal definition
-            MimeTypeDefinition d = defs.First();
-            Assert.AreEqual(typeof(NTriplesParser), d.RdfParserType);
-            Assert.AreEqual(typeof(NTriplesWriter), d.RdfWriterType);
-
-#if !NO_COMPRESSION
-            //Check GZipped definition
-            d = defs.Last();
-            Assert.AreEqual(typeof(GZippedNTriplesParser), d.RdfParserType);
-            Assert.AreEqual(typeof(GZippedNTriplesWriter), d.RdfWriterType);
-#endif
-        }
-       
-        [TestMethod]
-        public void MimeTypesGetDefinitionsByTypeNTriples3()
-        {
-            IEnumerable<MimeTypeDefinition> defs = MimeTypesHelper.GetDefinitions("text/ntriples");
-            Assert.AreEqual(2, defs.Count());
-
-            //Check normal definition
-            MimeTypeDefinition d = defs.First();
-            Assert.AreEqual(typeof(NTriplesParser), d.RdfParserType);
-            Assert.AreEqual(typeof(NTriplesWriter), d.RdfWriterType);
-
-#if !NO_COMPRESSION
-            //Check GZipped definition
-            d = defs.Last();
-            Assert.AreEqual(typeof(GZippedNTriplesParser), d.RdfParserType);
-            Assert.AreEqual(typeof(GZippedNTriplesWriter), d.RdfWriterType);
-#endif
-        }
-
-        [TestMethod]
-        public void MimeTypesGetDefinitionsByTypeNTriples4()
-        {
-            IEnumerable<MimeTypeDefinition> defs = MimeTypesHelper.GetDefinitions("text/ntriples+turtle");
-            Assert.AreEqual(2, defs.Count());
-
-            //Check normal definition
-            MimeTypeDefinition d = defs.First();
-            Assert.AreEqual(typeof(NTriplesParser), d.RdfParserType);
-            Assert.AreEqual(typeof(NTriplesWriter), d.RdfWriterType);
-
-#if !NO_COMPRESSION
-            //Check GZipped definition
-            d = defs.Last();
-            Assert.AreEqual(typeof(GZippedNTriplesParser), d.RdfParserType);
-            Assert.AreEqual(typeof(GZippedNTriplesWriter), d.RdfWriterType);
-#endif
-        }
-
-        [TestMethod]
-        public void MimeTypesGetDefinitionsByTypeNTriples5()
-        {
-            IEnumerable<MimeTypeDefinition> defs = MimeTypesHelper.GetDefinitions("application/x-ntriples");
-            Assert.AreEqual(2, defs.Count());
-
-            //Check normal definition
-            MimeTypeDefinition d = defs.First();
-            Assert.AreEqual(typeof(NTriplesParser), d.RdfParserType);
-            Assert.AreEqual(typeof(NTriplesWriter), d.RdfWriterType);
-
-#if !NO_COMPRESSION
-            //Check GZipped definition
-            d = defs.Last();
-            Assert.AreEqual(typeof(GZippedNTriplesParser), d.RdfParserType);
-            Assert.AreEqual(typeof(GZippedNTriplesWriter), d.RdfWriterType);
-#endif
-        }
-
-        [TestMethod]
-        public void MimeTypesGetDefinitionsByExtNTriples1()
-        {
-            IEnumerable<MimeTypeDefinition> defs = MimeTypesHelper.GetDefinitionsByFileExtension(".nt");
-            Assert.AreEqual(1, defs.Count());
-
-            //Check normal definition
-            MimeTypeDefinition d = defs.First();
-            Assert.AreEqual(typeof(NTriplesParser), d.RdfParserType);
-            Assert.AreEqual(typeof(NTriplesWriter), d.RdfWriterType);
-        }
-
-        [TestMethod]
-        public void MimeTypesGetDefinitionsByExtNTriples2()
-        {
-            IEnumerable<MimeTypeDefinition> defs = MimeTypesHelper.GetDefinitionsByFileExtension("nt");
-            Assert.AreEqual(1, defs.Count());
-
-            //Check normal definition
-            MimeTypeDefinition d = defs.First();
-            Assert.AreEqual(typeof(NTriplesParser), d.RdfParserType);
-            Assert.AreEqual(typeof(NTriplesWriter), d.RdfWriterType);
-        }
-
-#if !NO_COMPRESSION
-        [TestMethod]
-        public void MimeTypesGetDefinitionsByExtNTriples3()
-        {
-            IEnumerable<MimeTypeDefinition> defs = MimeTypesHelper.GetDefinitionsByFileExtension(".nt.gz");
-            Assert.AreEqual(1, defs.Count());
-
-#if !NO_COMPRESSION
-            //Check GZipped definition
-            MimeTypeDefinition d = defs.First();
-            Assert.AreEqual(typeof(GZippedNTriplesParser), d.RdfParserType);
-            Assert.AreEqual(typeof(GZippedNTriplesWriter), d.RdfWriterType);
-#endif
-        }
-
-        [TestMethod]
-        public void MimeTypesGetDefinitionsByExtNTriples4()
-        {
-            IEnumerable<MimeTypeDefinition> defs = MimeTypesHelper.GetDefinitionsByFileExtension("nt.gz");
-            Assert.AreEqual(1, defs.Count());
-
-#if !NO_COMPRESSION
-            //Check GZipped definition
-            MimeTypeDefinition d = defs.First();
-            Assert.AreEqual(typeof(GZippedNTriplesParser), d.RdfParserType);
-            Assert.AreEqual(typeof(GZippedNTriplesWriter), d.RdfWriterType);
-#endif
-        }
-#endif
-
-        [TestMethod]
-        public void MimeTypesGetDefinitionsByTypeRdfXml1()
-        {
-            IEnumerable<MimeTypeDefinition> defs = MimeTypesHelper.GetDefinitions("application/rdf+xml");
-            Assert.AreEqual(2, defs.Count());
-
-            //Check normal definition
-            MimeTypeDefinition d = defs.First();
-            Assert.AreEqual(typeof(RdfXmlParser), d.RdfParserType);
-            Assert.AreEqual(typeof(RdfXmlWriter), d.RdfWriterType);
-
-#if !NO_COMPRESSION
-            //Check GZipped definition
-            d = defs.Last();
-            Assert.AreEqual(typeof(GZippedRdfXmlParser), d.RdfParserType);
-            Assert.AreEqual(typeof(GZippedRdfXmlWriter), d.RdfWriterType);
-#endif
-        }
-
-        [TestMethod]
-        public void MimeTypesGetDefinitionsByTypeRdfXml2()
-        {
-            IEnumerable<MimeTypeDefinition> defs = MimeTypesHelper.GetDefinitions("text/xml");
-            Assert.AreEqual(2, defs.Count());
-
-            //Check normal definition
-            MimeTypeDefinition d = defs.First();
-            Assert.AreEqual(typeof(RdfXmlParser), d.RdfParserType);
-            Assert.AreEqual(typeof(RdfXmlWriter), d.RdfWriterType);
-
-#if !NO_COMPRESSION
-            //Check GZipped definition
-            d = defs.Last();
-            Assert.AreEqual(typeof(GZippedRdfXmlParser), d.RdfParserType);
-            Assert.AreEqual(typeof(GZippedRdfXmlWriter), d.RdfWriterType);
-#endif
-        }
-
-        [TestMethod]
-        public void MimeTypesGetDefinitionsByTypeRdfXml3()
-        {
-            IEnumerable<MimeTypeDefinition> defs = MimeTypesHelper.GetDefinitions("application/xml");
-            Assert.AreEqual(2, defs.Count());
-
-            //Check normal definition
-            MimeTypeDefinition d = defs.First();
-            Assert.AreEqual(typeof(RdfXmlParser), d.RdfParserType);
-            Assert.AreEqual(typeof(RdfXmlWriter), d.RdfWriterType);
-
-#if !NO_COMPRESSION
-            //Check GZipped definition
-            d = defs.Last();
-            Assert.AreEqual(typeof(GZippedRdfXmlParser), d.RdfParserType);
-            Assert.AreEqual(typeof(GZippedRdfXmlWriter), d.RdfWriterType);
-#endif
-        }
-
-        [TestMethod]
-        public void MimeTypesGetDefinitionsByExtRdfXml1()
-        {
-            IEnumerable<MimeTypeDefinition> defs = MimeTypesHelper.GetDefinitionsByFileExtension(".rdf");
-            Assert.AreEqual(1, defs.Count());
-
-            //Check normal definition
-            MimeTypeDefinition d = defs.First();
-            Assert.AreEqual(typeof(RdfXmlParser), d.RdfParserType);
-            Assert.AreEqual(typeof(RdfXmlWriter), d.RdfWriterType);
-        }
-
-        [TestMethod]
-        public void MimeTypesGetDefinitionsByExtRdfXml2()
-        {
-            IEnumerable<MimeTypeDefinition> defs = MimeTypesHelper.GetDefinitionsByFileExtension("rdf");
-            Assert.AreEqual(1, defs.Count());
-
-            //Check normal definition
-            MimeTypeDefinition d = defs.First();
-            Assert.AreEqual(typeof(RdfXmlParser), d.RdfParserType);
-            Assert.AreEqual(typeof(RdfXmlWriter), d.RdfWriterType);
-        }
-
-        [TestMethod]
-        public void MimeTypesGetDefinitionsByExtRdfXml3()
-        {
-            IEnumerable<MimeTypeDefinition> defs = MimeTypesHelper.GetDefinitionsByFileExtension(".rdf.gz");
-            Assert.AreEqual(1, defs.Count());
-
-#if !NO_COMPRESSION
-            //Check GZipped definition
-            MimeTypeDefinition d = defs.First();
-            Assert.AreEqual(typeof(GZippedRdfXmlParser), d.RdfParserType);
-            Assert.AreEqual(typeof(GZippedRdfXmlWriter), d.RdfWriterType);
-#endif
-        }
-
-        [TestMethod]
-        public void MimeTypesGetDefinitionsByExtRdfXml4()
-        {
-            IEnumerable<MimeTypeDefinition> defs = MimeTypesHelper.GetDefinitionsByFileExtension("rdf.gz");
-            Assert.AreEqual(1, defs.Count());
-
-#if !NO_COMPRESSION
-            //Check GZipped definition
-            MimeTypeDefinition d = defs.First();
-            Assert.AreEqual(typeof(GZippedRdfXmlParser), d.RdfParserType);
-            Assert.AreEqual(typeof(GZippedRdfXmlWriter), d.RdfWriterType);
-#endif
-        }
-
-        [TestMethod]
-        public void MimeTypesGetDefinitionsByTypeRdfJson1()
-        {
-            IEnumerable<MimeTypeDefinition> defs = MimeTypesHelper.GetDefinitions("application/json");
-            Assert.AreEqual(2, defs.Count());
-
-            //Check normal definition
-            MimeTypeDefinition d = defs.First();
-            Assert.AreEqual(typeof(RdfJsonParser), d.RdfParserType);
-            Assert.AreEqual(typeof(RdfJsonWriter), d.RdfWriterType);
-
-#if !NO_COMPRESSION
-            //Check GZipped definition
-            d = defs.Last();
-            Assert.AreEqual(typeof(GZippedRdfJsonParser), d.RdfParserType);
-            Assert.AreEqual(typeof(GZippedRdfJsonWriter), d.RdfWriterType);
-#endif
-        }
-
-        [TestMethod]
-        public void MimeTypesGetDefinitionsByTypeRdfJson2()
-        {
-            IEnumerable<MimeTypeDefinition> defs = MimeTypesHelper.GetDefinitions("text/json");
-            Assert.AreEqual(2, defs.Count());
-
-            //Check normal definition
-            MimeTypeDefinition d = defs.First();
-            Assert.AreEqual(typeof(RdfJsonParser), d.RdfParserType);
-            Assert.AreEqual(typeof(RdfJsonWriter), d.RdfWriterType);
-
-#if !NO_COMPRESSION
-            //Check GZipped definition
-            d = defs.Last();
-            Assert.AreEqual(typeof(GZippedRdfJsonParser), d.RdfParserType);
-            Assert.AreEqual(typeof(GZippedRdfJsonWriter), d.RdfWriterType);
-#endif
-        }
-
-        [TestMethod]
-        public void MimeTypesGetDefinitionsByExtRdfJson1()
-        {
-            IEnumerable<MimeTypeDefinition> defs = MimeTypesHelper.GetDefinitionsByFileExtension(".rj");
-            Assert.AreEqual(1, defs.Count());
-
-            //Check normal definition
-            MimeTypeDefinition d = defs.First();
-            Assert.AreEqual(typeof(RdfJsonParser), d.RdfParserType);
-            Assert.AreEqual(typeof(RdfJsonWriter), d.RdfWriterType);
-        }
-
-        [TestMethod]
-        public void MimeTypesGetDefinitionsByExtRdfJson2()
-        {
-            IEnumerable<MimeTypeDefinition> defs = MimeTypesHelper.GetDefinitionsByFileExtension("rj");
-            Assert.AreEqual(1, defs.Count());
-
-            //Check normal definition
-            MimeTypeDefinition d = defs.First();
-            Assert.AreEqual(typeof(RdfJsonParser), d.RdfParserType);
-            Assert.AreEqual(typeof(RdfJsonWriter), d.RdfWriterType);
-        }
-
-        [TestMethod]
-        public void MimeTypesGetDefinitionsByExtRdfJson3()
-        {
-            IEnumerable<MimeTypeDefinition> defs = MimeTypesHelper.GetDefinitionsByFileExtension(".rj.gz");
-            Assert.AreEqual(1, defs.Count());
-
-#if !NO_COMPRESSION
-            //Check GZipped definition
-            MimeTypeDefinition d = defs.First();
-            Assert.AreEqual(typeof(GZippedRdfJsonParser), d.RdfParserType);
-            Assert.AreEqual(typeof(GZippedRdfJsonWriter), d.RdfWriterType);
-#endif
-        }
-
-        [TestMethod]
-        public void MimeTypesGetDefinitionsByExtRdfJson4()
-        {
-            IEnumerable<MimeTypeDefinition> defs = MimeTypesHelper.GetDefinitionsByFileExtension("rj.gz");
-            Assert.AreEqual(1, defs.Count());
-
-#if !NO_COMPRESSION
-            //Check GZipped definition
-            MimeTypeDefinition d = defs.First();
-            Assert.AreEqual(typeof(GZippedRdfJsonParser), d.RdfParserType);
-            Assert.AreEqual(typeof(GZippedRdfJsonWriter), d.RdfWriterType);
-#endif
-        }
-
-#if !NO_HTMLAGILITYPACK
-        [TestMethod]
-        public void MimeTypesGetDefinitionsByTypeRdfA1()
-        {
-            IEnumerable<MimeTypeDefinition> defs = MimeTypesHelper.GetDefinitions("application/xhtml+xml");
-            Assert.AreEqual(2, defs.Count());
-
-            //Check normal definition
-            MimeTypeDefinition d = defs.First();
-            Assert.AreEqual(typeof(RdfAParser), d.RdfParserType);
-            Assert.AreEqual(typeof(HtmlWriter), d.RdfWriterType);
-
-            //Check GZipped definition
-            d = defs.Last();
-            Assert.AreEqual(typeof(GZippedRdfAParser), d.RdfParserType);
-            Assert.AreEqual(typeof(GZippedRdfAWriter), d.RdfWriterType);
-        }
-
-        [TestMethod]
-        public void MimeTypesGetDefinitionsByTypeRdfA2()
-        {
-            IEnumerable<MimeTypeDefinition> defs = MimeTypesHelper.GetDefinitions("text/html");
-            Assert.AreEqual(2, defs.Count());
-
-            //Check normal definition
-            MimeTypeDefinition d = defs.First();
-            Assert.AreEqual(typeof(RdfAParser), d.RdfParserType);
-            Assert.AreEqual(typeof(HtmlWriter), d.RdfWriterType);
-
-            //Check GZipped definition
-            d = defs.Last();
-            Assert.AreEqual(typeof(GZippedRdfAParser), d.RdfParserType);
-            Assert.AreEqual(typeof(GZippedRdfAWriter), d.RdfWriterType);
-        }
-
-        [TestMethod]
-        public void MimeTypesGetDefinitionsByExtRdfA1()
-        {
-            IEnumerable<MimeTypeDefinition> defs = MimeTypesHelper.GetDefinitionsByFileExtension(".html");
-            Assert.AreEqual(1, defs.Count());
-
-            //Check normal definition
-            MimeTypeDefinition d = defs.First();
-            Assert.AreEqual(typeof(RdfAParser), d.RdfParserType);
-            Assert.AreEqual(typeof(HtmlWriter), d.RdfWriterType);
-        }
-
-        [TestMethod]
-        public void MimeTypesGetDefinitionsByExtRdfA2()
-        {
-            IEnumerable<MimeTypeDefinition> defs = MimeTypesHelper.GetDefinitionsByFileExtension("html");
-            Assert.AreEqual(1, defs.Count());
-
-            //Check normal definition
-            MimeTypeDefinition d = defs.First();
-            Assert.AreEqual(typeof(RdfAParser), d.RdfParserType);
-            Assert.AreEqual(typeof(HtmlWriter), d.RdfWriterType);
-        }
-
-        [TestMethod]
-        public void MimeTypesGetDefinitionsByExtRdfA3()
-        {
-            IEnumerable<MimeTypeDefinition> defs = MimeTypesHelper.GetDefinitionsByFileExtension(".html.gz");
-            Assert.AreEqual(1, defs.Count());
-
-            //Check GZipped definition
-            MimeTypeDefinition d = defs.First();
-            Assert.AreEqual(typeof(GZippedRdfAParser), d.RdfParserType);
-            Assert.AreEqual(typeof(GZippedRdfAWriter), d.RdfWriterType);
-        }
-
-        [TestMethod]
-        public void MimeTypesGetDefinitionsByExtRdfA4()
-        {
-            IEnumerable<MimeTypeDefinition> defs = MimeTypesHelper.GetDefinitionsByFileExtension("html.gz");
-            Assert.AreEqual(1, defs.Count());
-
-            //Check GZipped definition
-            MimeTypeDefinition d = defs.First();
-            Assert.AreEqual(typeof(GZippedRdfAParser), d.RdfParserType);
-            Assert.AreEqual(typeof(GZippedRdfAWriter), d.RdfWriterType);
-        }
-
-        [TestMethod]
-        public void MimeTypesGetDefinitionsByExtRdfA5()
-        {
-            IEnumerable<MimeTypeDefinition> defs = MimeTypesHelper.GetDefinitionsByFileExtension(".htm");
-            Assert.AreEqual(1, defs.Count());
-
-            //Check normal definition
-            MimeTypeDefinition d = defs.First();
-            Assert.AreEqual(typeof(RdfAParser), d.RdfParserType);
-            Assert.AreEqual(typeof(HtmlWriter), d.RdfWriterType);
-        }
-
-        [TestMethod]
-        public void MimeTypesGetDefinitionsByExtRdfA6()
-        {
-            IEnumerable<MimeTypeDefinition> defs = MimeTypesHelper.GetDefinitionsByFileExtension("htm");
-            Assert.AreEqual(1, defs.Count());
-
-            //Check normal definition
-            MimeTypeDefinition d = defs.First();
-            Assert.AreEqual(typeof(RdfAParser), d.RdfParserType);
-            Assert.AreEqual(typeof(HtmlWriter), d.RdfWriterType);
-        }
-
-        [TestMethod]
-        public void MimeTypesGetDefinitionsByExtRdfA7()
-        {
-            IEnumerable<MimeTypeDefinition> defs = MimeTypesHelper.GetDefinitionsByFileExtension(".htm.gz");
-            Assert.AreEqual(1, defs.Count());
-
-            //Check GZipped definition
-            MimeTypeDefinition d = defs.First();
-            Assert.AreEqual(typeof(GZippedRdfAParser), d.RdfParserType);
-            Assert.AreEqual(typeof(GZippedRdfAWriter), d.RdfWriterType);
-        }
-
-        [TestMethod]
-        public void MimeTypesGetDefinitionsByExtRdfA8()
-        {
-            IEnumerable<MimeTypeDefinition> defs = MimeTypesHelper.GetDefinitionsByFileExtension("htm.gz");
-            Assert.AreEqual(1, defs.Count());
-
-            //Check GZipped definition
-            MimeTypeDefinition d = defs.First();
-            Assert.AreEqual(typeof(GZippedRdfAParser), d.RdfParserType);
-            Assert.AreEqual(typeof(GZippedRdfAWriter), d.RdfWriterType);
-        }
-
-        [TestMethod]
-        public void MimeTypesGetDefinitionsByExtRdfA9()
-        {
-            IEnumerable<MimeTypeDefinition> defs = MimeTypesHelper.GetDefinitionsByFileExtension(".xhtml");
-            Assert.AreEqual(1, defs.Count());
-
-            //Check normal definition
-            MimeTypeDefinition d = defs.First();
-            Assert.AreEqual(typeof(RdfAParser), d.RdfParserType);
-            Assert.AreEqual(typeof(HtmlWriter), d.RdfWriterType);
-        }
-
-        [TestMethod]
-        public void MimeTypesGetDefinitionsByExtRdfA10()
-        {
-            IEnumerable<MimeTypeDefinition> defs = MimeTypesHelper.GetDefinitionsByFileExtension("xhtml");
-            Assert.AreEqual(1, defs.Count());
-
-            //Check normal definition
-            MimeTypeDefinition d = defs.First();
-            Assert.AreEqual(typeof(RdfAParser), d.RdfParserType);
-            Assert.AreEqual(typeof(HtmlWriter), d.RdfWriterType);
-        }
-
-        [TestMethod]
-        public void MimeTypesGetDefinitionsByExtRdfA11()
-        {
-            IEnumerable<MimeTypeDefinition> defs = MimeTypesHelper.GetDefinitionsByFileExtension(".xhtml.gz");
-            Assert.AreEqual(1, defs.Count());
-
-            //Check GZipped definition
-            MimeTypeDefinition d = defs.First();
-            Assert.AreEqual(typeof(GZippedRdfAParser), d.RdfParserType);
-            Assert.AreEqual(typeof(GZippedRdfAWriter), d.RdfWriterType);
-        }
-
-        [TestMethod]
-        public void MimeTypesGetDefinitionsByExtRdfA12()
-        {
-            IEnumerable<MimeTypeDefinition> defs = MimeTypesHelper.GetDefinitionsByFileExtension("xhtml.gz");
-            Assert.AreEqual(1, defs.Count());
-
-            //Check GZipped definition
-            MimeTypeDefinition d = defs.First();
-            Assert.AreEqual(typeof(GZippedRdfAParser), d.RdfParserType);
-            Assert.AreEqual(typeof(GZippedRdfAWriter), d.RdfWriterType);
-        }
-#endif
-
-        [TestMethod]
-        public void MimeTypesGetDefinitionsByTypeSparqlXml1()
-        {
-            IEnumerable<MimeTypeDefinition> defs = MimeTypesHelper.GetDefinitions("application/sparql-results+xml");
-            Assert.AreEqual(2, defs.Count());
-
-            //Check normal definition
-            MimeTypeDefinition d = defs.First();
-            Assert.AreEqual(typeof(SparqlXmlParser), d.SparqlResultsParserType);
-            Assert.AreEqual(typeof(SparqlXmlWriter), d.SparqlResultsWriterType);
-
-#if !NO_COMPRESSION
-            //Check GZipped definition
-            d = defs.Last();
-            Assert.AreEqual(typeof(GZippedSparqlXmlParser), d.SparqlResultsParserType);
-            Assert.AreEqual(typeof(GZippedSparqlXmlWriter), d.SparqlResultsWriterType);
-#endif
-        }
-
-        [TestMethod]
-        public void MimeTypesGetDefinitionsByExtSparqlXml1()
-        {
-            IEnumerable<MimeTypeDefinition> defs = MimeTypesHelper.GetDefinitionsByFileExtension(".srx");
-            Assert.AreEqual(1, defs.Count());
-
-            //Check normal definition
-            MimeTypeDefinition d = defs.First();
-            Assert.AreEqual(typeof(SparqlXmlParser), d.SparqlResultsParserType);
-            Assert.AreEqual(typeof(SparqlXmlWriter), d.SparqlResultsWriterType);
-        }
-
-        [TestMethod]
-        public void MimeTypesGetDefinitionsByExtSparqlXml2()
-        {
-            IEnumerable<MimeTypeDefinition> defs = MimeTypesHelper.GetDefinitionsByFileExtension("srx");
-            Assert.AreEqual(1, defs.Count());
-
-            //Check normal definition
-            MimeTypeDefinition d = defs.First();
-            Assert.AreEqual(typeof(SparqlXmlParser), d.SparqlResultsParserType);
-            Assert.AreEqual(typeof(SparqlXmlWriter), d.SparqlResultsWriterType);
-        }
-
-        [TestMethod]
-        public void MimeTypesGetDefinitionsByExtSparqlXml3()
-        {
-            IEnumerable<MimeTypeDefinition> defs = MimeTypesHelper.GetDefinitionsByFileExtension(".srx.gz");
-            Assert.AreEqual(1, defs.Count());
-
-#if !NO_COMPRESSION
-            //Check GZipped definition
-            MimeTypeDefinition d = defs.First();
-            Assert.AreEqual(typeof(GZippedSparqlXmlParser), d.SparqlResultsParserType);
-            Assert.AreEqual(typeof(GZippedSparqlXmlWriter), d.SparqlResultsWriterType);
-#endif
-        }
-
-        [TestMethod]
-        public void MimeTypesGetDefinitionsByExtSparqlXml4()
-        {
-            IEnumerable<MimeTypeDefinition> defs = MimeTypesHelper.GetDefinitionsByFileExtension("srx.gz");
-            Assert.AreEqual(1, defs.Count());
-
-#if !NO_COMPRESSION
-            //Check GZipped definition
-            MimeTypeDefinition d = defs.First();
-            Assert.AreEqual(typeof(GZippedSparqlXmlParser), d.SparqlResultsParserType);
-            Assert.AreEqual(typeof(GZippedSparqlXmlWriter), d.SparqlResultsWriterType);
-#endif
-        }
-
-        [TestMethod]
-        public void MimeTypesGetDefinitionsByTypeSparqlJson1()
-        {
-            IEnumerable<MimeTypeDefinition> defs = MimeTypesHelper.GetDefinitions("application/sparql-results+json");
-            Assert.AreEqual(2, defs.Count());
-
-            //Check normal definition
-            MimeTypeDefinition d = defs.First();
-            Assert.AreEqual(typeof(SparqlJsonParser), d.SparqlResultsParserType);
-            Assert.AreEqual(typeof(SparqlJsonWriter), d.SparqlResultsWriterType);
-
-#if !NO_COMPRESSION
-            //Check GZipped definition
-            d = defs.Last();
-            Assert.AreEqual(typeof(GZippedSparqlJsonParser), d.SparqlResultsParserType);
-            Assert.AreEqual(typeof(GZippedSparqlJsonWriter), d.SparqlResultsWriterType);
-#endif
-        }
-
-        [TestMethod]
-        public void MimeTypesGetDefinitionsByExtSparqlJson1()
-        {
-            IEnumerable<MimeTypeDefinition> defs = MimeTypesHelper.GetDefinitionsByFileExtension(".srj");
-            Assert.AreEqual(1, defs.Count());
-
-            //Check normal definition
-            MimeTypeDefinition d = defs.First();
-            Assert.AreEqual(typeof(SparqlJsonParser), d.SparqlResultsParserType);
-            Assert.AreEqual(typeof(SparqlJsonWriter), d.SparqlResultsWriterType);
-        }
-
-        [TestMethod]
-        public void MimeTypesGetDefinitionsByExtSparqlJson2()
-        {
-            IEnumerable<MimeTypeDefinition> defs = MimeTypesHelper.GetDefinitionsByFileExtension("srj");
-            Assert.AreEqual(1, defs.Count());
-
-#if !NO_COMPRESSION
-            //Check normal definition
-            MimeTypeDefinition d = defs.First();
-            Assert.AreEqual(typeof(SparqlJsonParser), d.SparqlResultsParserType);
-            Assert.AreEqual(typeof(SparqlJsonWriter), d.SparqlResultsWriterType);
-#endif
-        }
-
-        [TestMethod]
-        public void MimeTypesGetDefinitionsByExtSparqlJson3()
-        {
-            IEnumerable<MimeTypeDefinition> defs = MimeTypesHelper.GetDefinitionsByFileExtension(".srj.gz");
-            Assert.AreEqual(1, defs.Count());
-
-#if !NO_COMPRESSION
-            //Check GZipped definition
-            MimeTypeDefinition d = defs.First();
-            Assert.AreEqual(typeof(GZippedSparqlJsonParser), d.SparqlResultsParserType);
-            Assert.AreEqual(typeof(GZippedSparqlJsonWriter), d.SparqlResultsWriterType);
-#endif
-        }
-
-        [TestMethod]
-        public void MimeTypesGetDefinitionsByExtSparqlJson4()
-        {
-            IEnumerable<MimeTypeDefinition> defs = MimeTypesHelper.GetDefinitionsByFileExtension("srj.gz");
-            Assert.AreEqual(1, defs.Count());
-
-#if !NO_COMPRESSION
-            //Check GZipped definition
-            MimeTypeDefinition d = defs.First();
-            Assert.AreEqual(typeof(GZippedSparqlJsonParser), d.SparqlResultsParserType);
-            Assert.AreEqual(typeof(GZippedSparqlJsonWriter), d.SparqlResultsWriterType);
-#endif
-        }
-
-        [TestMethod]
-        public void MimeTypesGetDefinitionsByTypeSparqlCsv1()
-        {
-            IEnumerable<MimeTypeDefinition> defs = MimeTypesHelper.GetDefinitions("text/csv");
-            Assert.AreEqual(2, defs.Count());
-
-            //Check normal definition
-            MimeTypeDefinition d = defs.First();
-            Assert.AreEqual(typeof(SparqlCsvParser), d.SparqlResultsParserType);
-            Assert.AreEqual(typeof(SparqlCsvWriter), d.SparqlResultsWriterType);
-
-#if !NO_COMPRESSION
-            //Check GZipped definition
-            d = defs.Last();
-            Assert.AreEqual(typeof(GZippedSparqlCsvParser), d.SparqlResultsParserType);
-            Assert.AreEqual(typeof(GZippedSparqlCsvWriter), d.SparqlResultsWriterType);
-#endif
-        }
-
-        [TestMethod]
-        public void MimeTypesGetDefinitionsByTypeSparqlCsv2()
-        {
-            IEnumerable<MimeTypeDefinition> defs = MimeTypesHelper.GetDefinitions("text/comma-separated-values");
-            Assert.AreEqual(2, defs.Count());
-
-            //Check normal definition
-            MimeTypeDefinition d = defs.First();
-            Assert.AreEqual(typeof(SparqlCsvParser), d.SparqlResultsParserType);
-            Assert.AreEqual(typeof(SparqlCsvWriter), d.SparqlResultsWriterType);
-
-#if !NO_COMPRESSION
-            //Check GZipped definition
-            d = defs.Last();
-            Assert.AreEqual(typeof(GZippedSparqlCsvParser), d.SparqlResultsParserType);
-            Assert.AreEqual(typeof(GZippedSparqlCsvWriter), d.SparqlResultsWriterType);
-#endif
-        }
-
-        [TestMethod]
-        public void MimeTypesGetDefinitionsByExtSparqlCsv1()
-        {
-            IEnumerable<MimeTypeDefinition> defs = MimeTypesHelper.GetDefinitionsByFileExtension(".csv");
-            Assert.AreEqual(1, defs.Count());
-
-            //Check normal definition
-            MimeTypeDefinition d = defs.First();
-            Assert.AreEqual(typeof(SparqlCsvParser), d.SparqlResultsParserType);
-            Assert.AreEqual(typeof(SparqlCsvWriter), d.SparqlResultsWriterType);
-        }
-
-        [TestMethod]
-        public void MimeTypesGetDefinitionsByExtSparqlCsv2()
-        {
-            IEnumerable<MimeTypeDefinition> defs = MimeTypesHelper.GetDefinitionsByFileExtension("csv");
-            Assert.AreEqual(1, defs.Count());
-
-            //Check normal definition
-            MimeTypeDefinition d = defs.First();
-            Assert.AreEqual(typeof(SparqlCsvParser), d.SparqlResultsParserType);
-            Assert.AreEqual(typeof(SparqlCsvWriter), d.SparqlResultsWriterType);
-        }
-
-        [TestMethod]
-        public void MimeTypesGetDefinitionsByExtSparqlCsv3()
-        {
-            IEnumerable<MimeTypeDefinition> defs = MimeTypesHelper.GetDefinitionsByFileExtension(".csv.gz");
-            Assert.AreEqual(1, defs.Count());
-
-#if !NO_COMPRESSION
-            //Check GZipped definition
-            MimeTypeDefinition d = defs.First();
-            Assert.AreEqual(typeof(GZippedSparqlCsvParser), d.SparqlResultsParserType);
-            Assert.AreEqual(typeof(GZippedSparqlCsvWriter), d.SparqlResultsWriterType);
-#endif
-        }
-
-        [TestMethod]
-        public void MimeTypesGetDefinitionsByExtSparqlCsv4()
-        {
-            IEnumerable<MimeTypeDefinition> defs = MimeTypesHelper.GetDefinitionsByFileExtension("csv.gz");
-            Assert.AreEqual(1, defs.Count());
-
-#if !NO_COMPRESSION
-            //Check GZipped definition
-            MimeTypeDefinition d = defs.First();
-            Assert.AreEqual(typeof(GZippedSparqlCsvParser), d.SparqlResultsParserType);
-            Assert.AreEqual(typeof(GZippedSparqlCsvWriter), d.SparqlResultsWriterType);
-#endif
-        }
-
-        [TestMethod]
-        public void MimeTypesGetDefinitionsByTypeSparqlTsv1()
-        {
-            IEnumerable<MimeTypeDefinition> defs = MimeTypesHelper.GetDefinitions("text/tab-separated-values");
-            Assert.AreEqual(2, defs.Count());
-
-            //Check normal definition
-            MimeTypeDefinition d = defs.First();
-            Assert.AreEqual(typeof(SparqlTsvParser), d.SparqlResultsParserType);
-            Assert.AreEqual(typeof(SparqlTsvWriter), d.SparqlResultsWriterType);
-
-#if !NO_COMPRESSION
-            //Check GZipped definition
-            d = defs.Last();
-            Assert.AreEqual(typeof(GZippedSparqlTsvParser), d.SparqlResultsParserType);
-            Assert.AreEqual(typeof(GZippedSparqlTsvWriter), d.SparqlResultsWriterType);
-#endif
-        }
-
-        [TestMethod]
-        public void MimeTypesGetDefinitionsByExtSparqlTsv1()
-        {
-            IEnumerable<MimeTypeDefinition> defs = MimeTypesHelper.GetDefinitionsByFileExtension(".tsv");
-            Assert.AreEqual(1, defs.Count());
-
-            //Check normal definition
-            MimeTypeDefinition d = defs.First();
-            Assert.AreEqual(typeof(SparqlTsvParser), d.SparqlResultsParserType);
-            Assert.AreEqual(typeof(SparqlTsvWriter), d.SparqlResultsWriterType);
-        }
-
-        [TestMethod]
-        public void MimeTypesGetDefinitionsByExtSparqlTsv2()
-        {
-            IEnumerable<MimeTypeDefinition> defs = MimeTypesHelper.GetDefinitionsByFileExtension("tsv");
-            Assert.AreEqual(1, defs.Count());
-
-            //Check normal definition
-            MimeTypeDefinition d = defs.First();
-            Assert.AreEqual(typeof(SparqlTsvParser), d.SparqlResultsParserType);
-            Assert.AreEqual(typeof(SparqlTsvWriter), d.SparqlResultsWriterType);
-        }
-
-        [TestMethod]
-        public void MimeTypesGetDefinitionsByExtSparqlTsv3()
-        {
-            IEnumerable<MimeTypeDefinition> defs = MimeTypesHelper.GetDefinitionsByFileExtension(".tsv.gz");
-            Assert.AreEqual(1, defs.Count());
-
-#if !NO_COMPRESSION
-            //Check GZipped definition
-            MimeTypeDefinition d = defs.First();
-            Assert.AreEqual(typeof(GZippedSparqlTsvParser), d.SparqlResultsParserType);
-            Assert.AreEqual(typeof(GZippedSparqlTsvWriter), d.SparqlResultsWriterType);
-#endif
-        }
-
-        [TestMethod]
-        public void MimeTypesGetDefinitionsByExtSparqlTsv4()
-        {
-            IEnumerable<MimeTypeDefinition> defs = MimeTypesHelper.GetDefinitionsByFileExtension("tsv.gz");
-            Assert.AreEqual(1, defs.Count());
-
-#if !NO_COMPRESSION
-            //Check GZipped definition
-            MimeTypeDefinition d = defs.First();
-            Assert.AreEqual(typeof(GZippedSparqlTsvParser), d.SparqlResultsParserType);
-            Assert.AreEqual(typeof(GZippedSparqlTsvWriter), d.SparqlResultsWriterType);
-#endif
-        }
-
-        [TestMethod]
-        public void MimeTypesGetDefinitionsByTypeCaseSensitivity1()
-        {
-            IEnumerable<MimeTypeDefinition> defs = MimeTypesHelper.GetDefinitions("TEXT/TURTLE");
-            Assert.AreEqual(2, defs.Count());
-
-            //Check normal definition
-            MimeTypeDefinition d = defs.First();
-            Assert.AreEqual(typeof(TurtleParser), d.RdfParserType);
-            Assert.AreEqual(typeof(CompressingTurtleWriter), d.RdfWriterType);
-
-#if !NO_COMPRESSION
-            //Check GZipped definition
-            d = defs.Last();
-            Assert.AreEqual(typeof(GZippedTurtleParser), d.RdfParserType);
-            Assert.AreEqual(typeof(GZippedTurtleWriter), d.RdfWriterType);
-#endif
-        }
-
-        [TestMethod]
-        public void MimeTypesGetDefinitionsByTypeCaseSensitivity2()
-        {
-            IEnumerable<MimeTypeDefinition> defs = MimeTypesHelper.GetDefinitions("TEXT/turtle");
-            Assert.AreEqual(2, defs.Count());
-
-            //Check normal definition
-            MimeTypeDefinition d = defs.First();
-            Assert.AreEqual(typeof(TurtleParser), d.RdfParserType);
-            Assert.AreEqual(typeof(CompressingTurtleWriter), d.RdfWriterType);
-
-#if !NO_COMPRESSION
-            //Check GZipped definition
-            d = defs.Last();
-            Assert.AreEqual(typeof(GZippedTurtleParser), d.RdfParserType);
-            Assert.AreEqual(typeof(GZippedTurtleWriter), d.RdfWriterType);
-#endif
-        }
-
-        [TestMethod]
-        public void MimeTypesGetDefinitionsByTypeCaseSensitivity3()
-        {
-            IEnumerable<MimeTypeDefinition> defs = MimeTypesHelper.GetDefinitions("TeXt/TuRtLe");
-            Assert.AreEqual(2, defs.Count());
-
-            //Check normal definition
-            MimeTypeDefinition d = defs.First();
-            Assert.AreEqual(typeof(TurtleParser), d.RdfParserType);
-            Assert.AreEqual(typeof(CompressingTurtleWriter), d.RdfWriterType);
-
-#if !NO_COMPRESSION
-            //Check GZipped definition
-            d = defs.Last();
-            Assert.AreEqual(typeof(GZippedTurtleParser), d.RdfParserType);
-            Assert.AreEqual(typeof(GZippedTurtleWriter), d.RdfWriterType);
-#endif
-        }
-
-        [TestMethod]
-        public void MimeTypesGetDefinitionsByExtCaseSensitivity1()
-        {
-            IEnumerable<MimeTypeDefinition> defs = MimeTypesHelper.GetDefinitionsByFileExtension(".TTL");
-            Assert.AreEqual(1, defs.Count());
-
-            //Check normal definition
-            MimeTypeDefinition d = defs.First();
-            Assert.AreEqual(typeof(TurtleParser), d.RdfParserType);
-            Assert.AreEqual(typeof(CompressingTurtleWriter), d.RdfWriterType);
-        }
-
-        [TestMethod]
-        public void MimeTypesGetDefinitionsByExtCaseSensitivity2()
-        {
-            IEnumerable<MimeTypeDefinition> defs = MimeTypesHelper.GetDefinitionsByFileExtension(".tTl");
-            Assert.AreEqual(1, defs.Count());
-
-            //Check normal definition
-            MimeTypeDefinition d = defs.First();
-            Assert.AreEqual(typeof(TurtleParser), d.RdfParserType);
-            Assert.AreEqual(typeof(CompressingTurtleWriter), d.RdfWriterType);
-        }
-
-        [TestMethod]
-        public void MimeTypesGetDefinitionsByTypeExtraParams1()
-        {
-            IEnumerable<MimeTypeDefinition> defs = MimeTypesHelper.GetDefinitions("text/turtle; charset=utf-8");
-            Assert.AreEqual(2, defs.Count());
-
-            //Check normal definition
-            MimeTypeDefinition d = defs.First();
-            Assert.AreEqual(typeof(TurtleParser), d.RdfParserType);
-            Assert.AreEqual(typeof(CompressingTurtleWriter), d.RdfWriterType);
-
-#if !NO_COMPRESSION
-            //Check GZipped definition
-            d = defs.Last();
-            Assert.AreEqual(typeof(GZippedTurtleParser), d.RdfParserType);
-            Assert.AreEqual(typeof(GZippedTurtleWriter), d.RdfWriterType);
-#endif
-        }
-
-        [TestMethod]
-        public void MimeTypesGetDefinitionsByTypeExtraParams2()
-        {
-            IEnumerable<MimeTypeDefinition> defs = MimeTypesHelper.GetDefinitions("text/turtle; q=1.0");
-            Assert.AreEqual(2, defs.Count());
-
-            //Check normal definition
-            MimeTypeDefinition d = defs.First();
-            Assert.AreEqual(typeof(TurtleParser), d.RdfParserType);
-            Assert.AreEqual(typeof(CompressingTurtleWriter), d.RdfWriterType);
-
-#if !NO_COMPRESSION
-            //Check GZipped definition
-            d = defs.Last();
-            Assert.AreEqual(typeof(GZippedTurtleParser), d.RdfParserType);
-            Assert.AreEqual(typeof(GZippedTurtleWriter), d.RdfWriterType);
-#endif
-        }
-
-        [TestMethod]
-        public void MimeTypesGetParserByTypeNTriples1()
-        {
-            IRdfReader parser = MimeTypesHelper.GetParser("text/plain");
-            Assert.IsInstanceOfType(parser, typeof(NTriplesParser));
-        }
-
-        [TestMethod]
-        public void MimeTypesGetParserByTypeNTriples2()
-        {
-            IRdfReader parser = MimeTypesHelper.GetParser("text/ntriples");
-            Assert.IsInstanceOfType(parser, typeof(NTriplesParser));
-        }
-
-        [TestMethod]
-        public void MimeTypesGetParserByTypeNTriples3()
-        {
-            IRdfReader parser = MimeTypesHelper.GetParser("text/ntriples+turtle");
-            Assert.IsInstanceOfType(parser, typeof(NTriplesParser));
-        }
-
-        [TestMethod]
-        public void MimeTypesGetParserByTypeNTriples4()
-        {
-            IRdfReader parser = MimeTypesHelper.GetParser("application/rdf-triples");
-            Assert.IsInstanceOfType(parser, typeof(NTriplesParser));
-        }
-
-        [TestMethod]
-        public void MimeTypesGetParserByTypeNTriples5()
-        {
-            IRdfReader parser = MimeTypesHelper.GetParser("application/x-ntriples");
-            Assert.IsInstanceOfType(parser, typeof(NTriplesParser));
-        }
-
-        [TestMethod]
-        public void MimeTypesGetParserByTypeTurtle1()
-        {
-            IRdfReader parser = MimeTypesHelper.GetParser("text/turtle");
-            Assert.IsInstanceOfType(parser, typeof(TurtleParser));
-        }
-
-        [TestMethod]
-        public void MimeTypesGetParserByTypeTurtle2()
-        {
-            IRdfReader parser = MimeTypesHelper.GetParser("application/x-turtle");
-            Assert.IsInstanceOfType(parser, typeof(TurtleParser));
-        }
-
-        [TestMethod]
-        public void MimeTypesGetParserByTypeTurtle3()
-        {
-            IRdfReader parser = MimeTypesHelper.GetParser("application/turtle");
-            Assert.IsInstanceOfType(parser, typeof(TurtleParser));
-        }
-
-        [TestMethod]
-        public void MimeTypesGetParserByTypeNotation3_1()
-        {
-            IRdfReader parser = MimeTypesHelper.GetParser("text/n3");
-            Assert.IsInstanceOfType(parser, typeof(Notation3Parser));
-        }
-
-        [TestMethod]
-        public void MimeTypesGetParserByTypeNotation3_2()
-        {
-            IRdfReader parser = MimeTypesHelper.GetParser("text/rdf+n3");
-            Assert.IsInstanceOfType(parser, typeof(Notation3Parser));
-        }
-
-        [TestMethod]
-        public void MimeTypesGetParserByTypeRdfXml1()
-        {
-            IRdfReader parser = MimeTypesHelper.GetParser("text/xml");
-            Assert.IsInstanceOfType(parser, typeof(RdfXmlParser));
-        }
-
-        [TestMethod]
-        public void MimeTypesGetParserByTypeRdfXml2()
-        {
-            IRdfReader parser = MimeTypesHelper.GetParser("application/rdf+xml");
-            Assert.IsInstanceOfType(parser, typeof(RdfXmlParser));
-        }
-
-        [TestMethod]
-        public void MimeTypesGetParserByTypeRdfXml3()
-        {
-            IRdfReader parser = MimeTypesHelper.GetParser("application/xml");
-            Assert.IsInstanceOfType(parser, typeof(RdfXmlParser));
-        }
-
-        [TestMethod]
-        public void MimeTypesGetParserByTypeRdfJson1()
-        {
-            IRdfReader parser = MimeTypesHelper.GetParser("text/json");
-            Assert.IsInstanceOfType(parser, typeof(RdfJsonParser));
-        }
-
-        [TestMethod]
-        public void MimeTypesGetParserByTypeRdfJson2()
-        {
-            IRdfReader parser = MimeTypesHelper.GetParser("application/json");
-            Assert.IsInstanceOfType(parser, typeof(RdfJsonParser));
-        }
-
-<<<<<<< HEAD
-#if !NO_HTMLAGILITYPACK
-=======
-#if !NO_COMPRESSION
->>>>>>> 8f696ffa
-        [TestMethod]
-        public void MimeTypesGetParserByTypeRdfA1()
-        {
-            IRdfReader parser = MimeTypesHelper.GetParser("text/html");
-            Assert.IsInstanceOfType(parser, typeof(RdfAParser));
-        }
-
-        [TestMethod]
-        public void MimeTypesGetParserByTypeRdfA2()
-        {
-            IRdfReader parser = MimeTypesHelper.GetParser("application/xhtml+xml");
-            Assert.IsInstanceOfType(parser, typeof(RdfAParser));
-        }
-#endif
-
-        [TestMethod, ExpectedException(typeof(RdfParserSelectionException))]
-        public void MimeTypesGetParserByTypeUnknown()
-        {
-            IRdfReader reader = MimeTypesHelper.GetParser("application/unknown");
-        }
-
-        [TestMethod]
-        public void MimeTypesGetParserByExtNTriples1()
-        {
-            IRdfReader parser = MimeTypesHelper.GetParserByFileExtension(".nt");
-            Assert.IsInstanceOfType(parser, typeof(NTriplesParser));
-        }
-
-        [TestMethod]
-        public void MimeTypesGetParserByExtNTriples2()
-        {
-            IRdfReader parser = MimeTypesHelper.GetParserByFileExtension("nt");
-            Assert.IsInstanceOfType(parser, typeof(NTriplesParser));
-        }
-
-#if !NO_COMPRESSION
-        [TestMethod]
-        public void MimeTypesGetParserByExtNTriples3()
-        {
-            IRdfReader parser = MimeTypesHelper.GetParserByFileExtension(".nt.gz");
-            Assert.IsInstanceOfType(parser, typeof(GZippedNTriplesParser));
-        }
-
-        [TestMethod]
-        public void MimeTypesGetParserByExtNTriples4()
-        {
-            IRdfReader parser = MimeTypesHelper.GetParserByFileExtension("nt.gz");
-            Assert.IsInstanceOfType(parser, typeof(GZippedNTriplesParser));
-        }
-#endif
-
-        [TestMethod]
-        public void MimeTypesGetParserByExtTurtle1()
-        {
-            IRdfReader parser = MimeTypesHelper.GetParserByFileExtension(".ttl");
-            Assert.IsInstanceOfType(parser, typeof(TurtleParser));
-        }
-
-        [TestMethod]
-        public void MimeTypesGetParserByExtTurtle2()
-        {
-            IRdfReader parser = MimeTypesHelper.GetParserByFileExtension("ttl");
-            Assert.IsInstanceOfType(parser, typeof(TurtleParser));
-        }
-
-#if !NO_COMPRESSION
-        [TestMethod]
-        public void MimeTypesGetParserByExtTurtle3()
-        {
-            IRdfReader parser = MimeTypesHelper.GetParserByFileExtension(".ttl.gz");
-            Assert.IsInstanceOfType(parser, typeof(GZippedTurtleParser));
-        }
-
-        [TestMethod]
-        public void MimeTypesGetParserByExtTurtle4()
-        {
-            IRdfReader parser = MimeTypesHelper.GetParserByFileExtension("ttl.gz");
-            Assert.IsInstanceOfType(parser, typeof(GZippedTurtleParser));
-        }
-#endif
-
-        [TestMethod]
-        public void MimeTypesGetParserByExtNotation3_1()
-        {
-            IRdfReader parser = MimeTypesHelper.GetParserByFileExtension(".n3");
-            Assert.IsInstanceOfType(parser, typeof(Notation3Parser));
-        }
-
-        [TestMethod]
-        public void MimeTypesGetParserByExtNotation3_2()
-        {
-            IRdfReader parser = MimeTypesHelper.GetParserByFileExtension("n3");
-            Assert.IsInstanceOfType(parser, typeof(Notation3Parser));
-        }
-
-#if !NO_COMPRESSION
-        [TestMethod]
-        public void MimeTypesGetParserByExtNotation3_3()
-        {
-            IRdfReader parser = MimeTypesHelper.GetParserByFileExtension(".n3.gz");
-            Assert.IsInstanceOfType(parser, typeof(GZippedNotation3Parser));
-        }
-
-        [TestMethod]
-        public void MimeTypesGetParserByExtNotation3_4()
-        {
-            IRdfReader parser = MimeTypesHelper.GetParserByFileExtension("n3.gz");
-            Assert.IsInstanceOfType(parser, typeof(GZippedNotation3Parser));
-        }
-#endif
-
-        [TestMethod]
-        public void MimeTypesGetParserByExtRdfXml1()
-        {
-            IRdfReader parser = MimeTypesHelper.GetParserByFileExtension(".rdf");
-            Assert.IsInstanceOfType(parser, typeof(RdfXmlParser));
-        }
-
-        [TestMethod]
-        public void MimeTypesGetParserByExtRdfXml2()
-        {
-            IRdfReader parser = MimeTypesHelper.GetParserByFileExtension("rdf");
-            Assert.IsInstanceOfType(parser, typeof(RdfXmlParser));
-        }
-
-#if !NO_COMPRESSION
-        [TestMethod]
-        public void MimeTypesGetParserByExtRdfXml3()
-        {
-            IRdfReader parser = MimeTypesHelper.GetParserByFileExtension(".rdf.gz");
-            Assert.IsInstanceOfType(parser, typeof(GZippedRdfXmlParser));
-        }
-
-        [TestMethod]
-        public void MimeTypesGetParserByExtRdfXml4()
-        {
-            IRdfReader parser = MimeTypesHelper.GetParserByFileExtension("rdf.gz");
-            Assert.IsInstanceOfType(parser, typeof(GZippedRdfXmlParser));
-        }
-#endif
-
-        [TestMethod]
-        public void MimeTypesGetParserByExtRdfJson1()
-        {
-            IRdfReader parser = MimeTypesHelper.GetParserByFileExtension(".rj");
-            Assert.IsInstanceOfType(parser, typeof(RdfJsonParser));
-        }
-
-        [TestMethod]
-        public void MimeTypesGetParserByExtRdfJson2()
-        {
-            IRdfReader parser = MimeTypesHelper.GetParserByFileExtension("rj");
-            Assert.IsInstanceOfType(parser, typeof(RdfJsonParser));
-        }
-
-#if !NO_COMPRESSION
-        [TestMethod]
-        public void MimeTypesGetParserByExtRdfJson3()
-        {
-            IRdfReader parser = MimeTypesHelper.GetParserByFileExtension(".rj.gz");
-            Assert.IsInstanceOfType(parser, typeof(GZippedRdfJsonParser));
-        }
-
-        [TestMethod]
-        public void MimeTypesGetParserByExtRdfJson4()
-        {
-            IRdfReader parser = MimeTypesHelper.GetParserByFileExtension("rj.gz");
-            Assert.IsInstanceOfType(parser, typeof(GZippedRdfJsonParser));
-        }
-#endif
-
-#if !NO_HTMLAGILITYPACK
-        [TestMethod]
-        public void MimeTypesGetParserByExtRdfA1()
-        {
-            IRdfReader parser = MimeTypesHelper.GetParserByFileExtension(".html");
-            Assert.IsInstanceOfType(parser, typeof(RdfAParser));
-        }
-
-        [TestMethod]
-        public void MimeTypesGetParserByExtRdfA2()
-        {
-            IRdfReader parser = MimeTypesHelper.GetParserByFileExtension("html");
-            Assert.IsInstanceOfType(parser, typeof(RdfAParser));
-        }
-
-        [TestMethod]
-        public void MimeTypesGetParserByExtRdfA3()
-        {
-            IRdfReader parser = MimeTypesHelper.GetParserByFileExtension(".html.gz");
-            Assert.IsInstanceOfType(parser, typeof(GZippedRdfAParser));
-        }
-
-        [TestMethod]
-        public void MimeTypesGetParserByExtRdfA4()
-        {
-            IRdfReader parser = MimeTypesHelper.GetParserByFileExtension("html.gz");
-            Assert.IsInstanceOfType(parser, typeof(GZippedRdfAParser));
-        }
-
-        [TestMethod]
-        public void MimeTypesGetParserByExtRdfA5()
-        {
-            IRdfReader parser = MimeTypesHelper.GetParserByFileExtension(".htm");
-            Assert.IsInstanceOfType(parser, typeof(RdfAParser));
-        }
-
-        [TestMethod]
-        public void MimeTypesGetParserByExtRdfA6()
-        {
-            IRdfReader parser = MimeTypesHelper.GetParserByFileExtension("htm");
-            Assert.IsInstanceOfType(parser, typeof(RdfAParser));
-        }
-
-        [TestMethod]
-        public void MimeTypesGetParserByExtRdfA7()
-        {
-            IRdfReader parser = MimeTypesHelper.GetParserByFileExtension(".htm.gz");
-            Assert.IsInstanceOfType(parser, typeof(GZippedRdfAParser));
-        }
-
-        [TestMethod]
-        public void MimeTypesGetParserByExtRdfA8()
-        {
-            IRdfReader parser = MimeTypesHelper.GetParserByFileExtension("htm.gz");
-            Assert.IsInstanceOfType(parser, typeof(GZippedRdfAParser));
-        }
-
-        [TestMethod]
-        public void MimeTypesGetParserByExtRdfA9()
-        {
-            IRdfReader parser = MimeTypesHelper.GetParserByFileExtension(".xhtml");
-            Assert.IsInstanceOfType(parser, typeof(RdfAParser));
-        }
-
-        [TestMethod]
-        public void MimeTypesGetParserByExtRdfA10()
-        {
-            IRdfReader parser = MimeTypesHelper.GetParserByFileExtension("xhtml");
-            Assert.IsInstanceOfType(parser, typeof(RdfAParser));
-        }
-
-        [TestMethod]
-        public void MimeTypesGetParserByExtRdfA11()
-        {
-            IRdfReader parser = MimeTypesHelper.GetParserByFileExtension(".xhtml.gz");
-            Assert.IsInstanceOfType(parser, typeof(GZippedRdfAParser));
-        }
-
-        [TestMethod]
-        public void MimeTypesGetParserByExtRdfA12()
-        {
-            IRdfReader parser = MimeTypesHelper.GetParserByFileExtension("xhtml.gz");
-            Assert.IsInstanceOfType(parser, typeof(GZippedRdfAParser));
-        }
-#endif
-
-        [TestMethod]
-        public void MimeTypesGetWriterByTypeUnknown()
-        {
-            IRdfWriter writer = MimeTypesHelper.GetWriter("application/unknown");
-            Assert.IsInstanceOfType(writer, typeof(CompressingTurtleWriter));
-        }
-
-        [TestMethod]
-        public void MimeTypesGetWriterByTypeAny()
-        {
-            IRdfWriter writer = MimeTypesHelper.GetWriter(MimeTypesHelper.Any);
-            Assert.IsInstanceOfType(writer, typeof(NTriplesWriter));
-        }
-
-        [TestMethod]
-        public void MimeTypesGetWriterByTypeNTriples1()
-        {
-            IRdfWriter writer = MimeTypesHelper.GetWriter("text/plain");
-            Assert.IsInstanceOfType(writer, typeof(NTriplesWriter));
-        }
-
-        [TestMethod]
-        public void MimeTypesGetWriterByTypeNTriples2()
-        {
-            IRdfWriter writer = MimeTypesHelper.GetWriter("text/ntriples");
-            Assert.IsInstanceOfType(writer, typeof(NTriplesWriter));
-        }
-
-        [TestMethod]
-        public void MimeTypesGetWriterByTypeNTriples3()
-        {
-            IRdfWriter writer = MimeTypesHelper.GetWriter("text/ntriples+turtle");
-            Assert.IsInstanceOfType(writer, typeof(NTriplesWriter));
-        }
-
-        [TestMethod]
-        public void MimeTypesGetWriterByTypeNTriples4()
-        {
-            IRdfWriter writer = MimeTypesHelper.GetWriter("application/rdf-triples");
-            Assert.IsInstanceOfType(writer, typeof(NTriplesWriter));
-        }
-
-        [TestMethod]
-        public void MimeTypesGetWriterByTypeNTriples5()
-        {
-            IRdfWriter writer = MimeTypesHelper.GetWriter("application/x-ntriples");
-            Assert.IsInstanceOfType(writer, typeof(NTriplesWriter));
-        }
-
-        [TestMethod]
-        public void MimeTypesGetWriterByTypeTurtle1()
-        {
-            IRdfWriter writer = MimeTypesHelper.GetWriter("text/turtle");
-            Assert.IsInstanceOfType(writer, typeof(CompressingTurtleWriter));
-        }
-
-        [TestMethod]
-        public void MimeTypesGetWriterByTypeTurtle2()
-        {
-            IRdfWriter writer = MimeTypesHelper.GetWriter("application/x-turtle");
-            Assert.IsInstanceOfType(writer, typeof(CompressingTurtleWriter));
-        }
-
-        [TestMethod]
-        public void MimeTypesGetWriterByTypeTurtle3()
-        {
-            IRdfWriter writer = MimeTypesHelper.GetWriter("application/turtle");
-            Assert.IsInstanceOfType(writer, typeof(CompressingTurtleWriter));
-        }
-
-        [TestMethod]
-        public void MimeTypesGetWriterByTypeNotation3_1()
-        {
-            IRdfWriter writer = MimeTypesHelper.GetWriter("text/n3");
-            Assert.IsInstanceOfType(writer, typeof(Notation3Writer));
-        }
-
-        [TestMethod]
-        public void MimeTypesGetWriterByTypeNotation3_2()
-        {
-            IRdfWriter writer = MimeTypesHelper.GetWriter("text/rdf+n3");
-            Assert.IsInstanceOfType(writer, typeof(Notation3Writer));
-        }
-
-        [TestMethod]
-        public void MimeTypesGetWriterByTypeRdfXml1()
-        {
-            IRdfWriter writer = MimeTypesHelper.GetWriter("text/xml");
-            Assert.IsInstanceOfType(writer, typeof(RdfXmlWriter));
-        }
-
-        [TestMethod]
-        public void MimeTypesGetWriterByTypeRdfXml2()
-        {
-            IRdfWriter writer = MimeTypesHelper.GetWriter("application/xml");
-            Assert.IsInstanceOfType(writer, typeof(RdfXmlWriter));
-        }
-
-        [TestMethod]
-        public void MimeTypesGetWriterByTypeRdfXml3()
-        {
-            IRdfWriter writer = MimeTypesHelper.GetWriter("application/rdf+xml");
-            Assert.IsInstanceOfType(writer, typeof(RdfXmlWriter));
-        }
-
-        [TestMethod]
-        public void MimeTypesGetWriterByTypeRdfJson1()
-        {
-            IRdfWriter writer = MimeTypesHelper.GetWriter("text/json");
-            Assert.IsInstanceOfType(writer, typeof(RdfJsonWriter));
-        }
-
-        [TestMethod]
-        public void MimeTypesGetWriterByTypeRdfJson2()
-        {
-            IRdfWriter writer = MimeTypesHelper.GetWriter("application/json");
-            Assert.IsInstanceOfType(writer, typeof(RdfJsonWriter));
-        }
-
-        [TestMethod]
-        public void MimeTypesGetWriterByTypeRdfJson3()
-        {
-            IRdfWriter writer = MimeTypesHelper.GetWriter("application/rdf+json");
-            Assert.IsInstanceOfType(writer, typeof(RdfJsonWriter));
-        }
-
-        [TestMethod]
-        public void MimeTypesGetWriterByTypeRdfA1()
-        {
-            IRdfWriter writer = MimeTypesHelper.GetWriter("text/html");
-            Assert.IsInstanceOfType(writer, typeof(HtmlWriter));
-        }
-
-        [TestMethod]
-        public void MimeTypesGetWriterByTypeRdfA2()
-        {
-            IRdfWriter writer = MimeTypesHelper.GetWriter("application/xhtml+xml");
-            Assert.IsInstanceOfType(writer, typeof(HtmlWriter));
-        }
-
-        [TestMethod]
-        public void MimeTypesGetWriterByExtNTriples1()
-        {
-            IRdfWriter parser = MimeTypesHelper.GetWriterByFileExtension(".nt");
-            Assert.IsInstanceOfType(parser, typeof(NTriplesWriter));
-        }
-
-        [TestMethod]
-        public void MimeTypesGetWriterByExtNTriples2()
-        {
-            IRdfWriter parser = MimeTypesHelper.GetWriterByFileExtension("nt");
-            Assert.IsInstanceOfType(parser, typeof(NTriplesWriter));
-        }
-
-#if !NO_COMPRESSION
-        [TestMethod]
-        public void MimeTypesGetWriterByExtNTriples3()
-        {
-            IRdfWriter parser = MimeTypesHelper.GetWriterByFileExtension(".nt.gz");
-            Assert.IsInstanceOfType(parser, typeof(GZippedNTriplesWriter));
-        }
-
-        [TestMethod]
-        public void MimeTypesGetWriterByExtNTriples4()
-        {
-            IRdfWriter parser = MimeTypesHelper.GetWriterByFileExtension("nt.gz");
-            Assert.IsInstanceOfType(parser, typeof(GZippedNTriplesWriter));
-        }
-#endif
-
-        [TestMethod]
-        public void MimeTypesGetWriterByExtTurtle1()
-        {
-            IRdfWriter parser = MimeTypesHelper.GetWriterByFileExtension(".ttl");
-            Assert.IsInstanceOfType(parser, typeof(CompressingTurtleWriter));
-        }
-
-        [TestMethod]
-        public void MimeTypesGetWriterByExtTurtle2()
-        {
-            IRdfWriter parser = MimeTypesHelper.GetWriterByFileExtension("ttl");
-            Assert.IsInstanceOfType(parser, typeof(CompressingTurtleWriter));
-        }
-
-#if !NO_COMPRESSION
-        [TestMethod]
-        public void MimeTypesGetWriterByExtTurtle3()
-        {
-            IRdfWriter parser = MimeTypesHelper.GetWriterByFileExtension(".ttl.gz");
-            Assert.IsInstanceOfType(parser, typeof(GZippedTurtleWriter));
-        }
-
-        [TestMethod]
-        public void MimeTypesGetWriterByExtTurtle4()
-        {
-            IRdfWriter parser = MimeTypesHelper.GetWriterByFileExtension("ttl.gz");
-            Assert.IsInstanceOfType(parser, typeof(GZippedTurtleWriter));
-        }
-#endif
-
-        [TestMethod]
-        public void MimeTypesGetWriterByExtNotation3_1()
-        {
-            IRdfWriter parser = MimeTypesHelper.GetWriterByFileExtension(".n3");
-            Assert.IsInstanceOfType(parser, typeof(Notation3Writer));
-        }
-
-        [TestMethod]
-        public void MimeTypesGetWriterByExtNotation3_2()
-        {
-            IRdfWriter parser = MimeTypesHelper.GetWriterByFileExtension("n3");
-            Assert.IsInstanceOfType(parser, typeof(Notation3Writer));
-        }
-
-#if !NO_COMPRESSION
-        [TestMethod]
-        public void MimeTypesGetWriterByExtNotation3_3()
-        {
-            IRdfWriter parser = MimeTypesHelper.GetWriterByFileExtension(".n3.gz");
-            Assert.IsInstanceOfType(parser, typeof(GZippedNotation3Writer));
-        }
-
-        [TestMethod]
-        public void MimeTypesGetWriterByExtNotation3_4()
-        {
-            IRdfWriter parser = MimeTypesHelper.GetWriterByFileExtension("n3.gz");
-            Assert.IsInstanceOfType(parser, typeof(GZippedNotation3Writer));
-        }
-#endif
-
-        [TestMethod]
-        public void MimeTypesGetWriterByExtRdfXml1()
-        {
-            IRdfWriter parser = MimeTypesHelper.GetWriterByFileExtension(".rdf");
-            Assert.IsInstanceOfType(parser, typeof(RdfXmlWriter));
-        }
-
-        [TestMethod]
-        public void MimeTypesGetWriterByExtRdfXml2()
-        {
-            IRdfWriter parser = MimeTypesHelper.GetWriterByFileExtension("rdf");
-            Assert.IsInstanceOfType(parser, typeof(RdfXmlWriter));
-        }
-
-#if !NO_COMPRESSION
-        [TestMethod]
-        public void MimeTypesGetWriterByExtRdfXml3()
-        {
-            IRdfWriter parser = MimeTypesHelper.GetWriterByFileExtension(".rdf.gz");
-            Assert.IsInstanceOfType(parser, typeof(GZippedRdfXmlWriter));
-        }
-
-        [TestMethod]
-        public void MimeTypesGetWriterByExtRdfXml4()
-        {
-            IRdfWriter parser = MimeTypesHelper.GetWriterByFileExtension("rdf.gz");
-            Assert.IsInstanceOfType(parser, typeof(GZippedRdfXmlWriter));
-        }
-#endif
-
-        [TestMethod]
-        public void MimeTypesGetWriterByExtRdfJson1()
-        {
-            IRdfWriter parser = MimeTypesHelper.GetWriterByFileExtension(".rj");
-            Assert.IsInstanceOfType(parser, typeof(RdfJsonWriter));
-        }
-
-        [TestMethod]
-        public void MimeTypesGetWriterByExtRdfJson2()
-        {
-            IRdfWriter parser = MimeTypesHelper.GetWriterByFileExtension("rj");
-            Assert.IsInstanceOfType(parser, typeof(RdfJsonWriter));
-        }
-
-#if !NO_COMPRESSION
-        [TestMethod]
-        public void MimeTypesGetWriterByExtRdfJson3()
-        {
-            IRdfWriter parser = MimeTypesHelper.GetWriterByFileExtension(".rj.gz");
-            Assert.IsInstanceOfType(parser, typeof(GZippedRdfJsonWriter));
-        }
-
-        [TestMethod]
-        public void MimeTypesGetWriterByExtRdfJson4()
-        {
-            IRdfWriter parser = MimeTypesHelper.GetWriterByFileExtension("rj.gz");
-            Assert.IsInstanceOfType(parser, typeof(GZippedRdfJsonWriter));
-        }
-#endif
-
-        [TestMethod]
-        public void MimeTypesGetWriterByExtRdfA1()
-        {
-            IRdfWriter parser = MimeTypesHelper.GetWriterByFileExtension(".html");
-            Assert.IsInstanceOfType(parser, typeof(HtmlWriter));
-        }
-
-        [TestMethod]
-        public void MimeTypesGetWriterByExtRdfA2()
-        {
-            IRdfWriter parser = MimeTypesHelper.GetWriterByFileExtension("html");
-            Assert.IsInstanceOfType(parser, typeof(HtmlWriter));
-        }
-
-#if !NO_COMPRESSION
-        [TestMethod]
-        public void MimeTypesGetWriterByExtRdfA3()
-        {
-            IRdfWriter parser = MimeTypesHelper.GetWriterByFileExtension(".html.gz");
-            Assert.IsInstanceOfType(parser, typeof(GZippedRdfAWriter));
-        }
-
-        [TestMethod]
-        public void MimeTypesGetWriterByExtRdfA4()
-        {
-            IRdfWriter parser = MimeTypesHelper.GetWriterByFileExtension("html.gz");
-            Assert.IsInstanceOfType(parser, typeof(GZippedRdfAWriter));
-        }
-#endif
-
-        [TestMethod]
-        public void MimeTypesGetWriterByExtRdfA5()
-        {
-            IRdfWriter parser = MimeTypesHelper.GetWriterByFileExtension(".htm");
-            Assert.IsInstanceOfType(parser, typeof(HtmlWriter));
-        }
-
-        [TestMethod]
-        public void MimeTypesGetWriterByExtRdfA6()
-        {
-            IRdfWriter parser = MimeTypesHelper.GetWriterByFileExtension("htm");
-            Assert.IsInstanceOfType(parser, typeof(HtmlWriter));
-        }
-
-#if !NO_COMPRESSION
-        [TestMethod]
-        public void MimeTypesGetWriterByExtRdfA7()
-        {
-            IRdfWriter parser = MimeTypesHelper.GetWriterByFileExtension(".htm.gz");
-            Assert.IsInstanceOfType(parser, typeof(GZippedRdfAWriter));
-        }
-
-        [TestMethod]
-        public void MimeTypesGetWriterByExtRdfA8()
-        {
-            IRdfWriter parser = MimeTypesHelper.GetWriterByFileExtension("htm.gz");
-            Assert.IsInstanceOfType(parser, typeof(GZippedRdfAWriter));
-        }
-#endif
-
-        [TestMethod]
-        public void MimeTypesGetWriterByExtRdfA9()
-        {
-            IRdfWriter parser = MimeTypesHelper.GetWriterByFileExtension(".xhtml");
-            Assert.IsInstanceOfType(parser, typeof(HtmlWriter));
-        }
-
-        [TestMethod]
-        public void MimeTypesGetWriterByExtRdfA10()
-        {
-            IRdfWriter parser = MimeTypesHelper.GetWriterByFileExtension("xhtml");
-            Assert.IsInstanceOfType(parser, typeof(HtmlWriter));
-        }
-
-#if !NO_COMPRESSION
-        [TestMethod]
-        public void MimeTypesGetWriterByExtRdfA11()
-        {
-            IRdfWriter parser = MimeTypesHelper.GetWriterByFileExtension(".xhtml.gz");
-            Assert.IsInstanceOfType(parser, typeof(GZippedRdfAWriter));
-        }
-
-        [TestMethod]
-        public void MimeTypesGetWriterByExtRdfA12()
-        {
-            IRdfWriter parser = MimeTypesHelper.GetWriterByFileExtension("xhtml.gz");
-            Assert.IsInstanceOfType(parser, typeof(GZippedRdfAWriter));
-        }
-#endif
-
-        [TestMethod, ExpectedException(typeof(RdfParserSelectionException))]
-        public void MimeTypesGetSparqlParserByTypeUnknown()
-        {
-            ISparqlResultsReader parser = MimeTypesHelper.GetSparqlParser("application/unknown");
-        }
-
-        [TestMethod]
-        public void MimeTypesGetSparqlParserByTypeSparqlXml1()
-        {
-            ISparqlResultsReader parser = MimeTypesHelper.GetSparqlParser("application/sparql-results+xml");
-            Assert.IsInstanceOfType(parser, typeof(SparqlXmlParser));
-        }
-
-        [TestMethod]
-        public void MimeTypesGetSparqlParserByTypeSparqlXml2()
-        {
-            ISparqlResultsReader parser = MimeTypesHelper.GetSparqlParser("application/xml");
-            Assert.IsInstanceOfType(parser, typeof(SparqlXmlParser));
-        }
-
-        [TestMethod]
-        public void MimeTypesGetSparqlParserByTypeSparqlJson1()
-        {
-            ISparqlResultsReader parser = MimeTypesHelper.GetSparqlParser("application/sparql-results+json");
-            Assert.IsInstanceOfType(parser, typeof(SparqlJsonParser));
-        }
-
-        [TestMethod]
-        public void MimeTypesGetSparqlParserByTypeSparqlJson2()
-        {
-            ISparqlResultsReader parser = MimeTypesHelper.GetSparqlParser("application/json");
-            Assert.IsInstanceOfType(parser, typeof(SparqlJsonParser));
-        }
-
-        [TestMethod]
-        public void MimeTypesGetSparqlParserByTypeSparqlCsv1()
-        {
-            ISparqlResultsReader parser = MimeTypesHelper.GetSparqlParser("text/csv");
-            Assert.IsInstanceOfType(parser, typeof(SparqlCsvParser));
-        }
-
-        [TestMethod]
-        public void MimeTypesGetSparqlParserByTypeSparqlCsv2()
-        {
-            ISparqlResultsReader parser = MimeTypesHelper.GetSparqlParser("text/comma-separated-values");
-            Assert.IsInstanceOfType(parser, typeof(SparqlCsvParser));
-        }
-
-        [TestMethod]
-        public void MimeTypesGetSparqlParserByTypeSparqlTsv1()
-        {
-            ISparqlResultsReader parser = MimeTypesHelper.GetSparqlParser("text/tab-separated-values");
-            Assert.IsInstanceOfType(parser, typeof(SparqlTsvParser));
-        }
-
-        [TestMethod]
-        public void MimeTypesGetSparqlParserByExtSparqlXml1()
-        {
-            ISparqlResultsReader parser = MimeTypesHelper.GetSparqlParserByFileExtension(".srx");
-            Assert.IsInstanceOfType(parser, typeof(SparqlXmlParser));
-        }
-
-        [TestMethod]
-        public void MimeTypesGetSparqlParserByExtSparqlXml2()
-        {
-            ISparqlResultsReader parser = MimeTypesHelper.GetSparqlParserByFileExtension("srx");
-            Assert.IsInstanceOfType(parser, typeof(SparqlXmlParser));
-        }
-
-#if !NO_COMPRESSION
-        [TestMethod]
-        public void MimeTypesGetSparqlParserByExtSparqlXml3()
-        {
-            ISparqlResultsReader parser = MimeTypesHelper.GetSparqlParserByFileExtension(".srx.gz");
-            Assert.IsInstanceOfType(parser, typeof(GZippedSparqlXmlParser));
-        }
-
-        [TestMethod]
-        public void MimeTypesGetSparqlParserByExtSparqlXml4()
-        {
-            ISparqlResultsReader parser = MimeTypesHelper.GetSparqlParserByFileExtension("srx.gz");
-            Assert.IsInstanceOfType(parser, typeof(GZippedSparqlXmlParser));
-        }
-#endif
-
-        [TestMethod]
-        public void MimeTypesGetSparqlParserByExtSparqlJson1()
-        {
-            ISparqlResultsReader parser = MimeTypesHelper.GetSparqlParserByFileExtension(".srj");
-            Assert.IsInstanceOfType(parser, typeof(SparqlJsonParser));
-        }
-
-        [TestMethod]
-        public void MimeTypesGetSparqlParserByExtSparqlJson2()
-        {
-            ISparqlResultsReader parser = MimeTypesHelper.GetSparqlParserByFileExtension("srj");
-            Assert.IsInstanceOfType(parser, typeof(SparqlJsonParser));
-        }
-
-#if !NO_COMPRESSION
-        [TestMethod]
-        public void MimeTypesGetSparqlParserByExtSparqlJson3()
-        {
-            ISparqlResultsReader parser = MimeTypesHelper.GetSparqlParserByFileExtension(".srj.gz");
-            Assert.IsInstanceOfType(parser, typeof(GZippedSparqlJsonParser));
-        }
-
-        [TestMethod]
-        public void MimeTypesGetSparqlParserByExtSparqlJson4()
-        {
-            ISparqlResultsReader parser = MimeTypesHelper.GetSparqlParserByFileExtension("srj.gz");
-            Assert.IsInstanceOfType(parser, typeof(GZippedSparqlJsonParser));
-        }
-#endif
-
-        [TestMethod]
-        public void MimeTypesGetSparqlParserByExtSparqlTsv1()
-        {
-            ISparqlResultsReader parser = MimeTypesHelper.GetSparqlParserByFileExtension(".tsv");
-            Assert.IsInstanceOfType(parser, typeof(SparqlTsvParser));
-        }
-
-        [TestMethod]
-        public void MimeTypesGetSparqlParserByExtSparqlTsv2()
-        {
-            ISparqlResultsReader parser = MimeTypesHelper.GetSparqlParserByFileExtension("tsv");
-            Assert.IsInstanceOfType(parser, typeof(SparqlTsvParser));
-        }
-
-#if !NO_COMPRESSION
-        [TestMethod]
-        public void MimeTypesGetSparqlParserByExtSparqlTsv3()
-        {
-            ISparqlResultsReader parser = MimeTypesHelper.GetSparqlParserByFileExtension(".tsv.gz");
-            Assert.IsInstanceOfType(parser, typeof(GZippedSparqlTsvParser));
-        }
-
-        [TestMethod]
-        public void MimeTypesGetSparqlParserByExtSparqlTsv4()
-        {
-            ISparqlResultsReader parser = MimeTypesHelper.GetSparqlParserByFileExtension("tsv.gz");
-            Assert.IsInstanceOfType(parser, typeof(GZippedSparqlTsvParser));
-        }
-#endif
-
-        [TestMethod]
-        public void MimeTypesGetSparqlParserByExtSparqlCsv1()
-        {
-            ISparqlResultsReader parser = MimeTypesHelper.GetSparqlParserByFileExtension(".csv");
-            Assert.IsInstanceOfType(parser, typeof(SparqlCsvParser));
-        }
-
-        [TestMethod]
-        public void MimeTypesGetSparqlParserByExtSparqlCsv2()
-        {
-            ISparqlResultsReader parser = MimeTypesHelper.GetSparqlParserByFileExtension("csv");
-            Assert.IsInstanceOfType(parser, typeof(SparqlCsvParser));
-        }
-
-#if !NO_COMPRESSION
-        [TestMethod]
-        public void MimeTypesGetSparqlParserByExtSparqlCsv3()
-        {
-            ISparqlResultsReader parser = MimeTypesHelper.GetSparqlParserByFileExtension(".csv.gz");
-            Assert.IsInstanceOfType(parser, typeof(GZippedSparqlCsvParser));
-        }
-
-        [TestMethod]
-        public void MimeTypesGetSparqlParserByExtSparqlCsv4()
-        {
-            ISparqlResultsReader parser = MimeTypesHelper.GetSparqlParserByFileExtension("csv.gz");
-            Assert.IsInstanceOfType(parser, typeof(GZippedSparqlCsvParser));
-        }
-#endif
-
-        [TestMethod]
-        public void MimeTypesGetSparqlWriterByTypeUnknown()
-        {
-            ISparqlResultsWriter writer = MimeTypesHelper.GetSparqlWriter("application/unknown");
-            Assert.IsInstanceOfType(writer, typeof(SparqlXmlWriter));
-        }
-
-        [TestMethod]
-        public void MimeTypesGetSparqlWriterByTypeAny()
-        {
-            ISparqlResultsWriter writer = MimeTypesHelper.GetSparqlWriter(MimeTypesHelper.Any);
-            Assert.IsInstanceOfType(writer, typeof(SparqlXmlWriter));
-        }
-
-        [TestMethod]
-        public void MimeTypesGetSparqlWriterByTypeSparqlXml1()
-        {
-            ISparqlResultsWriter writer = MimeTypesHelper.GetSparqlWriter("application/sparql-results+xml");
-            Assert.IsInstanceOfType(writer, typeof(SparqlXmlWriter));
-        }
-
-        [TestMethod]
-        public void MimeTypesGetSparqlWriterByTypeSparqlXml2()
-        {
-            ISparqlResultsWriter writer = MimeTypesHelper.GetSparqlWriter("application/xml");
-            Assert.IsInstanceOfType(writer, typeof(SparqlXmlWriter));
-        }
-
-        [TestMethod]
-        public void MimeTypesGetSparqlWriterByTypeSparqlJson1()
-        {
-            ISparqlResultsWriter writer = MimeTypesHelper.GetSparqlWriter("application/sparql-results+json");
-            Assert.IsInstanceOfType(writer, typeof(SparqlJsonWriter));
-        }
-
-        [TestMethod]
-        public void MimeTypesGetSparqlWriterByTypeSparqlJson2()
-        {
-            ISparqlResultsWriter writer = MimeTypesHelper.GetSparqlWriter("application/json");
-            Assert.IsInstanceOfType(writer, typeof(SparqlJsonWriter));
-        }
-
-        [TestMethod]
-        public void MimeTypesGetSparqlWriterByTypeSparqlCsv1()
-        {
-            ISparqlResultsWriter writer = MimeTypesHelper.GetSparqlWriter("text/csv");
-            Assert.IsInstanceOfType(writer, typeof(SparqlCsvWriter));
-        }
-
-        [TestMethod]
-        public void MimeTypesGetSparqlWriterByTypeSparqlCsv2()
-        {
-            ISparqlResultsWriter writer = MimeTypesHelper.GetSparqlWriter("text/comma-separated-values");
-            Assert.IsInstanceOfType(writer, typeof(SparqlCsvWriter));
-        }
-
-        [TestMethod]
-        public void MimeTypesGetSparqlWriterByTypeSparqlTsv1()
-        {
-            ISparqlResultsWriter writer = MimeTypesHelper.GetSparqlWriter("text/tab-separated-values");
-            Assert.IsInstanceOfType(writer, typeof(SparqlTsvWriter));
-        }
-
-        [TestMethod]
-        public void MimeTypesGetSparqlWriterByExtSparqlXml1()
-        {
-            ISparqlResultsWriter writer = MimeTypesHelper.GetSparqlWriterByFileExtension(".srx");
-            Assert.IsInstanceOfType(writer, typeof(SparqlXmlWriter));
-        }
-
-        [TestMethod]
-        public void MimeTypesGetSparqlWriterByExtSparqlXml2()
-        {
-            ISparqlResultsWriter writer = MimeTypesHelper.GetSparqlWriterByFileExtension("srx");
-            Assert.IsInstanceOfType(writer, typeof(SparqlXmlWriter));
-        }
-
-#if !NO_COMPRESSION
-        [TestMethod]
-        public void MimeTypesGetSparqlWriterByExtSparqlXml3()
-        {
-            ISparqlResultsWriter writer = MimeTypesHelper.GetSparqlWriterByFileExtension(".srx.gz");
-            Assert.IsInstanceOfType(writer, typeof(GZippedSparqlXmlWriter));
-        }
-
-        [TestMethod]
-        public void MimeTypesGetSparqlWriterByExtSparqlXml4()
-        {
-            ISparqlResultsWriter writer = MimeTypesHelper.GetSparqlWriterByFileExtension("srx.gz");
-            Assert.IsInstanceOfType(writer, typeof(GZippedSparqlXmlWriter));
-        }
-#endif
-
-        [TestMethod]
-        public void MimeTypesGetSparqlWriterByExtSparqlJson1()
-        {
-            ISparqlResultsWriter writer = MimeTypesHelper.GetSparqlWriterByFileExtension(".srj");
-            Assert.IsInstanceOfType(writer, typeof(SparqlJsonWriter));
-        }
-
-        [TestMethod]
-        public void MimeTypesGetSparqlWriterByExtSparqlJson2()
-        {
-            ISparqlResultsWriter writer = MimeTypesHelper.GetSparqlWriterByFileExtension("srj");
-            Assert.IsInstanceOfType(writer, typeof(SparqlJsonWriter));
-        }
-
-#if !NO_COMPRESSION
-        [TestMethod]
-        public void MimeTypesGetSparqlWriterByExtSparqlJson3()
-        {
-            ISparqlResultsWriter writer = MimeTypesHelper.GetSparqlWriterByFileExtension(".srj.gz");
-            Assert.IsInstanceOfType(writer, typeof(GZippedSparqlJsonWriter));
-        }
-
-        [TestMethod]
-        public void MimeTypesGetSparqlWriterByExtSparqlJson4()
-        {
-            ISparqlResultsWriter writer = MimeTypesHelper.GetSparqlWriterByFileExtension("srj.gz");
-            Assert.IsInstanceOfType(writer, typeof(GZippedSparqlJsonWriter));
-        }
-#endif
-
-        [TestMethod]
-        public void MimeTypesGetSparqlWriterByExtSparqlTsv1()
-        {
-            ISparqlResultsWriter writer = MimeTypesHelper.GetSparqlWriterByFileExtension(".tsv");
-            Assert.IsInstanceOfType(writer, typeof(SparqlTsvWriter));
-        }
-
-        [TestMethod]
-        public void MimeTypesGetSparqlWriterByExtSparqlTsv2()
-        {
-            ISparqlResultsWriter writer = MimeTypesHelper.GetSparqlWriterByFileExtension("tsv");
-            Assert.IsInstanceOfType(writer, typeof(SparqlTsvWriter));
-        }
-
-#if !NO_COMPRESSION
-        [TestMethod]
-        public void MimeTypesGetSparqlWriterByExtSparqlTsv3()
-        {
-            ISparqlResultsWriter writer = MimeTypesHelper.GetSparqlWriterByFileExtension(".tsv.gz");
-            Assert.IsInstanceOfType(writer, typeof(GZippedSparqlTsvWriter));
-        }
-
-        [TestMethod]
-        public void MimeTypesGetSparqlWriterByExtSparqlTsv4()
-        {
-            ISparqlResultsWriter writer = MimeTypesHelper.GetSparqlWriterByFileExtension("tsv.gz");
-            Assert.IsInstanceOfType(writer, typeof(GZippedSparqlTsvWriter));
-        }
-#endif
-
-        [TestMethod]
-        public void MimeTypesGetSparqlWriterByExtSparqlCsv1()
-        {
-            ISparqlResultsWriter writer = MimeTypesHelper.GetSparqlWriterByFileExtension(".csv");
-            Assert.IsInstanceOfType(writer, typeof(SparqlCsvWriter));
-        }
-
-        [TestMethod]
-        public void MimeTypesGetSparqlWriterByExtSparqlCsv2()
-        {
-            ISparqlResultsWriter writer = MimeTypesHelper.GetSparqlWriterByFileExtension("csv");
-            Assert.IsInstanceOfType(writer, typeof(SparqlCsvWriter));
-        }
-
-#if !NO_COMPRESSION
-        [TestMethod]
-        public void MimeTypesGetSparqlWriterByExtSparqlCsv3()
-        {
-            ISparqlResultsWriter writer = MimeTypesHelper.GetSparqlWriterByFileExtension(".csv.gz");
-            Assert.IsInstanceOfType(writer, typeof(GZippedSparqlCsvWriter));
-        }
-
-        [TestMethod]
-        public void MimeTypesGetSparqlWriterByExtSparqlCsv4()
-        {
-            ISparqlResultsWriter writer = MimeTypesHelper.GetSparqlWriterByFileExtension("csv.gz");
-            Assert.IsInstanceOfType(writer, typeof(GZippedSparqlCsvWriter));
-        }
-#endif
-
-        [TestMethod, ExpectedException(typeof(RdfParserSelectionException))]
-        public void MimeTypesGetStoreParserByTypeUnknown()
-        {
-            IStoreReader parser = MimeTypesHelper.GetStoreParser("application/unknown");
-        }
-
-        [TestMethod]
-        public void MimeTypesGetStoreParserByTypeNQuads1()
-        {
-            IStoreReader parser = MimeTypesHelper.GetStoreParser("text/x-nquads");
-            Assert.IsInstanceOfType(parser, typeof(NQuadsParser));
-        }
-
-        [TestMethod]
-        public void MimeTypesGetStoreParserByTypeTriG1()
-        {
-            IStoreReader parser = MimeTypesHelper.GetStoreParser("application/x-trig");
-            Assert.IsInstanceOfType(parser, typeof(TriGParser));
-        }
-
-        [TestMethod]
-        public void MimeTypesGetStoreParserByTypeTriX1()
-        {
-            IStoreReader parser = MimeTypesHelper.GetStoreParser("application/trix");
-            Assert.IsInstanceOfType(parser, typeof(TriXParser));
-        }
-
-        [TestMethod]
-        public void MimeTypesGetStoreParserByExtNQuads1()
-        {
-            IStoreReader parser = MimeTypesHelper.GetStoreParserByFileExtension(".nq");
-            Assert.IsInstanceOfType(parser, typeof(NQuadsParser));
-        }
-
-        [TestMethod]
-        public void MimeTypesGetStoreParserByExtNQuads2()
-        {
-            IStoreReader parser = MimeTypesHelper.GetStoreParserByFileExtension("nq");
-            Assert.IsInstanceOfType(parser, typeof(NQuadsParser));
-        }
-
-#if !NO_COMPRESSION
-        [TestMethod]
-        public void MimeTypesGetStoreParserByExtNQuads3()
-        {
-            IStoreReader parser = MimeTypesHelper.GetStoreParserByFileExtension(".nq.gz");
-            Assert.IsInstanceOfType(parser, typeof(GZippedNQuadsParser));
-        }
-
-        [TestMethod]
-        public void MimeTypesGetStoreParserByExtNQuads4()
-        {
-            IStoreReader parser = MimeTypesHelper.GetStoreParserByFileExtension("nq.gz");
-            Assert.IsInstanceOfType(parser, typeof(GZippedNQuadsParser));
-        }
-#endif
-
-        [TestMethod]
-        public void MimeTypesGetStoreParserByExtTriG1()
-        {
-            IStoreReader parser = MimeTypesHelper.GetStoreParserByFileExtension(".trig");
-            Assert.IsInstanceOfType(parser, typeof(TriGParser));
-        }
-
-        [TestMethod]
-        public void MimeTypesGetStoreParserByExtTriG2()
-        {
-            IStoreReader parser = MimeTypesHelper.GetStoreParserByFileExtension("trig");
-            Assert.IsInstanceOfType(parser, typeof(TriGParser));
-        }
-
-#if !NO_COMPRESSION
-        [TestMethod]
-        public void MimeTypesGetStoreParserByExtTriG3()
-        {
-            IStoreReader parser = MimeTypesHelper.GetStoreParserByFileExtension(".trig.gz");
-            Assert.IsInstanceOfType(parser, typeof(GZippedTriGParser));
-        }
-
-        [TestMethod]
-        public void MimeTypesGetStoreParserByExtTriG4()
-        {
-            IStoreReader parser = MimeTypesHelper.GetStoreParserByFileExtension("trig.gz");
-            Assert.IsInstanceOfType(parser, typeof(GZippedTriGParser));
-        }
-#endif
-
-        [TestMethod]
-        public void MimeTypesGetStoreParserByExtTriX1()
-        {
-            IStoreReader parser = MimeTypesHelper.GetStoreParserByFileExtension(".xml");
-            Assert.IsInstanceOfType(parser, typeof(TriXParser));
-        }
-
-        [TestMethod]
-        public void MimeTypesGetStoreParserByExtTriX2()
-        {
-            IStoreReader parser = MimeTypesHelper.GetStoreParserByFileExtension("xml");
-            Assert.IsInstanceOfType(parser, typeof(TriXParser));
-        }
-
-#if !NO_COMPRESSION
-        [TestMethod]
-        public void MimeTypesGetStoreParserByExtTriX3()
-        {
-            IStoreReader parser = MimeTypesHelper.GetStoreParserByFileExtension(".xml.gz");
-            Assert.IsInstanceOfType(parser, typeof(GZippedTriXParser));
-        }
-
-        [TestMethod]
-        public void MimeTypesGetStoreParserByExtTriX4()
-        {
-            IStoreReader parser = MimeTypesHelper.GetStoreParserByFileExtension("xml.gz");
-            Assert.IsInstanceOfType(parser, typeof(GZippedTriXParser));
-        }
-#endif
-
-        [TestMethod]
-        public void MimeTypesGetStoreWriterByTypeUnknown()
-        {
-            IStoreWriter writer = MimeTypesHelper.GetStoreWriter("application/unknown");
-            Assert.IsInstanceOfType(writer, typeof(NQuadsWriter));
-        }
-
-        [TestMethod]
-        public void MimeTypesGetStoreWriterByTypeNQuads1()
-        {
-            IStoreWriter parser = MimeTypesHelper.GetStoreWriter("text/x-nquads");
-            Assert.IsInstanceOfType(parser, typeof(NQuadsWriter));
-        }
-
-        [TestMethod]
-        public void MimeTypesGetStoreWriterByTypeTriG1()
-        {
-            IStoreWriter parser = MimeTypesHelper.GetStoreWriter("application/x-trig");
-            Assert.IsInstanceOfType(parser, typeof(TriGWriter));
-        }
-
-        [TestMethod]
-        public void MimeTypesGetStoreWriterByTypeTriX1()
-        {
-            IStoreWriter parser = MimeTypesHelper.GetStoreWriter("application/trix");
-            Assert.IsInstanceOfType(parser, typeof(TriXWriter));
-        }
-
-        [TestMethod]
-        public void MimeTypesGetStoreWriterByExtNQuads1()
-        {
-            IStoreWriter parser = MimeTypesHelper.GetStoreWriterByFileExtension(".nq");
-            Assert.IsInstanceOfType(parser, typeof(NQuadsWriter));
-        }
-
-        [TestMethod]
-        public void MimeTypesGetStoreWriterByExtNQuads2()
-        {
-            IStoreWriter parser = MimeTypesHelper.GetStoreWriterByFileExtension("nq");
-            Assert.IsInstanceOfType(parser, typeof(NQuadsWriter));
-        }
-
-#if !NO_COMPRESSION
-        [TestMethod]
-        public void MimeTypesGetStoreWriterByExtNQuads3()
-        {
-            IStoreWriter parser = MimeTypesHelper.GetStoreWriterByFileExtension(".nq.gz");
-            Assert.IsInstanceOfType(parser, typeof(GZippedNQuadsWriter));
-        }
-
-        [TestMethod]
-        public void MimeTypesGetStoreWriterByExtNQuads4()
-        {
-            IStoreWriter parser = MimeTypesHelper.GetStoreWriterByFileExtension("nq.gz");
-            Assert.IsInstanceOfType(parser, typeof(GZippedNQuadsWriter));
-        }
-#endif
-
-        [TestMethod]
-        public void MimeTypesGetStoreWriterByExtTriG1()
-        {
-            IStoreWriter parser = MimeTypesHelper.GetStoreWriterByFileExtension(".trig");
-            Assert.IsInstanceOfType(parser, typeof(TriGWriter));
-        }
-
-        [TestMethod]
-        public void MimeTypesGetStoreWriterByExtTriG2()
-        {
-            IStoreWriter parser = MimeTypesHelper.GetStoreWriterByFileExtension("trig");
-            Assert.IsInstanceOfType(parser, typeof(TriGWriter));
-        }
-
-#if !NO_COMPRESSION
-        [TestMethod]
-        public void MimeTypesGetStoreWriterByExtTriG3()
-        {
-            IStoreWriter parser = MimeTypesHelper.GetStoreWriterByFileExtension(".trig.gz");
-            Assert.IsInstanceOfType(parser, typeof(GZippedTriGWriter));
-        }
-
-        [TestMethod]
-        public void MimeTypesGetStoreWriterByExtTriG4()
-        {
-            IStoreWriter parser = MimeTypesHelper.GetStoreWriterByFileExtension("trig.gz");
-            Assert.IsInstanceOfType(parser, typeof(GZippedTriGWriter));
-        }
-#endif
-
-        [TestMethod]
-        public void MimeTypesGetStoreWriterByExtTriX1()
-        {
-            IStoreWriter parser = MimeTypesHelper.GetStoreWriterByFileExtension(".xml");
-            Assert.IsInstanceOfType(parser, typeof(TriXWriter));
-        }
-
-        [TestMethod]
-        public void MimeTypesGetStoreWriterByExtTriX2()
-        {
-            IStoreWriter parser = MimeTypesHelper.GetStoreWriterByFileExtension("xml");
-            Assert.IsInstanceOfType(parser, typeof(TriXWriter));
-        }
-
-#if !NO_COMPRESSION
-        [TestMethod]
-        public void MimeTypesGetStoreWriterByExtTriX3()
-        {
-            IStoreWriter parser = MimeTypesHelper.GetStoreWriterByFileExtension(".xml.gz");
-            Assert.IsInstanceOfType(parser, typeof(GZippedTriXWriter));
-        }
-
-        [TestMethod]
-        public void MimeTypesGetStoreWriterByExtTriX4()
-        {
-            IStoreWriter parser = MimeTypesHelper.GetStoreWriterByFileExtension("xml.gz");
-            Assert.IsInstanceOfType(parser, typeof(GZippedTriXWriter));
-        }
-#endif
-
-        [TestMethod]
-        public void MimeTypesApplyWriterOptions1()
-        {
-            int compressionLevel = Options.DefaultCompressionLevel;
-            try
-            {
-                Options.DefaultCompressionLevel = WriterCompressionLevel.High;
-                IRdfWriter writer = MimeTypesHelper.GetWriter("application/turtle");
-                Assert.IsInstanceOfType(writer, typeof(CompressingTurtleWriter));
-                Assert.AreEqual(WriterCompressionLevel.High, ((ICompressingWriter)writer).CompressionLevel);
-            }
-            finally
-            {
-                Options.DefaultCompressionLevel = compressionLevel;
-            }
-        }
-
-        [TestMethod]
-        public void MimeTypesApplyWriterOptions2()
-        {
-            int compressionLevel = Options.DefaultCompressionLevel;
-            try
-            {
-                Options.DefaultCompressionLevel = WriterCompressionLevel.High;
-                IRdfWriter writer = MimeTypesHelper.GetWriterByFileExtension(".ttl");
-                Assert.IsInstanceOfType(writer, typeof(CompressingTurtleWriter));
-                Assert.AreEqual(WriterCompressionLevel.High, ((ICompressingWriter)writer).CompressionLevel);
-            }
-            finally
-            {
-                Options.DefaultCompressionLevel = compressionLevel;
-            }
-        }
-
-        [TestMethod]
-        public void MimeTypesApplyWriterOptions3()
-        {
-            int compressionLevel = Options.DefaultCompressionLevel;
-            try
-            {
-                Options.DefaultCompressionLevel = WriterCompressionLevel.High;
-                IStoreWriter writer = MimeTypesHelper.GetStoreWriter("application/x-trig");
-                Assert.IsInstanceOfType(writer, typeof(TriGWriter));
-                Assert.AreEqual(WriterCompressionLevel.High, ((ICompressingWriter)writer).CompressionLevel);
-            }
-            finally
-            {
-                Options.DefaultCompressionLevel = compressionLevel;
-            }
-        }
-
-        [TestMethod]
-        public void MimeTypesApplyWriterOptions4()
-        {
-            int compressionLevel = Options.DefaultCompressionLevel;
-            try
-            {
-                Options.DefaultCompressionLevel = WriterCompressionLevel.High;
-                IStoreWriter writer = MimeTypesHelper.GetStoreWriterByFileExtension(".trig");
-                Assert.IsInstanceOfType(writer, typeof(TriGWriter));
-                Assert.AreEqual(WriterCompressionLevel.High, ((ICompressingWriter)writer).CompressionLevel);
-            }
-            finally
-            {
-                Options.DefaultCompressionLevel = compressionLevel;
-            }
-        }
-
-        [TestMethod]
-        public void MimeTypesApplyParserOptions1()
-        {
-            TokenQueueMode queueMode = Options.DefaultTokenQueueMode;
-            try
-            {
-                Options.DefaultTokenQueueMode = TokenQueueMode.AsynchronousBufferDuringParsing;
-                IRdfReader parser = MimeTypesHelper.GetParser("application/turtle");
-                Assert.IsInstanceOfType(parser, typeof(TurtleParser));
-                Assert.AreEqual(TokenQueueMode.AsynchronousBufferDuringParsing, ((ITokenisingParser)parser).TokenQueueMode);
-            }
-            finally
-            {
-                Options.DefaultTokenQueueMode = queueMode;
-            }
-        }
-
-        [TestMethod]
-        public void MimeTypesApplyParserOptions2()
-        {
-            TokenQueueMode queueMode = Options.DefaultTokenQueueMode;
-            try
-            {
-                Options.DefaultTokenQueueMode = TokenQueueMode.AsynchronousBufferDuringParsing;
-                IRdfReader parser = MimeTypesHelper.GetParserByFileExtension(".ttl");
-                Assert.IsInstanceOfType(parser, typeof(TurtleParser));
-                Assert.AreEqual(TokenQueueMode.AsynchronousBufferDuringParsing, ((ITokenisingParser)parser).TokenQueueMode);
-            }
-            finally
-            {
-                Options.DefaultTokenQueueMode = queueMode;
-            }
-        }
-
-        [TestMethod]
-        public void MimeTypesApplyParserOptions3()
-        {
-            TokenQueueMode queueMode = Options.DefaultTokenQueueMode;
-            try
-            {
-                Options.DefaultTokenQueueMode = TokenQueueMode.AsynchronousBufferDuringParsing;
-                IStoreReader parser = MimeTypesHelper.GetStoreParser("text/x-nquads");
-                Assert.IsInstanceOfType(parser, typeof(NQuadsParser));
-                Assert.AreEqual(TokenQueueMode.AsynchronousBufferDuringParsing, ((ITokenisingParser)parser).TokenQueueMode);
-            }
-            finally
-            {
-                Options.DefaultTokenQueueMode = queueMode;
-            }
-        }
-
-        [TestMethod]
-        public void MimeTypesApplyParserOptions4()
-        {
-            TokenQueueMode queueMode = Options.DefaultTokenQueueMode;
-            try
-            {
-                Options.DefaultTokenQueueMode = TokenQueueMode.AsynchronousBufferDuringParsing;
-                IStoreReader parser = MimeTypesHelper.GetStoreParserByFileExtension(".nq");
-                Assert.IsInstanceOfType(parser, typeof(NQuadsParser));
-                Assert.AreEqual(TokenQueueMode.AsynchronousBufferDuringParsing, ((ITokenisingParser)parser).TokenQueueMode);
-            }
-            finally
-            {
-                Options.DefaultTokenQueueMode = queueMode;
-            }
-        }
-
-        [TestMethod]
-        public void MimeTypesContentNegotiation1()
-        {
-            String[] types = new String[] { "application/turtle" , "application/rdf+xml", "text/plain" };
-            MimeTypeDefinition def = MimeTypesHelper.GetDefinitions(types).FirstOrDefault();
-            Assert.IsNotNull(def);
-            Assert.AreEqual(typeof(TurtleParser), def.RdfParserType);
-        }
-
-        [TestMethod]
-        public void MimeTypesContentNegotiation2()
-        {
-            String[] types = new String[] { "application/rdf+xml", "application/turtle", "text/plain" };
-            MimeTypeDefinition def = MimeTypesHelper.GetDefinitions(types).FirstOrDefault();
-            Assert.IsNotNull(def);
-            Assert.AreEqual(typeof(RdfXmlParser), def.RdfParserType);
-        }
-
-        [TestMethod]
-        public void MimeTypesContentNegotiation3()
-        {
-            String[] types = new String[] { "text/plain", "application/rdf+xml", "application/turtle" };
-            MimeTypeDefinition def = MimeTypesHelper.GetDefinitions(types).FirstOrDefault();
-            Assert.IsNotNull(def);
-            Assert.AreEqual(typeof(NTriplesParser), def.RdfParserType);
-        }
-
-        [TestMethod]
-        public void MimeTypesContentNegotiation4()
-        {
-            MimeTypeDefinition def = MimeTypesHelper.GetDefinitions(MimeTypesHelper.Any).FirstOrDefault();
-            Assert.IsNotNull(def);
-        }
-
-        [TestMethod]
-        public void MimeTypesContentNegotiation5()
-        {
-            String[] types = new String[] { "application/turtle; q=0.8", "application/rdf+xml", "text/plain; q=0.9" };
-            MimeTypeDefinition def = MimeTypesHelper.GetDefinitions(types).FirstOrDefault();
-            Assert.IsNotNull(def);
-            Assert.AreEqual(typeof(RdfXmlParser), def.RdfParserType);
-        }
-
-        private void PrintSelectors(IEnumerable<MimeTypeSelector> selectors)
-        {
-            foreach (MimeTypeSelector selector in selectors)
-            {
-                Console.WriteLine(selector.ToString());
-            }
-        }
-
-        [TestMethod]
-        public void MimeTypesSelectors1()
-        {
-            String[] types = new String[] { "audio/*; q=0.2", "audio/basic" };
-            List<MimeTypeSelector> selectors = MimeTypeSelector.CreateSelectors(types).ToList();
-            this.PrintSelectors(selectors);
-
-            Assert.IsFalse(selectors[0].IsRange);
-            Assert.AreEqual("audio/basic", selectors[0].Type);
-            Assert.IsTrue(selectors[1].IsRange);
-            Assert.AreEqual("audio/*", selectors[1].Type);
-            Assert.AreEqual(0.2d, selectors[1].Quality);
-        }
-
-        [TestMethod]
-        public void MimeTypesSelectors2()
-        {
-            String[] types = new String[] { "text/plain; q=0.5", "text/turtle" };
-            List<MimeTypeSelector> selectors = MimeTypeSelector.CreateSelectors(types).ToList();
-            this.PrintSelectors(selectors);
-
-            Assert.AreEqual("text/turtle", selectors[0].Type);
-            Assert.AreEqual("text/plain", selectors[1].Type);
-            Assert.AreEqual(0.5d, selectors[1].Quality);
-        }
-
-        [TestMethod]
-        public void MimeTypesSelectors3()
-        {
-            String[] types = new String[] { "text/plain", "text/turtle" };
-            List<MimeTypeSelector> selectors = MimeTypeSelector.CreateSelectors(types).ToList();
-            this.PrintSelectors(selectors);
-
-            Assert.AreEqual("text/plain", selectors[0].Type);
-            Assert.AreEqual("text/turtle", selectors[1].Type);
-        }
-
-        [TestMethod]
-        public void MimeTypesSelectors4()
-        {
-            String[] types = new String[] { "text/*", "text/html", "*/*" };
-            List<MimeTypeSelector> selectors = MimeTypeSelector.CreateSelectors(types).ToList();
-            this.PrintSelectors(selectors);
-
-            Assert.AreEqual("text/html", selectors[0].Type);
-            Assert.AreEqual("text/*", selectors[1].Type);
-            Assert.AreEqual(MimeTypesHelper.Any, selectors[2].Type);
-        }
-
-        [TestMethod]
-        public void MimeTypesSelectors5()
-        {
-            String[] types = new String[] { "text/plain; q=0.5", "text/turtle; q=0.5" };
-            List<MimeTypeSelector> selectors = MimeTypeSelector.CreateSelectors(types).ToList();
-            this.PrintSelectors(selectors);
-
-            Assert.AreEqual("text/plain", selectors[0].Type);
-            Assert.AreEqual(0.5d, selectors[0].Quality);
-            Assert.AreEqual("text/turtle", selectors[1].Type);
-            Assert.AreEqual(0.5d, selectors[1].Quality);
-        }
-
-        [TestMethod]
-        public void MimeTypesSelectors6()
-        {
-            String[] types = new String[] { "text/turtle; q=0.5", "text/plain; q=0.5" };
-            List<MimeTypeSelector> selectors = MimeTypeSelector.CreateSelectors(types).ToList();
-            this.PrintSelectors(selectors);
-
-            Assert.AreEqual("text/turtle", selectors[0].Type);
-            Assert.AreEqual(0.5d, selectors[0].Quality);
-            Assert.AreEqual("text/plain", selectors[1].Type);
-            Assert.AreEqual(0.5d, selectors[1].Quality);
-        }
-
-        [TestMethod]
-        public void MimeTypesGetDefinitionByUpperCaseExt()
-        {
-            foreach (MimeTypeDefinition def in MimeTypesHelper.Definitions)
-            {
-                if (!def.HasFileExtensions) continue;
-                String ext = def.CanonicalFileExtension.ToUpper();
-                MimeTypeDefinition def2 = MimeTypesHelper.GetDefinitionsByFileExtension(ext).FirstOrDefault();
-                Assert.IsNotNull(def2);
-                Assert.AreEqual(def.SyntaxName, def2.SyntaxName);
-                Assert.AreEqual(def.CanonicalMimeType, def2.CanonicalMimeType);
-                Assert.AreEqual(def.HasFileExtensions, def2.HasFileExtensions);
-                Assert.AreEqual(def.CanonicalFileExtension, def2.CanonicalFileExtension);
-                Assert.AreEqual(def.CanParseRdf, def2.CanParseRdf);
-                Assert.AreEqual(def.CanParseRdfDatasets, def2.CanParseRdfDatasets);
-                Assert.AreEqual(def.CanParseSparqlResults, def2.CanParseSparqlResults);
-                Assert.AreEqual(def.CanWriteRdf, def2.CanWriteRdf);
-                Assert.AreEqual(def.CanWriteRdfDatasets, def2.CanWriteRdfDatasets);
-                Assert.AreEqual(def.CanWriteSparqlResults, def2.CanWriteSparqlResults);
-                Assert.AreEqual(def.RdfParserType, def2.RdfParserType);
-                Assert.AreEqual(def.RdfDatasetParserType, def2.RdfDatasetParserType);
-                Assert.AreEqual(def.SparqlResultsParserType, def2.SparqlResultsParserType);
-                Assert.AreEqual(def.RdfWriterType, def2.RdfWriterType);
-                Assert.AreEqual(def.RdfDatasetWriterType, def2.RdfDatasetWriterType);
-                Assert.AreEqual(def.SparqlResultsWriterType, def2.SparqlResultsWriterType);
-            }
-        }
-    }
-}
+/*
+dotNetRDF is free and open source software licensed under the MIT License
+
+-----------------------------------------------------------------------------
+
+Copyright (c) 2009-2012 dotNetRDF Project (dotnetrdf-developer@lists.sf.net)
+
+Permission is hereby granted, free of charge, to any person obtaining a copy
+of this software and associated documentation files (the "Software"), to deal
+in the Software without restriction, including without limitation the rights
+to use, copy, modify, merge, publish, distribute, sublicense, and/or sell
+copies of the Software, and to permit persons to whom the Software is furnished
+to do so, subject to the following conditions:
+
+The above copyright notice and this permission notice shall be included in all
+copies or substantial portions of the Software.
+
+THE SOFTWARE IS PROVIDED "AS IS", WITHOUT WARRANTY OF ANY KIND, EXPRESS OR 
+IMPLIED, INCLUDING BUT NOT LIMITED TO THE WARRANTIES OF MERCHANTABILITY, 
+FITNESS FOR A PARTICULAR PURPOSE AND NONINFRINGEMENT. IN NO EVENT SHALL THE
+AUTHORS OR COPYRIGHT HOLDERS BE LIABLE FOR ANY CLAIM, DAMAGES OR OTHER LIABILITY,
+WHETHER IN AN ACTION OF CONTRACT, TORT OR OTHERWISE, ARISING FROM, OUT OF OR IN
+CONNECTION WITH THE SOFTWARE OR THE USE OR OTHER DEALINGS IN THE SOFTWARE.
+*/
+
+using System;
+using System.Collections.Generic;
+using System.Linq;
+using System.Text;
+using Microsoft.VisualStudio.TestTools.UnitTesting;
+using VDS.RDF.Parsing;
+using VDS.RDF.Parsing.Tokens;
+using VDS.RDF.Writing;
+
+namespace VDS.RDF.Core
+{
+    [TestClass]
+    public class MimeTypesTests
+    {
+        [TestInitialize]
+        public void Setup()
+        {
+            MimeTypesHelper.ResetDefinitions();
+        }
+
+        [TestCleanup]
+        public void Teardown()
+        {
+            MimeTypesHelper.ResetDefinitions();
+        }
+
+        [TestMethod]
+        public void MimeTypesGetDefinitionsAll()
+        {
+            int count = MimeTypesHelper.Definitions.Count();
+            Console.WriteLine(count + " Definitions registered");
+            Assert.AreEqual(30, count);
+        }
+
+        [TestMethod]
+        public void MimeTypesGetDefinitionsByTypeAny()
+        {
+            int count = MimeTypesHelper.GetDefinitions(MimeTypesHelper.Any).Count();
+            Console.WriteLine(count + " Definitions registered");
+            Assert.AreEqual(30, count);
+        }
+
+        [TestMethod]
+        public void MimeTypesGetDefinitionsByTypeNotation3_1()
+        {
+            IEnumerable<MimeTypeDefinition> defs = MimeTypesHelper.GetDefinitions("text/n3");
+            Assert.AreEqual(2, defs.Count());
+
+            //Check normal definition
+            MimeTypeDefinition d = defs.First();
+            Assert.AreEqual(typeof(Notation3Parser), d.RdfParserType);
+            Assert.AreEqual(typeof(Notation3Writer), d.RdfWriterType);
+#if !NO_COMPRESSION
+#if !NO_COMPRESSION
+            //Check GZipped definition
+            d = defs.Last();
+            Assert.AreEqual(typeof(GZippedNotation3Parser), d.RdfParserType);
+            Assert.AreEqual(typeof(GZippedNotation3Writer), d.RdfWriterType);
+#endif
+        }
+
+        [TestMethod]
+        public void MimeTypesGetDefinitionsByTypeNotation3_2()
+        {
+            IEnumerable<MimeTypeDefinition> defs = MimeTypesHelper.GetDefinitions("text/rdf+n3");
+            Assert.AreEqual(2, defs.Count());
+
+            //Check normal definition
+            MimeTypeDefinition d = defs.First();
+            Assert.AreEqual(typeof(Notation3Parser), d.RdfParserType);
+            Assert.AreEqual(typeof(Notation3Writer), d.RdfWriterType);
+
+#if !NO_COMPRESSION
+            //Check GZipped definition
+            d = defs.Last();
+            Assert.AreEqual(typeof(GZippedNotation3Parser), d.RdfParserType);
+            Assert.AreEqual(typeof(GZippedNotation3Writer), d.RdfWriterType);
+#endif
+        }
+
+        [TestMethod]
+        public void MimeTypesGetDefinitionsByExtNotation3_1()
+        {
+            IEnumerable<MimeTypeDefinition> defs = MimeTypesHelper.GetDefinitionsByFileExtension(".n3");
+            Assert.AreEqual(1, defs.Count());
+
+            //Check normal definition
+            MimeTypeDefinition d = defs.First();
+            Assert.AreEqual(typeof(Notation3Parser), d.RdfParserType);
+            Assert.AreEqual(typeof(Notation3Writer), d.RdfWriterType);
+        }
+
+        [TestMethod]
+        public void MimeTypesGetDefinitionsByExtNotation3_2()
+        {
+            IEnumerable<MimeTypeDefinition> defs = MimeTypesHelper.GetDefinitionsByFileExtension("n3");
+            Assert.AreEqual(1, defs.Count());
+
+            //Check normal definition
+            MimeTypeDefinition d = defs.First();
+            Assert.AreEqual(typeof(Notation3Parser), d.RdfParserType);
+            Assert.AreEqual(typeof(Notation3Writer), d.RdfWriterType);
+        }
+
+        [TestMethod]
+        public void MimeTypesGetDefinitionsByExtNotation3_3()
+        {
+            IEnumerable<MimeTypeDefinition> defs = MimeTypesHelper.GetDefinitionsByFileExtension(".n3.gz");
+            Assert.AreEqual(1, defs.Count());
+
+#if !NO_COMPRESSION
+            //Check GZipped definition
+            MimeTypeDefinition d = defs.First();
+            Assert.AreEqual(typeof(GZippedNotation3Parser), d.RdfParserType);
+            Assert.AreEqual(typeof(GZippedNotation3Writer), d.RdfWriterType);
+#endif
+        }
+
+        [TestMethod]
+        public void MimeTypesGetDefinitionsByExtNotation3_4()
+        {
+            IEnumerable<MimeTypeDefinition> defs = MimeTypesHelper.GetDefinitionsByFileExtension("n3.gz");
+            Assert.AreEqual(1, defs.Count());
+
+#if !NO_COMPRESSION
+            //Check GZipped definition
+            MimeTypeDefinition d = defs.First();
+            Assert.AreEqual(typeof(GZippedNotation3Parser), d.RdfParserType);
+            Assert.AreEqual(typeof(GZippedNotation3Writer), d.RdfWriterType);
+#endif
+        }
+
+        [TestMethod]
+        public void MimeTypesGetDefinitionsByTypeTurtle1()
+        {
+            IEnumerable<MimeTypeDefinition> defs = MimeTypesHelper.GetDefinitions("text/turtle");
+            Assert.AreEqual(2, defs.Count());
+
+            //Check normal definition
+            MimeTypeDefinition d = defs.First();
+            Assert.AreEqual(typeof(TurtleParser), d.RdfParserType);
+            Assert.AreEqual(typeof(CompressingTurtleWriter), d.RdfWriterType);
+
+#if !NO_COMPRESSION
+            //Check GZipped definition
+            d = defs.Last();
+            Assert.AreEqual(typeof(GZippedTurtleParser), d.RdfParserType);
+            Assert.AreEqual(typeof(GZippedTurtleWriter), d.RdfWriterType);
+#endif
+        }
+
+        [TestMethod]
+        public void MimeTypesGetDefinitionsByTypeTurtle2()
+        {
+            IEnumerable<MimeTypeDefinition> defs = MimeTypesHelper.GetDefinitions("application/x-turtle");
+            Assert.AreEqual(2, defs.Count());
+
+            //Check normal definition
+            MimeTypeDefinition d = defs.First();
+            Assert.AreEqual(typeof(TurtleParser), d.RdfParserType);
+            Assert.AreEqual(typeof(CompressingTurtleWriter), d.RdfWriterType);
+
+#if !NO_COMPRESSION
+            //Check GZipped definition
+            d = defs.Last();
+            Assert.AreEqual(typeof(GZippedTurtleParser), d.RdfParserType);
+            Assert.AreEqual(typeof(GZippedTurtleWriter), d.RdfWriterType);
+#endif
+        }
+
+        [TestMethod]
+        public void MimeTypesGetDefinitionsByTypeTurtle3()
+        {
+            IEnumerable<MimeTypeDefinition> defs = MimeTypesHelper.GetDefinitions("application/turtle");
+            Assert.AreEqual(2, defs.Count());
+
+            //Check normal definition
+            MimeTypeDefinition d = defs.First();
+            Assert.AreEqual(typeof(TurtleParser), d.RdfParserType);
+            Assert.AreEqual(typeof(CompressingTurtleWriter), d.RdfWriterType);
+
+#if !NO_COMPRESSION
+            //Check GZipped definition
+            d = defs.Last();
+            Assert.AreEqual(typeof(GZippedTurtleParser), d.RdfParserType);
+            Assert.AreEqual(typeof(GZippedTurtleWriter), d.RdfWriterType);
+#endif
+        }
+
+        [TestMethod]
+        public void MimeTypesGetDefinitionsByExtTurtle1()
+        {
+            IEnumerable<MimeTypeDefinition> defs = MimeTypesHelper.GetDefinitionsByFileExtension(".ttl");
+            Assert.AreEqual(1, defs.Count());
+
+            //Check normal definition
+            MimeTypeDefinition d = defs.First();
+            Assert.AreEqual(typeof(TurtleParser), d.RdfParserType);
+            Assert.AreEqual(typeof(CompressingTurtleWriter), d.RdfWriterType);
+        }
+
+        [TestMethod]
+        public void MimeTypesGetDefinitionsByExtTurtle2()
+        {
+            IEnumerable<MimeTypeDefinition> defs = MimeTypesHelper.GetDefinitionsByFileExtension("ttl");
+            Assert.AreEqual(1, defs.Count());
+
+#if !NO_COMPRESSION
+            //Check normal definition
+            MimeTypeDefinition d = defs.First();
+            Assert.AreEqual(typeof(TurtleParser), d.RdfParserType);
+            Assert.AreEqual(typeof(CompressingTurtleWriter), d.RdfWriterType);
+#endif
+        }
+
+        [TestMethod]
+        public void MimeTypesGetDefinitionsByExtTurtle3()
+        {
+            IEnumerable<MimeTypeDefinition> defs = MimeTypesHelper.GetDefinitionsByFileExtension(".ttl.gz");
+            Assert.AreEqual(1, defs.Count());
+
+#if !NO_COMPRESSION
+            //Check GZipped definition
+            MimeTypeDefinition d = defs.First();
+            Assert.AreEqual(typeof(GZippedTurtleParser), d.RdfParserType);
+            Assert.AreEqual(typeof(GZippedTurtleWriter), d.RdfWriterType);
+#endif
+        }
+
+        [TestMethod]
+        public void MimeTypesGetDefinitionsByExtTurtle4()
+        {
+            IEnumerable<MimeTypeDefinition> defs = MimeTypesHelper.GetDefinitionsByFileExtension("ttl.gz");
+            Assert.AreEqual(1, defs.Count());
+
+#if !NO_COMPRESSION
+            //Check GZipped definition
+            MimeTypeDefinition d = defs.First();
+            Assert.AreEqual(typeof(GZippedTurtleParser), d.RdfParserType);
+            Assert.AreEqual(typeof(GZippedTurtleWriter), d.RdfWriterType);
+#endif
+        }
+
+        [TestMethod]
+        public void MimeTypesGetDefinitionsByTypeNTriples1()
+        {
+            IEnumerable<MimeTypeDefinition> defs = MimeTypesHelper.GetDefinitions("application/rdf-triples");
+            Assert.AreEqual(2, defs.Count());
+
+            //Check normal definition
+            MimeTypeDefinition d = defs.First();
+            Assert.AreEqual(typeof(NTriplesParser), d.RdfParserType);
+            Assert.AreEqual(typeof(NTriplesWriter), d.RdfWriterType);
+
+#if !NO_COMPRESSION
+            //Check GZipped definition
+            d = defs.Last();
+            Assert.AreEqual(typeof(GZippedNTriplesParser), d.RdfParserType);
+            Assert.AreEqual(typeof(GZippedNTriplesWriter), d.RdfWriterType);
+#endif
+        }
+
+        [TestMethod]
+        public void MimeTypesGetDefinitionsByTypeNTriples2()
+        {
+            IEnumerable<MimeTypeDefinition> defs = MimeTypesHelper.GetDefinitions("text/plain");
+            Assert.AreEqual(2, defs.Count());
+
+            //Check normal definition
+            MimeTypeDefinition d = defs.First();
+            Assert.AreEqual(typeof(NTriplesParser), d.RdfParserType);
+            Assert.AreEqual(typeof(NTriplesWriter), d.RdfWriterType);
+
+#if !NO_COMPRESSION
+            //Check GZipped definition
+            d = defs.Last();
+            Assert.AreEqual(typeof(GZippedNTriplesParser), d.RdfParserType);
+            Assert.AreEqual(typeof(GZippedNTriplesWriter), d.RdfWriterType);
+#endif
+        }
+       
+        [TestMethod]
+        public void MimeTypesGetDefinitionsByTypeNTriples3()
+        {
+            IEnumerable<MimeTypeDefinition> defs = MimeTypesHelper.GetDefinitions("text/ntriples");
+            Assert.AreEqual(2, defs.Count());
+
+            //Check normal definition
+            MimeTypeDefinition d = defs.First();
+            Assert.AreEqual(typeof(NTriplesParser), d.RdfParserType);
+            Assert.AreEqual(typeof(NTriplesWriter), d.RdfWriterType);
+
+#if !NO_COMPRESSION
+            //Check GZipped definition
+            d = defs.Last();
+            Assert.AreEqual(typeof(GZippedNTriplesParser), d.RdfParserType);
+            Assert.AreEqual(typeof(GZippedNTriplesWriter), d.RdfWriterType);
+#endif
+        }
+
+        [TestMethod]
+        public void MimeTypesGetDefinitionsByTypeNTriples4()
+        {
+            IEnumerable<MimeTypeDefinition> defs = MimeTypesHelper.GetDefinitions("text/ntriples+turtle");
+            Assert.AreEqual(2, defs.Count());
+
+            //Check normal definition
+            MimeTypeDefinition d = defs.First();
+            Assert.AreEqual(typeof(NTriplesParser), d.RdfParserType);
+            Assert.AreEqual(typeof(NTriplesWriter), d.RdfWriterType);
+
+#if !NO_COMPRESSION
+            //Check GZipped definition
+            d = defs.Last();
+            Assert.AreEqual(typeof(GZippedNTriplesParser), d.RdfParserType);
+            Assert.AreEqual(typeof(GZippedNTriplesWriter), d.RdfWriterType);
+#endif
+        }
+
+        [TestMethod]
+        public void MimeTypesGetDefinitionsByTypeNTriples5()
+        {
+            IEnumerable<MimeTypeDefinition> defs = MimeTypesHelper.GetDefinitions("application/x-ntriples");
+            Assert.AreEqual(2, defs.Count());
+
+            //Check normal definition
+            MimeTypeDefinition d = defs.First();
+            Assert.AreEqual(typeof(NTriplesParser), d.RdfParserType);
+            Assert.AreEqual(typeof(NTriplesWriter), d.RdfWriterType);
+
+#if !NO_COMPRESSION
+            //Check GZipped definition
+            d = defs.Last();
+            Assert.AreEqual(typeof(GZippedNTriplesParser), d.RdfParserType);
+            Assert.AreEqual(typeof(GZippedNTriplesWriter), d.RdfWriterType);
+#endif
+        }
+
+        [TestMethod]
+        public void MimeTypesGetDefinitionsByExtNTriples1()
+        {
+            IEnumerable<MimeTypeDefinition> defs = MimeTypesHelper.GetDefinitionsByFileExtension(".nt");
+            Assert.AreEqual(1, defs.Count());
+
+            //Check normal definition
+            MimeTypeDefinition d = defs.First();
+            Assert.AreEqual(typeof(NTriplesParser), d.RdfParserType);
+            Assert.AreEqual(typeof(NTriplesWriter), d.RdfWriterType);
+        }
+
+        [TestMethod]
+        public void MimeTypesGetDefinitionsByExtNTriples2()
+        {
+            IEnumerable<MimeTypeDefinition> defs = MimeTypesHelper.GetDefinitionsByFileExtension("nt");
+            Assert.AreEqual(1, defs.Count());
+
+            //Check normal definition
+            MimeTypeDefinition d = defs.First();
+            Assert.AreEqual(typeof(NTriplesParser), d.RdfParserType);
+            Assert.AreEqual(typeof(NTriplesWriter), d.RdfWriterType);
+        }
+
+#if !NO_COMPRESSION
+        [TestMethod]
+        public void MimeTypesGetDefinitionsByExtNTriples3()
+        {
+            IEnumerable<MimeTypeDefinition> defs = MimeTypesHelper.GetDefinitionsByFileExtension(".nt.gz");
+            Assert.AreEqual(1, defs.Count());
+
+#if !NO_COMPRESSION
+            //Check GZipped definition
+            MimeTypeDefinition d = defs.First();
+            Assert.AreEqual(typeof(GZippedNTriplesParser), d.RdfParserType);
+            Assert.AreEqual(typeof(GZippedNTriplesWriter), d.RdfWriterType);
+#endif
+        }
+
+        [TestMethod]
+        public void MimeTypesGetDefinitionsByExtNTriples4()
+        {
+            IEnumerable<MimeTypeDefinition> defs = MimeTypesHelper.GetDefinitionsByFileExtension("nt.gz");
+            Assert.AreEqual(1, defs.Count());
+
+#if !NO_COMPRESSION
+            //Check GZipped definition
+            MimeTypeDefinition d = defs.First();
+            Assert.AreEqual(typeof(GZippedNTriplesParser), d.RdfParserType);
+            Assert.AreEqual(typeof(GZippedNTriplesWriter), d.RdfWriterType);
+#endif
+        }
+#endif
+
+        [TestMethod]
+        public void MimeTypesGetDefinitionsByTypeRdfXml1()
+        {
+            IEnumerable<MimeTypeDefinition> defs = MimeTypesHelper.GetDefinitions("application/rdf+xml");
+            Assert.AreEqual(2, defs.Count());
+
+            //Check normal definition
+            MimeTypeDefinition d = defs.First();
+            Assert.AreEqual(typeof(RdfXmlParser), d.RdfParserType);
+            Assert.AreEqual(typeof(RdfXmlWriter), d.RdfWriterType);
+
+#if !NO_COMPRESSION
+            //Check GZipped definition
+            d = defs.Last();
+            Assert.AreEqual(typeof(GZippedRdfXmlParser), d.RdfParserType);
+            Assert.AreEqual(typeof(GZippedRdfXmlWriter), d.RdfWriterType);
+#endif
+        }
+
+        [TestMethod]
+        public void MimeTypesGetDefinitionsByTypeRdfXml2()
+        {
+            IEnumerable<MimeTypeDefinition> defs = MimeTypesHelper.GetDefinitions("text/xml");
+            Assert.AreEqual(2, defs.Count());
+
+            //Check normal definition
+            MimeTypeDefinition d = defs.First();
+            Assert.AreEqual(typeof(RdfXmlParser), d.RdfParserType);
+            Assert.AreEqual(typeof(RdfXmlWriter), d.RdfWriterType);
+
+#if !NO_COMPRESSION
+            //Check GZipped definition
+            d = defs.Last();
+            Assert.AreEqual(typeof(GZippedRdfXmlParser), d.RdfParserType);
+            Assert.AreEqual(typeof(GZippedRdfXmlWriter), d.RdfWriterType);
+#endif
+        }
+
+        [TestMethod]
+        public void MimeTypesGetDefinitionsByTypeRdfXml3()
+        {
+            IEnumerable<MimeTypeDefinition> defs = MimeTypesHelper.GetDefinitions("application/xml");
+            Assert.AreEqual(2, defs.Count());
+
+            //Check normal definition
+            MimeTypeDefinition d = defs.First();
+            Assert.AreEqual(typeof(RdfXmlParser), d.RdfParserType);
+            Assert.AreEqual(typeof(RdfXmlWriter), d.RdfWriterType);
+
+#if !NO_COMPRESSION
+            //Check GZipped definition
+            d = defs.Last();
+            Assert.AreEqual(typeof(GZippedRdfXmlParser), d.RdfParserType);
+            Assert.AreEqual(typeof(GZippedRdfXmlWriter), d.RdfWriterType);
+#endif
+        }
+
+        [TestMethod]
+        public void MimeTypesGetDefinitionsByExtRdfXml1()
+        {
+            IEnumerable<MimeTypeDefinition> defs = MimeTypesHelper.GetDefinitionsByFileExtension(".rdf");
+            Assert.AreEqual(1, defs.Count());
+
+            //Check normal definition
+            MimeTypeDefinition d = defs.First();
+            Assert.AreEqual(typeof(RdfXmlParser), d.RdfParserType);
+            Assert.AreEqual(typeof(RdfXmlWriter), d.RdfWriterType);
+        }
+
+        [TestMethod]
+        public void MimeTypesGetDefinitionsByExtRdfXml2()
+        {
+            IEnumerable<MimeTypeDefinition> defs = MimeTypesHelper.GetDefinitionsByFileExtension("rdf");
+            Assert.AreEqual(1, defs.Count());
+
+            //Check normal definition
+            MimeTypeDefinition d = defs.First();
+            Assert.AreEqual(typeof(RdfXmlParser), d.RdfParserType);
+            Assert.AreEqual(typeof(RdfXmlWriter), d.RdfWriterType);
+        }
+
+        [TestMethod]
+        public void MimeTypesGetDefinitionsByExtRdfXml3()
+        {
+            IEnumerable<MimeTypeDefinition> defs = MimeTypesHelper.GetDefinitionsByFileExtension(".rdf.gz");
+            Assert.AreEqual(1, defs.Count());
+
+#if !NO_COMPRESSION
+            //Check GZipped definition
+            MimeTypeDefinition d = defs.First();
+            Assert.AreEqual(typeof(GZippedRdfXmlParser), d.RdfParserType);
+            Assert.AreEqual(typeof(GZippedRdfXmlWriter), d.RdfWriterType);
+#endif
+        }
+
+        [TestMethod]
+        public void MimeTypesGetDefinitionsByExtRdfXml4()
+        {
+            IEnumerable<MimeTypeDefinition> defs = MimeTypesHelper.GetDefinitionsByFileExtension("rdf.gz");
+            Assert.AreEqual(1, defs.Count());
+
+#if !NO_COMPRESSION
+            //Check GZipped definition
+            MimeTypeDefinition d = defs.First();
+            Assert.AreEqual(typeof(GZippedRdfXmlParser), d.RdfParserType);
+            Assert.AreEqual(typeof(GZippedRdfXmlWriter), d.RdfWriterType);
+#endif
+        }
+
+        [TestMethod]
+        public void MimeTypesGetDefinitionsByTypeRdfJson1()
+        {
+            IEnumerable<MimeTypeDefinition> defs = MimeTypesHelper.GetDefinitions("application/json");
+            Assert.AreEqual(2, defs.Count());
+
+            //Check normal definition
+            MimeTypeDefinition d = defs.First();
+            Assert.AreEqual(typeof(RdfJsonParser), d.RdfParserType);
+            Assert.AreEqual(typeof(RdfJsonWriter), d.RdfWriterType);
+
+#if !NO_COMPRESSION
+            //Check GZipped definition
+            d = defs.Last();
+            Assert.AreEqual(typeof(GZippedRdfJsonParser), d.RdfParserType);
+            Assert.AreEqual(typeof(GZippedRdfJsonWriter), d.RdfWriterType);
+#endif
+        }
+
+        [TestMethod]
+        public void MimeTypesGetDefinitionsByTypeRdfJson2()
+        {
+            IEnumerable<MimeTypeDefinition> defs = MimeTypesHelper.GetDefinitions("text/json");
+            Assert.AreEqual(2, defs.Count());
+
+            //Check normal definition
+            MimeTypeDefinition d = defs.First();
+            Assert.AreEqual(typeof(RdfJsonParser), d.RdfParserType);
+            Assert.AreEqual(typeof(RdfJsonWriter), d.RdfWriterType);
+
+#if !NO_COMPRESSION
+            //Check GZipped definition
+            d = defs.Last();
+            Assert.AreEqual(typeof(GZippedRdfJsonParser), d.RdfParserType);
+            Assert.AreEqual(typeof(GZippedRdfJsonWriter), d.RdfWriterType);
+#endif
+        }
+
+        [TestMethod]
+        public void MimeTypesGetDefinitionsByExtRdfJson1()
+        {
+            IEnumerable<MimeTypeDefinition> defs = MimeTypesHelper.GetDefinitionsByFileExtension(".rj");
+            Assert.AreEqual(1, defs.Count());
+
+            //Check normal definition
+            MimeTypeDefinition d = defs.First();
+            Assert.AreEqual(typeof(RdfJsonParser), d.RdfParserType);
+            Assert.AreEqual(typeof(RdfJsonWriter), d.RdfWriterType);
+        }
+
+        [TestMethod]
+        public void MimeTypesGetDefinitionsByExtRdfJson2()
+        {
+            IEnumerable<MimeTypeDefinition> defs = MimeTypesHelper.GetDefinitionsByFileExtension("rj");
+            Assert.AreEqual(1, defs.Count());
+
+            //Check normal definition
+            MimeTypeDefinition d = defs.First();
+            Assert.AreEqual(typeof(RdfJsonParser), d.RdfParserType);
+            Assert.AreEqual(typeof(RdfJsonWriter), d.RdfWriterType);
+        }
+
+        [TestMethod]
+        public void MimeTypesGetDefinitionsByExtRdfJson3()
+        {
+            IEnumerable<MimeTypeDefinition> defs = MimeTypesHelper.GetDefinitionsByFileExtension(".rj.gz");
+            Assert.AreEqual(1, defs.Count());
+
+#if !NO_COMPRESSION
+            //Check GZipped definition
+            MimeTypeDefinition d = defs.First();
+            Assert.AreEqual(typeof(GZippedRdfJsonParser), d.RdfParserType);
+            Assert.AreEqual(typeof(GZippedRdfJsonWriter), d.RdfWriterType);
+#endif
+        }
+
+        [TestMethod]
+        public void MimeTypesGetDefinitionsByExtRdfJson4()
+        {
+            IEnumerable<MimeTypeDefinition> defs = MimeTypesHelper.GetDefinitionsByFileExtension("rj.gz");
+            Assert.AreEqual(1, defs.Count());
+
+#if !NO_COMPRESSION
+            //Check GZipped definition
+            MimeTypeDefinition d = defs.First();
+            Assert.AreEqual(typeof(GZippedRdfJsonParser), d.RdfParserType);
+            Assert.AreEqual(typeof(GZippedRdfJsonWriter), d.RdfWriterType);
+#endif
+        }
+
+#if !NO_HTMLAGILITYPACK
+        [TestMethod]
+        public void MimeTypesGetDefinitionsByTypeRdfA1()
+        {
+            IEnumerable<MimeTypeDefinition> defs = MimeTypesHelper.GetDefinitions("application/xhtml+xml");
+            Assert.AreEqual(2, defs.Count());
+
+            //Check normal definition
+            MimeTypeDefinition d = defs.First();
+            Assert.AreEqual(typeof(RdfAParser), d.RdfParserType);
+            Assert.AreEqual(typeof(HtmlWriter), d.RdfWriterType);
+
+            //Check GZipped definition
+            d = defs.Last();
+            Assert.AreEqual(typeof(GZippedRdfAParser), d.RdfParserType);
+            Assert.AreEqual(typeof(GZippedRdfAWriter), d.RdfWriterType);
+        }
+
+        [TestMethod]
+        public void MimeTypesGetDefinitionsByTypeRdfA2()
+        {
+            IEnumerable<MimeTypeDefinition> defs = MimeTypesHelper.GetDefinitions("text/html");
+            Assert.AreEqual(2, defs.Count());
+
+            //Check normal definition
+            MimeTypeDefinition d = defs.First();
+            Assert.AreEqual(typeof(RdfAParser), d.RdfParserType);
+            Assert.AreEqual(typeof(HtmlWriter), d.RdfWriterType);
+
+            //Check GZipped definition
+            d = defs.Last();
+            Assert.AreEqual(typeof(GZippedRdfAParser), d.RdfParserType);
+            Assert.AreEqual(typeof(GZippedRdfAWriter), d.RdfWriterType);
+        }
+
+        [TestMethod]
+        public void MimeTypesGetDefinitionsByExtRdfA1()
+        {
+            IEnumerable<MimeTypeDefinition> defs = MimeTypesHelper.GetDefinitionsByFileExtension(".html");
+            Assert.AreEqual(1, defs.Count());
+
+            //Check normal definition
+            MimeTypeDefinition d = defs.First();
+            Assert.AreEqual(typeof(RdfAParser), d.RdfParserType);
+            Assert.AreEqual(typeof(HtmlWriter), d.RdfWriterType);
+        }
+
+        [TestMethod]
+        public void MimeTypesGetDefinitionsByExtRdfA2()
+        {
+            IEnumerable<MimeTypeDefinition> defs = MimeTypesHelper.GetDefinitionsByFileExtension("html");
+            Assert.AreEqual(1, defs.Count());
+
+            //Check normal definition
+            MimeTypeDefinition d = defs.First();
+            Assert.AreEqual(typeof(RdfAParser), d.RdfParserType);
+            Assert.AreEqual(typeof(HtmlWriter), d.RdfWriterType);
+        }
+
+        [TestMethod]
+        public void MimeTypesGetDefinitionsByExtRdfA3()
+        {
+            IEnumerable<MimeTypeDefinition> defs = MimeTypesHelper.GetDefinitionsByFileExtension(".html.gz");
+            Assert.AreEqual(1, defs.Count());
+
+            //Check GZipped definition
+            MimeTypeDefinition d = defs.First();
+            Assert.AreEqual(typeof(GZippedRdfAParser), d.RdfParserType);
+            Assert.AreEqual(typeof(GZippedRdfAWriter), d.RdfWriterType);
+        }
+
+        [TestMethod]
+        public void MimeTypesGetDefinitionsByExtRdfA4()
+        {
+            IEnumerable<MimeTypeDefinition> defs = MimeTypesHelper.GetDefinitionsByFileExtension("html.gz");
+            Assert.AreEqual(1, defs.Count());
+
+            //Check GZipped definition
+            MimeTypeDefinition d = defs.First();
+            Assert.AreEqual(typeof(GZippedRdfAParser), d.RdfParserType);
+            Assert.AreEqual(typeof(GZippedRdfAWriter), d.RdfWriterType);
+        }
+
+        [TestMethod]
+        public void MimeTypesGetDefinitionsByExtRdfA5()
+        {
+            IEnumerable<MimeTypeDefinition> defs = MimeTypesHelper.GetDefinitionsByFileExtension(".htm");
+            Assert.AreEqual(1, defs.Count());
+
+            //Check normal definition
+            MimeTypeDefinition d = defs.First();
+            Assert.AreEqual(typeof(RdfAParser), d.RdfParserType);
+            Assert.AreEqual(typeof(HtmlWriter), d.RdfWriterType);
+        }
+
+        [TestMethod]
+        public void MimeTypesGetDefinitionsByExtRdfA6()
+        {
+            IEnumerable<MimeTypeDefinition> defs = MimeTypesHelper.GetDefinitionsByFileExtension("htm");
+            Assert.AreEqual(1, defs.Count());
+
+            //Check normal definition
+            MimeTypeDefinition d = defs.First();
+            Assert.AreEqual(typeof(RdfAParser), d.RdfParserType);
+            Assert.AreEqual(typeof(HtmlWriter), d.RdfWriterType);
+        }
+
+        [TestMethod]
+        public void MimeTypesGetDefinitionsByExtRdfA7()
+        {
+            IEnumerable<MimeTypeDefinition> defs = MimeTypesHelper.GetDefinitionsByFileExtension(".htm.gz");
+            Assert.AreEqual(1, defs.Count());
+
+            //Check GZipped definition
+            MimeTypeDefinition d = defs.First();
+            Assert.AreEqual(typeof(GZippedRdfAParser), d.RdfParserType);
+            Assert.AreEqual(typeof(GZippedRdfAWriter), d.RdfWriterType);
+        }
+
+        [TestMethod]
+        public void MimeTypesGetDefinitionsByExtRdfA8()
+        {
+            IEnumerable<MimeTypeDefinition> defs = MimeTypesHelper.GetDefinitionsByFileExtension("htm.gz");
+            Assert.AreEqual(1, defs.Count());
+
+            //Check GZipped definition
+            MimeTypeDefinition d = defs.First();
+            Assert.AreEqual(typeof(GZippedRdfAParser), d.RdfParserType);
+            Assert.AreEqual(typeof(GZippedRdfAWriter), d.RdfWriterType);
+        }
+
+        [TestMethod]
+        public void MimeTypesGetDefinitionsByExtRdfA9()
+        {
+            IEnumerable<MimeTypeDefinition> defs = MimeTypesHelper.GetDefinitionsByFileExtension(".xhtml");
+            Assert.AreEqual(1, defs.Count());
+
+            //Check normal definition
+            MimeTypeDefinition d = defs.First();
+            Assert.AreEqual(typeof(RdfAParser), d.RdfParserType);
+            Assert.AreEqual(typeof(HtmlWriter), d.RdfWriterType);
+        }
+
+        [TestMethod]
+        public void MimeTypesGetDefinitionsByExtRdfA10()
+        {
+            IEnumerable<MimeTypeDefinition> defs = MimeTypesHelper.GetDefinitionsByFileExtension("xhtml");
+            Assert.AreEqual(1, defs.Count());
+
+            //Check normal definition
+            MimeTypeDefinition d = defs.First();
+            Assert.AreEqual(typeof(RdfAParser), d.RdfParserType);
+            Assert.AreEqual(typeof(HtmlWriter), d.RdfWriterType);
+        }
+
+        [TestMethod]
+        public void MimeTypesGetDefinitionsByExtRdfA11()
+        {
+            IEnumerable<MimeTypeDefinition> defs = MimeTypesHelper.GetDefinitionsByFileExtension(".xhtml.gz");
+            Assert.AreEqual(1, defs.Count());
+
+            //Check GZipped definition
+            MimeTypeDefinition d = defs.First();
+            Assert.AreEqual(typeof(GZippedRdfAParser), d.RdfParserType);
+            Assert.AreEqual(typeof(GZippedRdfAWriter), d.RdfWriterType);
+        }
+
+        [TestMethod]
+        public void MimeTypesGetDefinitionsByExtRdfA12()
+        {
+            IEnumerable<MimeTypeDefinition> defs = MimeTypesHelper.GetDefinitionsByFileExtension("xhtml.gz");
+            Assert.AreEqual(1, defs.Count());
+
+            //Check GZipped definition
+            MimeTypeDefinition d = defs.First();
+            Assert.AreEqual(typeof(GZippedRdfAParser), d.RdfParserType);
+            Assert.AreEqual(typeof(GZippedRdfAWriter), d.RdfWriterType);
+        }
+#endif
+
+        [TestMethod]
+        public void MimeTypesGetDefinitionsByTypeSparqlXml1()
+        {
+            IEnumerable<MimeTypeDefinition> defs = MimeTypesHelper.GetDefinitions("application/sparql-results+xml");
+            Assert.AreEqual(2, defs.Count());
+
+            //Check normal definition
+            MimeTypeDefinition d = defs.First();
+            Assert.AreEqual(typeof(SparqlXmlParser), d.SparqlResultsParserType);
+            Assert.AreEqual(typeof(SparqlXmlWriter), d.SparqlResultsWriterType);
+
+#if !NO_COMPRESSION
+            //Check GZipped definition
+            d = defs.Last();
+            Assert.AreEqual(typeof(GZippedSparqlXmlParser), d.SparqlResultsParserType);
+            Assert.AreEqual(typeof(GZippedSparqlXmlWriter), d.SparqlResultsWriterType);
+#endif
+        }
+
+        [TestMethod]
+        public void MimeTypesGetDefinitionsByExtSparqlXml1()
+        {
+            IEnumerable<MimeTypeDefinition> defs = MimeTypesHelper.GetDefinitionsByFileExtension(".srx");
+            Assert.AreEqual(1, defs.Count());
+
+            //Check normal definition
+            MimeTypeDefinition d = defs.First();
+            Assert.AreEqual(typeof(SparqlXmlParser), d.SparqlResultsParserType);
+            Assert.AreEqual(typeof(SparqlXmlWriter), d.SparqlResultsWriterType);
+        }
+
+        [TestMethod]
+        public void MimeTypesGetDefinitionsByExtSparqlXml2()
+        {
+            IEnumerable<MimeTypeDefinition> defs = MimeTypesHelper.GetDefinitionsByFileExtension("srx");
+            Assert.AreEqual(1, defs.Count());
+
+            //Check normal definition
+            MimeTypeDefinition d = defs.First();
+            Assert.AreEqual(typeof(SparqlXmlParser), d.SparqlResultsParserType);
+            Assert.AreEqual(typeof(SparqlXmlWriter), d.SparqlResultsWriterType);
+        }
+
+        [TestMethod]
+        public void MimeTypesGetDefinitionsByExtSparqlXml3()
+        {
+            IEnumerable<MimeTypeDefinition> defs = MimeTypesHelper.GetDefinitionsByFileExtension(".srx.gz");
+            Assert.AreEqual(1, defs.Count());
+
+#if !NO_COMPRESSION
+            //Check GZipped definition
+            MimeTypeDefinition d = defs.First();
+            Assert.AreEqual(typeof(GZippedSparqlXmlParser), d.SparqlResultsParserType);
+            Assert.AreEqual(typeof(GZippedSparqlXmlWriter), d.SparqlResultsWriterType);
+#endif
+        }
+
+        [TestMethod]
+        public void MimeTypesGetDefinitionsByExtSparqlXml4()
+        {
+            IEnumerable<MimeTypeDefinition> defs = MimeTypesHelper.GetDefinitionsByFileExtension("srx.gz");
+            Assert.AreEqual(1, defs.Count());
+
+#if !NO_COMPRESSION
+            //Check GZipped definition
+            MimeTypeDefinition d = defs.First();
+            Assert.AreEqual(typeof(GZippedSparqlXmlParser), d.SparqlResultsParserType);
+            Assert.AreEqual(typeof(GZippedSparqlXmlWriter), d.SparqlResultsWriterType);
+#endif
+        }
+
+        [TestMethod]
+        public void MimeTypesGetDefinitionsByTypeSparqlJson1()
+        {
+            IEnumerable<MimeTypeDefinition> defs = MimeTypesHelper.GetDefinitions("application/sparql-results+json");
+            Assert.AreEqual(2, defs.Count());
+
+            //Check normal definition
+            MimeTypeDefinition d = defs.First();
+            Assert.AreEqual(typeof(SparqlJsonParser), d.SparqlResultsParserType);
+            Assert.AreEqual(typeof(SparqlJsonWriter), d.SparqlResultsWriterType);
+
+#if !NO_COMPRESSION
+            //Check GZipped definition
+            d = defs.Last();
+            Assert.AreEqual(typeof(GZippedSparqlJsonParser), d.SparqlResultsParserType);
+            Assert.AreEqual(typeof(GZippedSparqlJsonWriter), d.SparqlResultsWriterType);
+#endif
+        }
+
+        [TestMethod]
+        public void MimeTypesGetDefinitionsByExtSparqlJson1()
+        {
+            IEnumerable<MimeTypeDefinition> defs = MimeTypesHelper.GetDefinitionsByFileExtension(".srj");
+            Assert.AreEqual(1, defs.Count());
+
+            //Check normal definition
+            MimeTypeDefinition d = defs.First();
+            Assert.AreEqual(typeof(SparqlJsonParser), d.SparqlResultsParserType);
+            Assert.AreEqual(typeof(SparqlJsonWriter), d.SparqlResultsWriterType);
+        }
+
+        [TestMethod]
+        public void MimeTypesGetDefinitionsByExtSparqlJson2()
+        {
+            IEnumerable<MimeTypeDefinition> defs = MimeTypesHelper.GetDefinitionsByFileExtension("srj");
+            Assert.AreEqual(1, defs.Count());
+
+#if !NO_COMPRESSION
+            //Check normal definition
+            MimeTypeDefinition d = defs.First();
+            Assert.AreEqual(typeof(SparqlJsonParser), d.SparqlResultsParserType);
+            Assert.AreEqual(typeof(SparqlJsonWriter), d.SparqlResultsWriterType);
+#endif
+        }
+
+        [TestMethod]
+        public void MimeTypesGetDefinitionsByExtSparqlJson3()
+        {
+            IEnumerable<MimeTypeDefinition> defs = MimeTypesHelper.GetDefinitionsByFileExtension(".srj.gz");
+            Assert.AreEqual(1, defs.Count());
+
+#if !NO_COMPRESSION
+            //Check GZipped definition
+            MimeTypeDefinition d = defs.First();
+            Assert.AreEqual(typeof(GZippedSparqlJsonParser), d.SparqlResultsParserType);
+            Assert.AreEqual(typeof(GZippedSparqlJsonWriter), d.SparqlResultsWriterType);
+#endif
+        }
+
+        [TestMethod]
+        public void MimeTypesGetDefinitionsByExtSparqlJson4()
+        {
+            IEnumerable<MimeTypeDefinition> defs = MimeTypesHelper.GetDefinitionsByFileExtension("srj.gz");
+            Assert.AreEqual(1, defs.Count());
+
+#if !NO_COMPRESSION
+            //Check GZipped definition
+            MimeTypeDefinition d = defs.First();
+            Assert.AreEqual(typeof(GZippedSparqlJsonParser), d.SparqlResultsParserType);
+            Assert.AreEqual(typeof(GZippedSparqlJsonWriter), d.SparqlResultsWriterType);
+#endif
+        }
+
+        [TestMethod]
+        public void MimeTypesGetDefinitionsByTypeSparqlCsv1()
+        {
+            IEnumerable<MimeTypeDefinition> defs = MimeTypesHelper.GetDefinitions("text/csv");
+            Assert.AreEqual(2, defs.Count());
+
+            //Check normal definition
+            MimeTypeDefinition d = defs.First();
+            Assert.AreEqual(typeof(SparqlCsvParser), d.SparqlResultsParserType);
+            Assert.AreEqual(typeof(SparqlCsvWriter), d.SparqlResultsWriterType);
+
+#if !NO_COMPRESSION
+            //Check GZipped definition
+            d = defs.Last();
+            Assert.AreEqual(typeof(GZippedSparqlCsvParser), d.SparqlResultsParserType);
+            Assert.AreEqual(typeof(GZippedSparqlCsvWriter), d.SparqlResultsWriterType);
+#endif
+        }
+
+        [TestMethod]
+        public void MimeTypesGetDefinitionsByTypeSparqlCsv2()
+        {
+            IEnumerable<MimeTypeDefinition> defs = MimeTypesHelper.GetDefinitions("text/comma-separated-values");
+            Assert.AreEqual(2, defs.Count());
+
+            //Check normal definition
+            MimeTypeDefinition d = defs.First();
+            Assert.AreEqual(typeof(SparqlCsvParser), d.SparqlResultsParserType);
+            Assert.AreEqual(typeof(SparqlCsvWriter), d.SparqlResultsWriterType);
+
+#if !NO_COMPRESSION
+            //Check GZipped definition
+            d = defs.Last();
+            Assert.AreEqual(typeof(GZippedSparqlCsvParser), d.SparqlResultsParserType);
+            Assert.AreEqual(typeof(GZippedSparqlCsvWriter), d.SparqlResultsWriterType);
+#endif
+        }
+
+        [TestMethod]
+        public void MimeTypesGetDefinitionsByExtSparqlCsv1()
+        {
+            IEnumerable<MimeTypeDefinition> defs = MimeTypesHelper.GetDefinitionsByFileExtension(".csv");
+            Assert.AreEqual(1, defs.Count());
+
+            //Check normal definition
+            MimeTypeDefinition d = defs.First();
+            Assert.AreEqual(typeof(SparqlCsvParser), d.SparqlResultsParserType);
+            Assert.AreEqual(typeof(SparqlCsvWriter), d.SparqlResultsWriterType);
+        }
+
+        [TestMethod]
+        public void MimeTypesGetDefinitionsByExtSparqlCsv2()
+        {
+            IEnumerable<MimeTypeDefinition> defs = MimeTypesHelper.GetDefinitionsByFileExtension("csv");
+            Assert.AreEqual(1, defs.Count());
+
+            //Check normal definition
+            MimeTypeDefinition d = defs.First();
+            Assert.AreEqual(typeof(SparqlCsvParser), d.SparqlResultsParserType);
+            Assert.AreEqual(typeof(SparqlCsvWriter), d.SparqlResultsWriterType);
+        }
+
+        [TestMethod]
+        public void MimeTypesGetDefinitionsByExtSparqlCsv3()
+        {
+            IEnumerable<MimeTypeDefinition> defs = MimeTypesHelper.GetDefinitionsByFileExtension(".csv.gz");
+            Assert.AreEqual(1, defs.Count());
+
+#if !NO_COMPRESSION
+            //Check GZipped definition
+            MimeTypeDefinition d = defs.First();
+            Assert.AreEqual(typeof(GZippedSparqlCsvParser), d.SparqlResultsParserType);
+            Assert.AreEqual(typeof(GZippedSparqlCsvWriter), d.SparqlResultsWriterType);
+#endif
+        }
+
+        [TestMethod]
+        public void MimeTypesGetDefinitionsByExtSparqlCsv4()
+        {
+            IEnumerable<MimeTypeDefinition> defs = MimeTypesHelper.GetDefinitionsByFileExtension("csv.gz");
+            Assert.AreEqual(1, defs.Count());
+
+#if !NO_COMPRESSION
+            //Check GZipped definition
+            MimeTypeDefinition d = defs.First();
+            Assert.AreEqual(typeof(GZippedSparqlCsvParser), d.SparqlResultsParserType);
+            Assert.AreEqual(typeof(GZippedSparqlCsvWriter), d.SparqlResultsWriterType);
+#endif
+        }
+
+        [TestMethod]
+        public void MimeTypesGetDefinitionsByTypeSparqlTsv1()
+        {
+            IEnumerable<MimeTypeDefinition> defs = MimeTypesHelper.GetDefinitions("text/tab-separated-values");
+            Assert.AreEqual(2, defs.Count());
+
+            //Check normal definition
+            MimeTypeDefinition d = defs.First();
+            Assert.AreEqual(typeof(SparqlTsvParser), d.SparqlResultsParserType);
+            Assert.AreEqual(typeof(SparqlTsvWriter), d.SparqlResultsWriterType);
+
+#if !NO_COMPRESSION
+            //Check GZipped definition
+            d = defs.Last();
+            Assert.AreEqual(typeof(GZippedSparqlTsvParser), d.SparqlResultsParserType);
+            Assert.AreEqual(typeof(GZippedSparqlTsvWriter), d.SparqlResultsWriterType);
+#endif
+        }
+
+        [TestMethod]
+        public void MimeTypesGetDefinitionsByExtSparqlTsv1()
+        {
+            IEnumerable<MimeTypeDefinition> defs = MimeTypesHelper.GetDefinitionsByFileExtension(".tsv");
+            Assert.AreEqual(1, defs.Count());
+
+            //Check normal definition
+            MimeTypeDefinition d = defs.First();
+            Assert.AreEqual(typeof(SparqlTsvParser), d.SparqlResultsParserType);
+            Assert.AreEqual(typeof(SparqlTsvWriter), d.SparqlResultsWriterType);
+        }
+
+        [TestMethod]
+        public void MimeTypesGetDefinitionsByExtSparqlTsv2()
+        {
+            IEnumerable<MimeTypeDefinition> defs = MimeTypesHelper.GetDefinitionsByFileExtension("tsv");
+            Assert.AreEqual(1, defs.Count());
+
+            //Check normal definition
+            MimeTypeDefinition d = defs.First();
+            Assert.AreEqual(typeof(SparqlTsvParser), d.SparqlResultsParserType);
+            Assert.AreEqual(typeof(SparqlTsvWriter), d.SparqlResultsWriterType);
+        }
+
+        [TestMethod]
+        public void MimeTypesGetDefinitionsByExtSparqlTsv3()
+        {
+            IEnumerable<MimeTypeDefinition> defs = MimeTypesHelper.GetDefinitionsByFileExtension(".tsv.gz");
+            Assert.AreEqual(1, defs.Count());
+
+#if !NO_COMPRESSION
+            //Check GZipped definition
+            MimeTypeDefinition d = defs.First();
+            Assert.AreEqual(typeof(GZippedSparqlTsvParser), d.SparqlResultsParserType);
+            Assert.AreEqual(typeof(GZippedSparqlTsvWriter), d.SparqlResultsWriterType);
+#endif
+        }
+
+        [TestMethod]
+        public void MimeTypesGetDefinitionsByExtSparqlTsv4()
+        {
+            IEnumerable<MimeTypeDefinition> defs = MimeTypesHelper.GetDefinitionsByFileExtension("tsv.gz");
+            Assert.AreEqual(1, defs.Count());
+
+#if !NO_COMPRESSION
+            //Check GZipped definition
+            MimeTypeDefinition d = defs.First();
+            Assert.AreEqual(typeof(GZippedSparqlTsvParser), d.SparqlResultsParserType);
+            Assert.AreEqual(typeof(GZippedSparqlTsvWriter), d.SparqlResultsWriterType);
+#endif
+        }
+
+        [TestMethod]
+        public void MimeTypesGetDefinitionsByTypeCaseSensitivity1()
+        {
+            IEnumerable<MimeTypeDefinition> defs = MimeTypesHelper.GetDefinitions("TEXT/TURTLE");
+            Assert.AreEqual(2, defs.Count());
+
+            //Check normal definition
+            MimeTypeDefinition d = defs.First();
+            Assert.AreEqual(typeof(TurtleParser), d.RdfParserType);
+            Assert.AreEqual(typeof(CompressingTurtleWriter), d.RdfWriterType);
+
+#if !NO_COMPRESSION
+            //Check GZipped definition
+            d = defs.Last();
+            Assert.AreEqual(typeof(GZippedTurtleParser), d.RdfParserType);
+            Assert.AreEqual(typeof(GZippedTurtleWriter), d.RdfWriterType);
+#endif
+        }
+
+        [TestMethod]
+        public void MimeTypesGetDefinitionsByTypeCaseSensitivity2()
+        {
+            IEnumerable<MimeTypeDefinition> defs = MimeTypesHelper.GetDefinitions("TEXT/turtle");
+            Assert.AreEqual(2, defs.Count());
+
+            //Check normal definition
+            MimeTypeDefinition d = defs.First();
+            Assert.AreEqual(typeof(TurtleParser), d.RdfParserType);
+            Assert.AreEqual(typeof(CompressingTurtleWriter), d.RdfWriterType);
+
+#if !NO_COMPRESSION
+            //Check GZipped definition
+            d = defs.Last();
+            Assert.AreEqual(typeof(GZippedTurtleParser), d.RdfParserType);
+            Assert.AreEqual(typeof(GZippedTurtleWriter), d.RdfWriterType);
+#endif
+        }
+
+        [TestMethod]
+        public void MimeTypesGetDefinitionsByTypeCaseSensitivity3()
+        {
+            IEnumerable<MimeTypeDefinition> defs = MimeTypesHelper.GetDefinitions("TeXt/TuRtLe");
+            Assert.AreEqual(2, defs.Count());
+
+            //Check normal definition
+            MimeTypeDefinition d = defs.First();
+            Assert.AreEqual(typeof(TurtleParser), d.RdfParserType);
+            Assert.AreEqual(typeof(CompressingTurtleWriter), d.RdfWriterType);
+
+#if !NO_COMPRESSION
+            //Check GZipped definition
+            d = defs.Last();
+            Assert.AreEqual(typeof(GZippedTurtleParser), d.RdfParserType);
+            Assert.AreEqual(typeof(GZippedTurtleWriter), d.RdfWriterType);
+#endif
+        }
+
+        [TestMethod]
+        public void MimeTypesGetDefinitionsByExtCaseSensitivity1()
+        {
+            IEnumerable<MimeTypeDefinition> defs = MimeTypesHelper.GetDefinitionsByFileExtension(".TTL");
+            Assert.AreEqual(1, defs.Count());
+
+            //Check normal definition
+            MimeTypeDefinition d = defs.First();
+            Assert.AreEqual(typeof(TurtleParser), d.RdfParserType);
+            Assert.AreEqual(typeof(CompressingTurtleWriter), d.RdfWriterType);
+        }
+
+        [TestMethod]
+        public void MimeTypesGetDefinitionsByExtCaseSensitivity2()
+        {
+            IEnumerable<MimeTypeDefinition> defs = MimeTypesHelper.GetDefinitionsByFileExtension(".tTl");
+            Assert.AreEqual(1, defs.Count());
+
+            //Check normal definition
+            MimeTypeDefinition d = defs.First();
+            Assert.AreEqual(typeof(TurtleParser), d.RdfParserType);
+            Assert.AreEqual(typeof(CompressingTurtleWriter), d.RdfWriterType);
+        }
+
+        [TestMethod]
+        public void MimeTypesGetDefinitionsByTypeExtraParams1()
+        {
+            IEnumerable<MimeTypeDefinition> defs = MimeTypesHelper.GetDefinitions("text/turtle; charset=utf-8");
+            Assert.AreEqual(2, defs.Count());
+
+            //Check normal definition
+            MimeTypeDefinition d = defs.First();
+            Assert.AreEqual(typeof(TurtleParser), d.RdfParserType);
+            Assert.AreEqual(typeof(CompressingTurtleWriter), d.RdfWriterType);
+
+#if !NO_COMPRESSION
+            //Check GZipped definition
+            d = defs.Last();
+            Assert.AreEqual(typeof(GZippedTurtleParser), d.RdfParserType);
+            Assert.AreEqual(typeof(GZippedTurtleWriter), d.RdfWriterType);
+#endif
+        }
+
+        [TestMethod]
+        public void MimeTypesGetDefinitionsByTypeExtraParams2()
+        {
+            IEnumerable<MimeTypeDefinition> defs = MimeTypesHelper.GetDefinitions("text/turtle; q=1.0");
+            Assert.AreEqual(2, defs.Count());
+
+            //Check normal definition
+            MimeTypeDefinition d = defs.First();
+            Assert.AreEqual(typeof(TurtleParser), d.RdfParserType);
+            Assert.AreEqual(typeof(CompressingTurtleWriter), d.RdfWriterType);
+
+#if !NO_COMPRESSION
+            //Check GZipped definition
+            d = defs.Last();
+            Assert.AreEqual(typeof(GZippedTurtleParser), d.RdfParserType);
+            Assert.AreEqual(typeof(GZippedTurtleWriter), d.RdfWriterType);
+#endif
+        }
+
+        [TestMethod]
+        public void MimeTypesGetParserByTypeNTriples1()
+        {
+            IRdfReader parser = MimeTypesHelper.GetParser("text/plain");
+            Assert.IsInstanceOfType(parser, typeof(NTriplesParser));
+        }
+
+        [TestMethod]
+        public void MimeTypesGetParserByTypeNTriples2()
+        {
+            IRdfReader parser = MimeTypesHelper.GetParser("text/ntriples");
+            Assert.IsInstanceOfType(parser, typeof(NTriplesParser));
+        }
+
+        [TestMethod]
+        public void MimeTypesGetParserByTypeNTriples3()
+        {
+            IRdfReader parser = MimeTypesHelper.GetParser("text/ntriples+turtle");
+            Assert.IsInstanceOfType(parser, typeof(NTriplesParser));
+        }
+
+        [TestMethod]
+        public void MimeTypesGetParserByTypeNTriples4()
+        {
+            IRdfReader parser = MimeTypesHelper.GetParser("application/rdf-triples");
+            Assert.IsInstanceOfType(parser, typeof(NTriplesParser));
+        }
+
+        [TestMethod]
+        public void MimeTypesGetParserByTypeNTriples5()
+        {
+            IRdfReader parser = MimeTypesHelper.GetParser("application/x-ntriples");
+            Assert.IsInstanceOfType(parser, typeof(NTriplesParser));
+        }
+
+        [TestMethod]
+        public void MimeTypesGetParserByTypeTurtle1()
+        {
+            IRdfReader parser = MimeTypesHelper.GetParser("text/turtle");
+            Assert.IsInstanceOfType(parser, typeof(TurtleParser));
+        }
+
+        [TestMethod]
+        public void MimeTypesGetParserByTypeTurtle2()
+        {
+            IRdfReader parser = MimeTypesHelper.GetParser("application/x-turtle");
+            Assert.IsInstanceOfType(parser, typeof(TurtleParser));
+        }
+
+        [TestMethod]
+        public void MimeTypesGetParserByTypeTurtle3()
+        {
+            IRdfReader parser = MimeTypesHelper.GetParser("application/turtle");
+            Assert.IsInstanceOfType(parser, typeof(TurtleParser));
+        }
+
+        [TestMethod]
+        public void MimeTypesGetParserByTypeNotation3_1()
+        {
+            IRdfReader parser = MimeTypesHelper.GetParser("text/n3");
+            Assert.IsInstanceOfType(parser, typeof(Notation3Parser));
+        }
+
+        [TestMethod]
+        public void MimeTypesGetParserByTypeNotation3_2()
+        {
+            IRdfReader parser = MimeTypesHelper.GetParser("text/rdf+n3");
+            Assert.IsInstanceOfType(parser, typeof(Notation3Parser));
+        }
+
+        [TestMethod]
+        public void MimeTypesGetParserByTypeRdfXml1()
+        {
+            IRdfReader parser = MimeTypesHelper.GetParser("text/xml");
+            Assert.IsInstanceOfType(parser, typeof(RdfXmlParser));
+        }
+
+        [TestMethod]
+        public void MimeTypesGetParserByTypeRdfXml2()
+        {
+            IRdfReader parser = MimeTypesHelper.GetParser("application/rdf+xml");
+            Assert.IsInstanceOfType(parser, typeof(RdfXmlParser));
+        }
+
+        [TestMethod]
+        public void MimeTypesGetParserByTypeRdfXml3()
+        {
+            IRdfReader parser = MimeTypesHelper.GetParser("application/xml");
+            Assert.IsInstanceOfType(parser, typeof(RdfXmlParser));
+        }
+
+        [TestMethod]
+        public void MimeTypesGetParserByTypeRdfJson1()
+        {
+            IRdfReader parser = MimeTypesHelper.GetParser("text/json");
+            Assert.IsInstanceOfType(parser, typeof(RdfJsonParser));
+        }
+
+        [TestMethod]
+        public void MimeTypesGetParserByTypeRdfJson2()
+        {
+            IRdfReader parser = MimeTypesHelper.GetParser("application/json");
+            Assert.IsInstanceOfType(parser, typeof(RdfJsonParser));
+        }
+
+#if !NO_HTMLAGILITYPACK
+        [TestMethod]
+        public void MimeTypesGetParserByTypeRdfA1()
+        {
+            IRdfReader parser = MimeTypesHelper.GetParser("text/html");
+            Assert.IsInstanceOfType(parser, typeof(RdfAParser));
+        }
+
+        [TestMethod]
+        public void MimeTypesGetParserByTypeRdfA2()
+        {
+            IRdfReader parser = MimeTypesHelper.GetParser("application/xhtml+xml");
+            Assert.IsInstanceOfType(parser, typeof(RdfAParser));
+        }
+#endif
+
+        [TestMethod, ExpectedException(typeof(RdfParserSelectionException))]
+        public void MimeTypesGetParserByTypeUnknown()
+        {
+            IRdfReader reader = MimeTypesHelper.GetParser("application/unknown");
+        }
+
+        [TestMethod]
+        public void MimeTypesGetParserByExtNTriples1()
+        {
+            IRdfReader parser = MimeTypesHelper.GetParserByFileExtension(".nt");
+            Assert.IsInstanceOfType(parser, typeof(NTriplesParser));
+        }
+
+        [TestMethod]
+        public void MimeTypesGetParserByExtNTriples2()
+        {
+            IRdfReader parser = MimeTypesHelper.GetParserByFileExtension("nt");
+            Assert.IsInstanceOfType(parser, typeof(NTriplesParser));
+        }
+
+#if !NO_COMPRESSION
+        [TestMethod]
+        public void MimeTypesGetParserByExtNTriples3()
+        {
+            IRdfReader parser = MimeTypesHelper.GetParserByFileExtension(".nt.gz");
+            Assert.IsInstanceOfType(parser, typeof(GZippedNTriplesParser));
+        }
+
+        [TestMethod]
+        public void MimeTypesGetParserByExtNTriples4()
+        {
+            IRdfReader parser = MimeTypesHelper.GetParserByFileExtension("nt.gz");
+            Assert.IsInstanceOfType(parser, typeof(GZippedNTriplesParser));
+        }
+#endif
+
+        [TestMethod]
+        public void MimeTypesGetParserByExtTurtle1()
+        {
+            IRdfReader parser = MimeTypesHelper.GetParserByFileExtension(".ttl");
+            Assert.IsInstanceOfType(parser, typeof(TurtleParser));
+        }
+
+        [TestMethod]
+        public void MimeTypesGetParserByExtTurtle2()
+        {
+            IRdfReader parser = MimeTypesHelper.GetParserByFileExtension("ttl");
+            Assert.IsInstanceOfType(parser, typeof(TurtleParser));
+        }
+
+#if !NO_COMPRESSION
+        [TestMethod]
+        public void MimeTypesGetParserByExtTurtle3()
+        {
+            IRdfReader parser = MimeTypesHelper.GetParserByFileExtension(".ttl.gz");
+            Assert.IsInstanceOfType(parser, typeof(GZippedTurtleParser));
+        }
+
+        [TestMethod]
+        public void MimeTypesGetParserByExtTurtle4()
+        {
+            IRdfReader parser = MimeTypesHelper.GetParserByFileExtension("ttl.gz");
+            Assert.IsInstanceOfType(parser, typeof(GZippedTurtleParser));
+        }
+#endif
+
+        [TestMethod]
+        public void MimeTypesGetParserByExtNotation3_1()
+        {
+            IRdfReader parser = MimeTypesHelper.GetParserByFileExtension(".n3");
+            Assert.IsInstanceOfType(parser, typeof(Notation3Parser));
+        }
+
+        [TestMethod]
+        public void MimeTypesGetParserByExtNotation3_2()
+        {
+            IRdfReader parser = MimeTypesHelper.GetParserByFileExtension("n3");
+            Assert.IsInstanceOfType(parser, typeof(Notation3Parser));
+        }
+
+#if !NO_COMPRESSION
+        [TestMethod]
+        public void MimeTypesGetParserByExtNotation3_3()
+        {
+            IRdfReader parser = MimeTypesHelper.GetParserByFileExtension(".n3.gz");
+            Assert.IsInstanceOfType(parser, typeof(GZippedNotation3Parser));
+        }
+
+        [TestMethod]
+        public void MimeTypesGetParserByExtNotation3_4()
+        {
+            IRdfReader parser = MimeTypesHelper.GetParserByFileExtension("n3.gz");
+            Assert.IsInstanceOfType(parser, typeof(GZippedNotation3Parser));
+        }
+#endif
+
+        [TestMethod]
+        public void MimeTypesGetParserByExtRdfXml1()
+        {
+            IRdfReader parser = MimeTypesHelper.GetParserByFileExtension(".rdf");
+            Assert.IsInstanceOfType(parser, typeof(RdfXmlParser));
+        }
+
+        [TestMethod]
+        public void MimeTypesGetParserByExtRdfXml2()
+        {
+            IRdfReader parser = MimeTypesHelper.GetParserByFileExtension("rdf");
+            Assert.IsInstanceOfType(parser, typeof(RdfXmlParser));
+        }
+
+#if !NO_COMPRESSION
+        [TestMethod]
+        public void MimeTypesGetParserByExtRdfXml3()
+        {
+            IRdfReader parser = MimeTypesHelper.GetParserByFileExtension(".rdf.gz");
+            Assert.IsInstanceOfType(parser, typeof(GZippedRdfXmlParser));
+        }
+
+        [TestMethod]
+        public void MimeTypesGetParserByExtRdfXml4()
+        {
+            IRdfReader parser = MimeTypesHelper.GetParserByFileExtension("rdf.gz");
+            Assert.IsInstanceOfType(parser, typeof(GZippedRdfXmlParser));
+        }
+#endif
+
+        [TestMethod]
+        public void MimeTypesGetParserByExtRdfJson1()
+        {
+            IRdfReader parser = MimeTypesHelper.GetParserByFileExtension(".rj");
+            Assert.IsInstanceOfType(parser, typeof(RdfJsonParser));
+        }
+
+        [TestMethod]
+        public void MimeTypesGetParserByExtRdfJson2()
+        {
+            IRdfReader parser = MimeTypesHelper.GetParserByFileExtension("rj");
+            Assert.IsInstanceOfType(parser, typeof(RdfJsonParser));
+        }
+
+#if !NO_COMPRESSION
+        [TestMethod]
+        public void MimeTypesGetParserByExtRdfJson3()
+        {
+            IRdfReader parser = MimeTypesHelper.GetParserByFileExtension(".rj.gz");
+            Assert.IsInstanceOfType(parser, typeof(GZippedRdfJsonParser));
+        }
+
+        [TestMethod]
+        public void MimeTypesGetParserByExtRdfJson4()
+        {
+            IRdfReader parser = MimeTypesHelper.GetParserByFileExtension("rj.gz");
+            Assert.IsInstanceOfType(parser, typeof(GZippedRdfJsonParser));
+        }
+#endif
+
+#if !NO_HTMLAGILITYPACK
+        [TestMethod]
+        public void MimeTypesGetParserByExtRdfA1()
+        {
+            IRdfReader parser = MimeTypesHelper.GetParserByFileExtension(".html");
+            Assert.IsInstanceOfType(parser, typeof(RdfAParser));
+        }
+
+        [TestMethod]
+        public void MimeTypesGetParserByExtRdfA2()
+        {
+            IRdfReader parser = MimeTypesHelper.GetParserByFileExtension("html");
+            Assert.IsInstanceOfType(parser, typeof(RdfAParser));
+        }
+
+        [TestMethod]
+        public void MimeTypesGetParserByExtRdfA3()
+        {
+            IRdfReader parser = MimeTypesHelper.GetParserByFileExtension(".html.gz");
+            Assert.IsInstanceOfType(parser, typeof(GZippedRdfAParser));
+        }
+
+        [TestMethod]
+        public void MimeTypesGetParserByExtRdfA4()
+        {
+            IRdfReader parser = MimeTypesHelper.GetParserByFileExtension("html.gz");
+            Assert.IsInstanceOfType(parser, typeof(GZippedRdfAParser));
+        }
+
+        [TestMethod]
+        public void MimeTypesGetParserByExtRdfA5()
+        {
+            IRdfReader parser = MimeTypesHelper.GetParserByFileExtension(".htm");
+            Assert.IsInstanceOfType(parser, typeof(RdfAParser));
+        }
+
+        [TestMethod]
+        public void MimeTypesGetParserByExtRdfA6()
+        {
+            IRdfReader parser = MimeTypesHelper.GetParserByFileExtension("htm");
+            Assert.IsInstanceOfType(parser, typeof(RdfAParser));
+        }
+
+        [TestMethod]
+        public void MimeTypesGetParserByExtRdfA7()
+        {
+            IRdfReader parser = MimeTypesHelper.GetParserByFileExtension(".htm.gz");
+            Assert.IsInstanceOfType(parser, typeof(GZippedRdfAParser));
+        }
+
+        [TestMethod]
+        public void MimeTypesGetParserByExtRdfA8()
+        {
+            IRdfReader parser = MimeTypesHelper.GetParserByFileExtension("htm.gz");
+            Assert.IsInstanceOfType(parser, typeof(GZippedRdfAParser));
+        }
+
+        [TestMethod]
+        public void MimeTypesGetParserByExtRdfA9()
+        {
+            IRdfReader parser = MimeTypesHelper.GetParserByFileExtension(".xhtml");
+            Assert.IsInstanceOfType(parser, typeof(RdfAParser));
+        }
+
+        [TestMethod]
+        public void MimeTypesGetParserByExtRdfA10()
+        {
+            IRdfReader parser = MimeTypesHelper.GetParserByFileExtension("xhtml");
+            Assert.IsInstanceOfType(parser, typeof(RdfAParser));
+        }
+
+        [TestMethod]
+        public void MimeTypesGetParserByExtRdfA11()
+        {
+            IRdfReader parser = MimeTypesHelper.GetParserByFileExtension(".xhtml.gz");
+            Assert.IsInstanceOfType(parser, typeof(GZippedRdfAParser));
+        }
+
+        [TestMethod]
+        public void MimeTypesGetParserByExtRdfA12()
+        {
+            IRdfReader parser = MimeTypesHelper.GetParserByFileExtension("xhtml.gz");
+            Assert.IsInstanceOfType(parser, typeof(GZippedRdfAParser));
+        }
+#endif
+
+        [TestMethod]
+        public void MimeTypesGetWriterByTypeUnknown()
+        {
+            IRdfWriter writer = MimeTypesHelper.GetWriter("application/unknown");
+            Assert.IsInstanceOfType(writer, typeof(CompressingTurtleWriter));
+        }
+
+        [TestMethod]
+        public void MimeTypesGetWriterByTypeAny()
+        {
+            IRdfWriter writer = MimeTypesHelper.GetWriter(MimeTypesHelper.Any);
+            Assert.IsInstanceOfType(writer, typeof(NTriplesWriter));
+        }
+
+        [TestMethod]
+        public void MimeTypesGetWriterByTypeNTriples1()
+        {
+            IRdfWriter writer = MimeTypesHelper.GetWriter("text/plain");
+            Assert.IsInstanceOfType(writer, typeof(NTriplesWriter));
+        }
+
+        [TestMethod]
+        public void MimeTypesGetWriterByTypeNTriples2()
+        {
+            IRdfWriter writer = MimeTypesHelper.GetWriter("text/ntriples");
+            Assert.IsInstanceOfType(writer, typeof(NTriplesWriter));
+        }
+
+        [TestMethod]
+        public void MimeTypesGetWriterByTypeNTriples3()
+        {
+            IRdfWriter writer = MimeTypesHelper.GetWriter("text/ntriples+turtle");
+            Assert.IsInstanceOfType(writer, typeof(NTriplesWriter));
+        }
+
+        [TestMethod]
+        public void MimeTypesGetWriterByTypeNTriples4()
+        {
+            IRdfWriter writer = MimeTypesHelper.GetWriter("application/rdf-triples");
+            Assert.IsInstanceOfType(writer, typeof(NTriplesWriter));
+        }
+
+        [TestMethod]
+        public void MimeTypesGetWriterByTypeNTriples5()
+        {
+            IRdfWriter writer = MimeTypesHelper.GetWriter("application/x-ntriples");
+            Assert.IsInstanceOfType(writer, typeof(NTriplesWriter));
+        }
+
+        [TestMethod]
+        public void MimeTypesGetWriterByTypeTurtle1()
+        {
+            IRdfWriter writer = MimeTypesHelper.GetWriter("text/turtle");
+            Assert.IsInstanceOfType(writer, typeof(CompressingTurtleWriter));
+        }
+
+        [TestMethod]
+        public void MimeTypesGetWriterByTypeTurtle2()
+        {
+            IRdfWriter writer = MimeTypesHelper.GetWriter("application/x-turtle");
+            Assert.IsInstanceOfType(writer, typeof(CompressingTurtleWriter));
+        }
+
+        [TestMethod]
+        public void MimeTypesGetWriterByTypeTurtle3()
+        {
+            IRdfWriter writer = MimeTypesHelper.GetWriter("application/turtle");
+            Assert.IsInstanceOfType(writer, typeof(CompressingTurtleWriter));
+        }
+
+        [TestMethod]
+        public void MimeTypesGetWriterByTypeNotation3_1()
+        {
+            IRdfWriter writer = MimeTypesHelper.GetWriter("text/n3");
+            Assert.IsInstanceOfType(writer, typeof(Notation3Writer));
+        }
+
+        [TestMethod]
+        public void MimeTypesGetWriterByTypeNotation3_2()
+        {
+            IRdfWriter writer = MimeTypesHelper.GetWriter("text/rdf+n3");
+            Assert.IsInstanceOfType(writer, typeof(Notation3Writer));
+        }
+
+        [TestMethod]
+        public void MimeTypesGetWriterByTypeRdfXml1()
+        {
+            IRdfWriter writer = MimeTypesHelper.GetWriter("text/xml");
+            Assert.IsInstanceOfType(writer, typeof(RdfXmlWriter));
+        }
+
+        [TestMethod]
+        public void MimeTypesGetWriterByTypeRdfXml2()
+        {
+            IRdfWriter writer = MimeTypesHelper.GetWriter("application/xml");
+            Assert.IsInstanceOfType(writer, typeof(RdfXmlWriter));
+        }
+
+        [TestMethod]
+        public void MimeTypesGetWriterByTypeRdfXml3()
+        {
+            IRdfWriter writer = MimeTypesHelper.GetWriter("application/rdf+xml");
+            Assert.IsInstanceOfType(writer, typeof(RdfXmlWriter));
+        }
+
+        [TestMethod]
+        public void MimeTypesGetWriterByTypeRdfJson1()
+        {
+            IRdfWriter writer = MimeTypesHelper.GetWriter("text/json");
+            Assert.IsInstanceOfType(writer, typeof(RdfJsonWriter));
+        }
+
+        [TestMethod]
+        public void MimeTypesGetWriterByTypeRdfJson2()
+        {
+            IRdfWriter writer = MimeTypesHelper.GetWriter("application/json");
+            Assert.IsInstanceOfType(writer, typeof(RdfJsonWriter));
+        }
+
+        [TestMethod]
+        public void MimeTypesGetWriterByTypeRdfJson3()
+        {
+            IRdfWriter writer = MimeTypesHelper.GetWriter("application/rdf+json");
+            Assert.IsInstanceOfType(writer, typeof(RdfJsonWriter));
+        }
+
+        [TestMethod]
+        public void MimeTypesGetWriterByTypeRdfA1()
+        {
+            IRdfWriter writer = MimeTypesHelper.GetWriter("text/html");
+            Assert.IsInstanceOfType(writer, typeof(HtmlWriter));
+        }
+
+        [TestMethod]
+        public void MimeTypesGetWriterByTypeRdfA2()
+        {
+            IRdfWriter writer = MimeTypesHelper.GetWriter("application/xhtml+xml");
+            Assert.IsInstanceOfType(writer, typeof(HtmlWriter));
+        }
+
+        [TestMethod]
+        public void MimeTypesGetWriterByExtNTriples1()
+        {
+            IRdfWriter parser = MimeTypesHelper.GetWriterByFileExtension(".nt");
+            Assert.IsInstanceOfType(parser, typeof(NTriplesWriter));
+        }
+
+        [TestMethod]
+        public void MimeTypesGetWriterByExtNTriples2()
+        {
+            IRdfWriter parser = MimeTypesHelper.GetWriterByFileExtension("nt");
+            Assert.IsInstanceOfType(parser, typeof(NTriplesWriter));
+        }
+
+#if !NO_COMPRESSION
+        [TestMethod]
+        public void MimeTypesGetWriterByExtNTriples3()
+        {
+            IRdfWriter parser = MimeTypesHelper.GetWriterByFileExtension(".nt.gz");
+            Assert.IsInstanceOfType(parser, typeof(GZippedNTriplesWriter));
+        }
+
+        [TestMethod]
+        public void MimeTypesGetWriterByExtNTriples4()
+        {
+            IRdfWriter parser = MimeTypesHelper.GetWriterByFileExtension("nt.gz");
+            Assert.IsInstanceOfType(parser, typeof(GZippedNTriplesWriter));
+        }
+#endif
+
+        [TestMethod]
+        public void MimeTypesGetWriterByExtTurtle1()
+        {
+            IRdfWriter parser = MimeTypesHelper.GetWriterByFileExtension(".ttl");
+            Assert.IsInstanceOfType(parser, typeof(CompressingTurtleWriter));
+        }
+
+        [TestMethod]
+        public void MimeTypesGetWriterByExtTurtle2()
+        {
+            IRdfWriter parser = MimeTypesHelper.GetWriterByFileExtension("ttl");
+            Assert.IsInstanceOfType(parser, typeof(CompressingTurtleWriter));
+        }
+
+#if !NO_COMPRESSION
+        [TestMethod]
+        public void MimeTypesGetWriterByExtTurtle3()
+        {
+            IRdfWriter parser = MimeTypesHelper.GetWriterByFileExtension(".ttl.gz");
+            Assert.IsInstanceOfType(parser, typeof(GZippedTurtleWriter));
+        }
+
+        [TestMethod]
+        public void MimeTypesGetWriterByExtTurtle4()
+        {
+            IRdfWriter parser = MimeTypesHelper.GetWriterByFileExtension("ttl.gz");
+            Assert.IsInstanceOfType(parser, typeof(GZippedTurtleWriter));
+        }
+#endif
+
+        [TestMethod]
+        public void MimeTypesGetWriterByExtNotation3_1()
+        {
+            IRdfWriter parser = MimeTypesHelper.GetWriterByFileExtension(".n3");
+            Assert.IsInstanceOfType(parser, typeof(Notation3Writer));
+        }
+
+        [TestMethod]
+        public void MimeTypesGetWriterByExtNotation3_2()
+        {
+            IRdfWriter parser = MimeTypesHelper.GetWriterByFileExtension("n3");
+            Assert.IsInstanceOfType(parser, typeof(Notation3Writer));
+        }
+
+#if !NO_COMPRESSION
+        [TestMethod]
+        public void MimeTypesGetWriterByExtNotation3_3()
+        {
+            IRdfWriter parser = MimeTypesHelper.GetWriterByFileExtension(".n3.gz");
+            Assert.IsInstanceOfType(parser, typeof(GZippedNotation3Writer));
+        }
+
+        [TestMethod]
+        public void MimeTypesGetWriterByExtNotation3_4()
+        {
+            IRdfWriter parser = MimeTypesHelper.GetWriterByFileExtension("n3.gz");
+            Assert.IsInstanceOfType(parser, typeof(GZippedNotation3Writer));
+        }
+#endif
+
+        [TestMethod]
+        public void MimeTypesGetWriterByExtRdfXml1()
+        {
+            IRdfWriter parser = MimeTypesHelper.GetWriterByFileExtension(".rdf");
+            Assert.IsInstanceOfType(parser, typeof(RdfXmlWriter));
+        }
+
+        [TestMethod]
+        public void MimeTypesGetWriterByExtRdfXml2()
+        {
+            IRdfWriter parser = MimeTypesHelper.GetWriterByFileExtension("rdf");
+            Assert.IsInstanceOfType(parser, typeof(RdfXmlWriter));
+        }
+
+#if !NO_COMPRESSION
+        [TestMethod]
+        public void MimeTypesGetWriterByExtRdfXml3()
+        {
+            IRdfWriter parser = MimeTypesHelper.GetWriterByFileExtension(".rdf.gz");
+            Assert.IsInstanceOfType(parser, typeof(GZippedRdfXmlWriter));
+        }
+
+        [TestMethod]
+        public void MimeTypesGetWriterByExtRdfXml4()
+        {
+            IRdfWriter parser = MimeTypesHelper.GetWriterByFileExtension("rdf.gz");
+            Assert.IsInstanceOfType(parser, typeof(GZippedRdfXmlWriter));
+        }
+#endif
+
+        [TestMethod]
+        public void MimeTypesGetWriterByExtRdfJson1()
+        {
+            IRdfWriter parser = MimeTypesHelper.GetWriterByFileExtension(".rj");
+            Assert.IsInstanceOfType(parser, typeof(RdfJsonWriter));
+        }
+
+        [TestMethod]
+        public void MimeTypesGetWriterByExtRdfJson2()
+        {
+            IRdfWriter parser = MimeTypesHelper.GetWriterByFileExtension("rj");
+            Assert.IsInstanceOfType(parser, typeof(RdfJsonWriter));
+        }
+
+#if !NO_COMPRESSION
+        [TestMethod]
+        public void MimeTypesGetWriterByExtRdfJson3()
+        {
+            IRdfWriter parser = MimeTypesHelper.GetWriterByFileExtension(".rj.gz");
+            Assert.IsInstanceOfType(parser, typeof(GZippedRdfJsonWriter));
+        }
+
+        [TestMethod]
+        public void MimeTypesGetWriterByExtRdfJson4()
+        {
+            IRdfWriter parser = MimeTypesHelper.GetWriterByFileExtension("rj.gz");
+            Assert.IsInstanceOfType(parser, typeof(GZippedRdfJsonWriter));
+        }
+#endif
+
+        [TestMethod]
+        public void MimeTypesGetWriterByExtRdfA1()
+        {
+            IRdfWriter parser = MimeTypesHelper.GetWriterByFileExtension(".html");
+            Assert.IsInstanceOfType(parser, typeof(HtmlWriter));
+        }
+
+        [TestMethod]
+        public void MimeTypesGetWriterByExtRdfA2()
+        {
+            IRdfWriter parser = MimeTypesHelper.GetWriterByFileExtension("html");
+            Assert.IsInstanceOfType(parser, typeof(HtmlWriter));
+        }
+
+#if !NO_COMPRESSION
+        [TestMethod]
+        public void MimeTypesGetWriterByExtRdfA3()
+        {
+            IRdfWriter parser = MimeTypesHelper.GetWriterByFileExtension(".html.gz");
+            Assert.IsInstanceOfType(parser, typeof(GZippedRdfAWriter));
+        }
+
+        [TestMethod]
+        public void MimeTypesGetWriterByExtRdfA4()
+        {
+            IRdfWriter parser = MimeTypesHelper.GetWriterByFileExtension("html.gz");
+            Assert.IsInstanceOfType(parser, typeof(GZippedRdfAWriter));
+        }
+#endif
+
+        [TestMethod]
+        public void MimeTypesGetWriterByExtRdfA5()
+        {
+            IRdfWriter parser = MimeTypesHelper.GetWriterByFileExtension(".htm");
+            Assert.IsInstanceOfType(parser, typeof(HtmlWriter));
+        }
+
+        [TestMethod]
+        public void MimeTypesGetWriterByExtRdfA6()
+        {
+            IRdfWriter parser = MimeTypesHelper.GetWriterByFileExtension("htm");
+            Assert.IsInstanceOfType(parser, typeof(HtmlWriter));
+        }
+
+#if !NO_COMPRESSION
+        [TestMethod]
+        public void MimeTypesGetWriterByExtRdfA7()
+        {
+            IRdfWriter parser = MimeTypesHelper.GetWriterByFileExtension(".htm.gz");
+            Assert.IsInstanceOfType(parser, typeof(GZippedRdfAWriter));
+        }
+
+        [TestMethod]
+        public void MimeTypesGetWriterByExtRdfA8()
+        {
+            IRdfWriter parser = MimeTypesHelper.GetWriterByFileExtension("htm.gz");
+            Assert.IsInstanceOfType(parser, typeof(GZippedRdfAWriter));
+        }
+#endif
+
+        [TestMethod]
+        public void MimeTypesGetWriterByExtRdfA9()
+        {
+            IRdfWriter parser = MimeTypesHelper.GetWriterByFileExtension(".xhtml");
+            Assert.IsInstanceOfType(parser, typeof(HtmlWriter));
+        }
+
+        [TestMethod]
+        public void MimeTypesGetWriterByExtRdfA10()
+        {
+            IRdfWriter parser = MimeTypesHelper.GetWriterByFileExtension("xhtml");
+            Assert.IsInstanceOfType(parser, typeof(HtmlWriter));
+        }
+
+#if !NO_COMPRESSION
+        [TestMethod]
+        public void MimeTypesGetWriterByExtRdfA11()
+        {
+            IRdfWriter parser = MimeTypesHelper.GetWriterByFileExtension(".xhtml.gz");
+            Assert.IsInstanceOfType(parser, typeof(GZippedRdfAWriter));
+        }
+
+        [TestMethod]
+        public void MimeTypesGetWriterByExtRdfA12()
+        {
+            IRdfWriter parser = MimeTypesHelper.GetWriterByFileExtension("xhtml.gz");
+            Assert.IsInstanceOfType(parser, typeof(GZippedRdfAWriter));
+        }
+#endif
+
+        [TestMethod, ExpectedException(typeof(RdfParserSelectionException))]
+        public void MimeTypesGetSparqlParserByTypeUnknown()
+        {
+            ISparqlResultsReader parser = MimeTypesHelper.GetSparqlParser("application/unknown");
+        }
+
+        [TestMethod]
+        public void MimeTypesGetSparqlParserByTypeSparqlXml1()
+        {
+            ISparqlResultsReader parser = MimeTypesHelper.GetSparqlParser("application/sparql-results+xml");
+            Assert.IsInstanceOfType(parser, typeof(SparqlXmlParser));
+        }
+
+        [TestMethod]
+        public void MimeTypesGetSparqlParserByTypeSparqlXml2()
+        {
+            ISparqlResultsReader parser = MimeTypesHelper.GetSparqlParser("application/xml");
+            Assert.IsInstanceOfType(parser, typeof(SparqlXmlParser));
+        }
+
+        [TestMethod]
+        public void MimeTypesGetSparqlParserByTypeSparqlJson1()
+        {
+            ISparqlResultsReader parser = MimeTypesHelper.GetSparqlParser("application/sparql-results+json");
+            Assert.IsInstanceOfType(parser, typeof(SparqlJsonParser));
+        }
+
+        [TestMethod]
+        public void MimeTypesGetSparqlParserByTypeSparqlJson2()
+        {
+            ISparqlResultsReader parser = MimeTypesHelper.GetSparqlParser("application/json");
+            Assert.IsInstanceOfType(parser, typeof(SparqlJsonParser));
+        }
+
+        [TestMethod]
+        public void MimeTypesGetSparqlParserByTypeSparqlCsv1()
+        {
+            ISparqlResultsReader parser = MimeTypesHelper.GetSparqlParser("text/csv");
+            Assert.IsInstanceOfType(parser, typeof(SparqlCsvParser));
+        }
+
+        [TestMethod]
+        public void MimeTypesGetSparqlParserByTypeSparqlCsv2()
+        {
+            ISparqlResultsReader parser = MimeTypesHelper.GetSparqlParser("text/comma-separated-values");
+            Assert.IsInstanceOfType(parser, typeof(SparqlCsvParser));
+        }
+
+        [TestMethod]
+        public void MimeTypesGetSparqlParserByTypeSparqlTsv1()
+        {
+            ISparqlResultsReader parser = MimeTypesHelper.GetSparqlParser("text/tab-separated-values");
+            Assert.IsInstanceOfType(parser, typeof(SparqlTsvParser));
+        }
+
+        [TestMethod]
+        public void MimeTypesGetSparqlParserByExtSparqlXml1()
+        {
+            ISparqlResultsReader parser = MimeTypesHelper.GetSparqlParserByFileExtension(".srx");
+            Assert.IsInstanceOfType(parser, typeof(SparqlXmlParser));
+        }
+
+        [TestMethod]
+        public void MimeTypesGetSparqlParserByExtSparqlXml2()
+        {
+            ISparqlResultsReader parser = MimeTypesHelper.GetSparqlParserByFileExtension("srx");
+            Assert.IsInstanceOfType(parser, typeof(SparqlXmlParser));
+        }
+
+#if !NO_COMPRESSION
+        [TestMethod]
+        public void MimeTypesGetSparqlParserByExtSparqlXml3()
+        {
+            ISparqlResultsReader parser = MimeTypesHelper.GetSparqlParserByFileExtension(".srx.gz");
+            Assert.IsInstanceOfType(parser, typeof(GZippedSparqlXmlParser));
+        }
+
+        [TestMethod]
+        public void MimeTypesGetSparqlParserByExtSparqlXml4()
+        {
+            ISparqlResultsReader parser = MimeTypesHelper.GetSparqlParserByFileExtension("srx.gz");
+            Assert.IsInstanceOfType(parser, typeof(GZippedSparqlXmlParser));
+        }
+#endif
+
+        [TestMethod]
+        public void MimeTypesGetSparqlParserByExtSparqlJson1()
+        {
+            ISparqlResultsReader parser = MimeTypesHelper.GetSparqlParserByFileExtension(".srj");
+            Assert.IsInstanceOfType(parser, typeof(SparqlJsonParser));
+        }
+
+        [TestMethod]
+        public void MimeTypesGetSparqlParserByExtSparqlJson2()
+        {
+            ISparqlResultsReader parser = MimeTypesHelper.GetSparqlParserByFileExtension("srj");
+            Assert.IsInstanceOfType(parser, typeof(SparqlJsonParser));
+        }
+
+#if !NO_COMPRESSION
+        [TestMethod]
+        public void MimeTypesGetSparqlParserByExtSparqlJson3()
+        {
+            ISparqlResultsReader parser = MimeTypesHelper.GetSparqlParserByFileExtension(".srj.gz");
+            Assert.IsInstanceOfType(parser, typeof(GZippedSparqlJsonParser));
+        }
+
+        [TestMethod]
+        public void MimeTypesGetSparqlParserByExtSparqlJson4()
+        {
+            ISparqlResultsReader parser = MimeTypesHelper.GetSparqlParserByFileExtension("srj.gz");
+            Assert.IsInstanceOfType(parser, typeof(GZippedSparqlJsonParser));
+        }
+#endif
+
+        [TestMethod]
+        public void MimeTypesGetSparqlParserByExtSparqlTsv1()
+        {
+            ISparqlResultsReader parser = MimeTypesHelper.GetSparqlParserByFileExtension(".tsv");
+            Assert.IsInstanceOfType(parser, typeof(SparqlTsvParser));
+        }
+
+        [TestMethod]
+        public void MimeTypesGetSparqlParserByExtSparqlTsv2()
+        {
+            ISparqlResultsReader parser = MimeTypesHelper.GetSparqlParserByFileExtension("tsv");
+            Assert.IsInstanceOfType(parser, typeof(SparqlTsvParser));
+        }
+
+#if !NO_COMPRESSION
+        [TestMethod]
+        public void MimeTypesGetSparqlParserByExtSparqlTsv3()
+        {
+            ISparqlResultsReader parser = MimeTypesHelper.GetSparqlParserByFileExtension(".tsv.gz");
+            Assert.IsInstanceOfType(parser, typeof(GZippedSparqlTsvParser));
+        }
+
+        [TestMethod]
+        public void MimeTypesGetSparqlParserByExtSparqlTsv4()
+        {
+            ISparqlResultsReader parser = MimeTypesHelper.GetSparqlParserByFileExtension("tsv.gz");
+            Assert.IsInstanceOfType(parser, typeof(GZippedSparqlTsvParser));
+        }
+#endif
+
+        [TestMethod]
+        public void MimeTypesGetSparqlParserByExtSparqlCsv1()
+        {
+            ISparqlResultsReader parser = MimeTypesHelper.GetSparqlParserByFileExtension(".csv");
+            Assert.IsInstanceOfType(parser, typeof(SparqlCsvParser));
+        }
+
+        [TestMethod]
+        public void MimeTypesGetSparqlParserByExtSparqlCsv2()
+        {
+            ISparqlResultsReader parser = MimeTypesHelper.GetSparqlParserByFileExtension("csv");
+            Assert.IsInstanceOfType(parser, typeof(SparqlCsvParser));
+        }
+
+#if !NO_COMPRESSION
+        [TestMethod]
+        public void MimeTypesGetSparqlParserByExtSparqlCsv3()
+        {
+            ISparqlResultsReader parser = MimeTypesHelper.GetSparqlParserByFileExtension(".csv.gz");
+            Assert.IsInstanceOfType(parser, typeof(GZippedSparqlCsvParser));
+        }
+
+        [TestMethod]
+        public void MimeTypesGetSparqlParserByExtSparqlCsv4()
+        {
+            ISparqlResultsReader parser = MimeTypesHelper.GetSparqlParserByFileExtension("csv.gz");
+            Assert.IsInstanceOfType(parser, typeof(GZippedSparqlCsvParser));
+        }
+#endif
+
+        [TestMethod]
+        public void MimeTypesGetSparqlWriterByTypeUnknown()
+        {
+            ISparqlResultsWriter writer = MimeTypesHelper.GetSparqlWriter("application/unknown");
+            Assert.IsInstanceOfType(writer, typeof(SparqlXmlWriter));
+        }
+
+        [TestMethod]
+        public void MimeTypesGetSparqlWriterByTypeAny()
+        {
+            ISparqlResultsWriter writer = MimeTypesHelper.GetSparqlWriter(MimeTypesHelper.Any);
+            Assert.IsInstanceOfType(writer, typeof(SparqlXmlWriter));
+        }
+
+        [TestMethod]
+        public void MimeTypesGetSparqlWriterByTypeSparqlXml1()
+        {
+            ISparqlResultsWriter writer = MimeTypesHelper.GetSparqlWriter("application/sparql-results+xml");
+            Assert.IsInstanceOfType(writer, typeof(SparqlXmlWriter));
+        }
+
+        [TestMethod]
+        public void MimeTypesGetSparqlWriterByTypeSparqlXml2()
+        {
+            ISparqlResultsWriter writer = MimeTypesHelper.GetSparqlWriter("application/xml");
+            Assert.IsInstanceOfType(writer, typeof(SparqlXmlWriter));
+        }
+
+        [TestMethod]
+        public void MimeTypesGetSparqlWriterByTypeSparqlJson1()
+        {
+            ISparqlResultsWriter writer = MimeTypesHelper.GetSparqlWriter("application/sparql-results+json");
+            Assert.IsInstanceOfType(writer, typeof(SparqlJsonWriter));
+        }
+
+        [TestMethod]
+        public void MimeTypesGetSparqlWriterByTypeSparqlJson2()
+        {
+            ISparqlResultsWriter writer = MimeTypesHelper.GetSparqlWriter("application/json");
+            Assert.IsInstanceOfType(writer, typeof(SparqlJsonWriter));
+        }
+
+        [TestMethod]
+        public void MimeTypesGetSparqlWriterByTypeSparqlCsv1()
+        {
+            ISparqlResultsWriter writer = MimeTypesHelper.GetSparqlWriter("text/csv");
+            Assert.IsInstanceOfType(writer, typeof(SparqlCsvWriter));
+        }
+
+        [TestMethod]
+        public void MimeTypesGetSparqlWriterByTypeSparqlCsv2()
+        {
+            ISparqlResultsWriter writer = MimeTypesHelper.GetSparqlWriter("text/comma-separated-values");
+            Assert.IsInstanceOfType(writer, typeof(SparqlCsvWriter));
+        }
+
+        [TestMethod]
+        public void MimeTypesGetSparqlWriterByTypeSparqlTsv1()
+        {
+            ISparqlResultsWriter writer = MimeTypesHelper.GetSparqlWriter("text/tab-separated-values");
+            Assert.IsInstanceOfType(writer, typeof(SparqlTsvWriter));
+        }
+
+        [TestMethod]
+        public void MimeTypesGetSparqlWriterByExtSparqlXml1()
+        {
+            ISparqlResultsWriter writer = MimeTypesHelper.GetSparqlWriterByFileExtension(".srx");
+            Assert.IsInstanceOfType(writer, typeof(SparqlXmlWriter));
+        }
+
+        [TestMethod]
+        public void MimeTypesGetSparqlWriterByExtSparqlXml2()
+        {
+            ISparqlResultsWriter writer = MimeTypesHelper.GetSparqlWriterByFileExtension("srx");
+            Assert.IsInstanceOfType(writer, typeof(SparqlXmlWriter));
+        }
+
+#if !NO_COMPRESSION
+        [TestMethod]
+        public void MimeTypesGetSparqlWriterByExtSparqlXml3()
+        {
+            ISparqlResultsWriter writer = MimeTypesHelper.GetSparqlWriterByFileExtension(".srx.gz");
+            Assert.IsInstanceOfType(writer, typeof(GZippedSparqlXmlWriter));
+        }
+
+        [TestMethod]
+        public void MimeTypesGetSparqlWriterByExtSparqlXml4()
+        {
+            ISparqlResultsWriter writer = MimeTypesHelper.GetSparqlWriterByFileExtension("srx.gz");
+            Assert.IsInstanceOfType(writer, typeof(GZippedSparqlXmlWriter));
+        }
+#endif
+
+        [TestMethod]
+        public void MimeTypesGetSparqlWriterByExtSparqlJson1()
+        {
+            ISparqlResultsWriter writer = MimeTypesHelper.GetSparqlWriterByFileExtension(".srj");
+            Assert.IsInstanceOfType(writer, typeof(SparqlJsonWriter));
+        }
+
+        [TestMethod]
+        public void MimeTypesGetSparqlWriterByExtSparqlJson2()
+        {
+            ISparqlResultsWriter writer = MimeTypesHelper.GetSparqlWriterByFileExtension("srj");
+            Assert.IsInstanceOfType(writer, typeof(SparqlJsonWriter));
+        }
+
+#if !NO_COMPRESSION
+        [TestMethod]
+        public void MimeTypesGetSparqlWriterByExtSparqlJson3()
+        {
+            ISparqlResultsWriter writer = MimeTypesHelper.GetSparqlWriterByFileExtension(".srj.gz");
+            Assert.IsInstanceOfType(writer, typeof(GZippedSparqlJsonWriter));
+        }
+
+        [TestMethod]
+        public void MimeTypesGetSparqlWriterByExtSparqlJson4()
+        {
+            ISparqlResultsWriter writer = MimeTypesHelper.GetSparqlWriterByFileExtension("srj.gz");
+            Assert.IsInstanceOfType(writer, typeof(GZippedSparqlJsonWriter));
+        }
+#endif
+
+        [TestMethod]
+        public void MimeTypesGetSparqlWriterByExtSparqlTsv1()
+        {
+            ISparqlResultsWriter writer = MimeTypesHelper.GetSparqlWriterByFileExtension(".tsv");
+            Assert.IsInstanceOfType(writer, typeof(SparqlTsvWriter));
+        }
+
+        [TestMethod]
+        public void MimeTypesGetSparqlWriterByExtSparqlTsv2()
+        {
+            ISparqlResultsWriter writer = MimeTypesHelper.GetSparqlWriterByFileExtension("tsv");
+            Assert.IsInstanceOfType(writer, typeof(SparqlTsvWriter));
+        }
+
+#if !NO_COMPRESSION
+        [TestMethod]
+        public void MimeTypesGetSparqlWriterByExtSparqlTsv3()
+        {
+            ISparqlResultsWriter writer = MimeTypesHelper.GetSparqlWriterByFileExtension(".tsv.gz");
+            Assert.IsInstanceOfType(writer, typeof(GZippedSparqlTsvWriter));
+        }
+
+        [TestMethod]
+        public void MimeTypesGetSparqlWriterByExtSparqlTsv4()
+        {
+            ISparqlResultsWriter writer = MimeTypesHelper.GetSparqlWriterByFileExtension("tsv.gz");
+            Assert.IsInstanceOfType(writer, typeof(GZippedSparqlTsvWriter));
+        }
+#endif
+
+        [TestMethod]
+        public void MimeTypesGetSparqlWriterByExtSparqlCsv1()
+        {
+            ISparqlResultsWriter writer = MimeTypesHelper.GetSparqlWriterByFileExtension(".csv");
+            Assert.IsInstanceOfType(writer, typeof(SparqlCsvWriter));
+        }
+
+        [TestMethod]
+        public void MimeTypesGetSparqlWriterByExtSparqlCsv2()
+        {
+            ISparqlResultsWriter writer = MimeTypesHelper.GetSparqlWriterByFileExtension("csv");
+            Assert.IsInstanceOfType(writer, typeof(SparqlCsvWriter));
+        }
+
+#if !NO_COMPRESSION
+        [TestMethod]
+        public void MimeTypesGetSparqlWriterByExtSparqlCsv3()
+        {
+            ISparqlResultsWriter writer = MimeTypesHelper.GetSparqlWriterByFileExtension(".csv.gz");
+            Assert.IsInstanceOfType(writer, typeof(GZippedSparqlCsvWriter));
+        }
+
+        [TestMethod]
+        public void MimeTypesGetSparqlWriterByExtSparqlCsv4()
+        {
+            ISparqlResultsWriter writer = MimeTypesHelper.GetSparqlWriterByFileExtension("csv.gz");
+            Assert.IsInstanceOfType(writer, typeof(GZippedSparqlCsvWriter));
+        }
+#endif
+
+        [TestMethod, ExpectedException(typeof(RdfParserSelectionException))]
+        public void MimeTypesGetStoreParserByTypeUnknown()
+        {
+            IStoreReader parser = MimeTypesHelper.GetStoreParser("application/unknown");
+        }
+
+        [TestMethod]
+        public void MimeTypesGetStoreParserByTypeNQuads1()
+        {
+            IStoreReader parser = MimeTypesHelper.GetStoreParser("text/x-nquads");
+            Assert.IsInstanceOfType(parser, typeof(NQuadsParser));
+        }
+
+        [TestMethod]
+        public void MimeTypesGetStoreParserByTypeTriG1()
+        {
+            IStoreReader parser = MimeTypesHelper.GetStoreParser("application/x-trig");
+            Assert.IsInstanceOfType(parser, typeof(TriGParser));
+        }
+
+        [TestMethod]
+        public void MimeTypesGetStoreParserByTypeTriX1()
+        {
+            IStoreReader parser = MimeTypesHelper.GetStoreParser("application/trix");
+            Assert.IsInstanceOfType(parser, typeof(TriXParser));
+        }
+
+        [TestMethod]
+        public void MimeTypesGetStoreParserByExtNQuads1()
+        {
+            IStoreReader parser = MimeTypesHelper.GetStoreParserByFileExtension(".nq");
+            Assert.IsInstanceOfType(parser, typeof(NQuadsParser));
+        }
+
+        [TestMethod]
+        public void MimeTypesGetStoreParserByExtNQuads2()
+        {
+            IStoreReader parser = MimeTypesHelper.GetStoreParserByFileExtension("nq");
+            Assert.IsInstanceOfType(parser, typeof(NQuadsParser));
+        }
+
+#if !NO_COMPRESSION
+        [TestMethod]
+        public void MimeTypesGetStoreParserByExtNQuads3()
+        {
+            IStoreReader parser = MimeTypesHelper.GetStoreParserByFileExtension(".nq.gz");
+            Assert.IsInstanceOfType(parser, typeof(GZippedNQuadsParser));
+        }
+
+        [TestMethod]
+        public void MimeTypesGetStoreParserByExtNQuads4()
+        {
+            IStoreReader parser = MimeTypesHelper.GetStoreParserByFileExtension("nq.gz");
+            Assert.IsInstanceOfType(parser, typeof(GZippedNQuadsParser));
+        }
+#endif
+
+        [TestMethod]
+        public void MimeTypesGetStoreParserByExtTriG1()
+        {
+            IStoreReader parser = MimeTypesHelper.GetStoreParserByFileExtension(".trig");
+            Assert.IsInstanceOfType(parser, typeof(TriGParser));
+        }
+
+        [TestMethod]
+        public void MimeTypesGetStoreParserByExtTriG2()
+        {
+            IStoreReader parser = MimeTypesHelper.GetStoreParserByFileExtension("trig");
+            Assert.IsInstanceOfType(parser, typeof(TriGParser));
+        }
+
+#if !NO_COMPRESSION
+        [TestMethod]
+        public void MimeTypesGetStoreParserByExtTriG3()
+        {
+            IStoreReader parser = MimeTypesHelper.GetStoreParserByFileExtension(".trig.gz");
+            Assert.IsInstanceOfType(parser, typeof(GZippedTriGParser));
+        }
+
+        [TestMethod]
+        public void MimeTypesGetStoreParserByExtTriG4()
+        {
+            IStoreReader parser = MimeTypesHelper.GetStoreParserByFileExtension("trig.gz");
+            Assert.IsInstanceOfType(parser, typeof(GZippedTriGParser));
+        }
+#endif
+
+        [TestMethod]
+        public void MimeTypesGetStoreParserByExtTriX1()
+        {
+            IStoreReader parser = MimeTypesHelper.GetStoreParserByFileExtension(".xml");
+            Assert.IsInstanceOfType(parser, typeof(TriXParser));
+        }
+
+        [TestMethod]
+        public void MimeTypesGetStoreParserByExtTriX2()
+        {
+            IStoreReader parser = MimeTypesHelper.GetStoreParserByFileExtension("xml");
+            Assert.IsInstanceOfType(parser, typeof(TriXParser));
+        }
+
+#if !NO_COMPRESSION
+        [TestMethod]
+        public void MimeTypesGetStoreParserByExtTriX3()
+        {
+            IStoreReader parser = MimeTypesHelper.GetStoreParserByFileExtension(".xml.gz");
+            Assert.IsInstanceOfType(parser, typeof(GZippedTriXParser));
+        }
+
+        [TestMethod]
+        public void MimeTypesGetStoreParserByExtTriX4()
+        {
+            IStoreReader parser = MimeTypesHelper.GetStoreParserByFileExtension("xml.gz");
+            Assert.IsInstanceOfType(parser, typeof(GZippedTriXParser));
+        }
+#endif
+
+        [TestMethod]
+        public void MimeTypesGetStoreWriterByTypeUnknown()
+        {
+            IStoreWriter writer = MimeTypesHelper.GetStoreWriter("application/unknown");
+            Assert.IsInstanceOfType(writer, typeof(NQuadsWriter));
+        }
+
+        [TestMethod]
+        public void MimeTypesGetStoreWriterByTypeNQuads1()
+        {
+            IStoreWriter parser = MimeTypesHelper.GetStoreWriter("text/x-nquads");
+            Assert.IsInstanceOfType(parser, typeof(NQuadsWriter));
+        }
+
+        [TestMethod]
+        public void MimeTypesGetStoreWriterByTypeTriG1()
+        {
+            IStoreWriter parser = MimeTypesHelper.GetStoreWriter("application/x-trig");
+            Assert.IsInstanceOfType(parser, typeof(TriGWriter));
+        }
+
+        [TestMethod]
+        public void MimeTypesGetStoreWriterByTypeTriX1()
+        {
+            IStoreWriter parser = MimeTypesHelper.GetStoreWriter("application/trix");
+            Assert.IsInstanceOfType(parser, typeof(TriXWriter));
+        }
+
+        [TestMethod]
+        public void MimeTypesGetStoreWriterByExtNQuads1()
+        {
+            IStoreWriter parser = MimeTypesHelper.GetStoreWriterByFileExtension(".nq");
+            Assert.IsInstanceOfType(parser, typeof(NQuadsWriter));
+        }
+
+        [TestMethod]
+        public void MimeTypesGetStoreWriterByExtNQuads2()
+        {
+            IStoreWriter parser = MimeTypesHelper.GetStoreWriterByFileExtension("nq");
+            Assert.IsInstanceOfType(parser, typeof(NQuadsWriter));
+        }
+
+#if !NO_COMPRESSION
+        [TestMethod]
+        public void MimeTypesGetStoreWriterByExtNQuads3()
+        {
+            IStoreWriter parser = MimeTypesHelper.GetStoreWriterByFileExtension(".nq.gz");
+            Assert.IsInstanceOfType(parser, typeof(GZippedNQuadsWriter));
+        }
+
+        [TestMethod]
+        public void MimeTypesGetStoreWriterByExtNQuads4()
+        {
+            IStoreWriter parser = MimeTypesHelper.GetStoreWriterByFileExtension("nq.gz");
+            Assert.IsInstanceOfType(parser, typeof(GZippedNQuadsWriter));
+        }
+#endif
+
+        [TestMethod]
+        public void MimeTypesGetStoreWriterByExtTriG1()
+        {
+            IStoreWriter parser = MimeTypesHelper.GetStoreWriterByFileExtension(".trig");
+            Assert.IsInstanceOfType(parser, typeof(TriGWriter));
+        }
+
+        [TestMethod]
+        public void MimeTypesGetStoreWriterByExtTriG2()
+        {
+            IStoreWriter parser = MimeTypesHelper.GetStoreWriterByFileExtension("trig");
+            Assert.IsInstanceOfType(parser, typeof(TriGWriter));
+        }
+
+#if !NO_COMPRESSION
+        [TestMethod]
+        public void MimeTypesGetStoreWriterByExtTriG3()
+        {
+            IStoreWriter parser = MimeTypesHelper.GetStoreWriterByFileExtension(".trig.gz");
+            Assert.IsInstanceOfType(parser, typeof(GZippedTriGWriter));
+        }
+
+        [TestMethod]
+        public void MimeTypesGetStoreWriterByExtTriG4()
+        {
+            IStoreWriter parser = MimeTypesHelper.GetStoreWriterByFileExtension("trig.gz");
+            Assert.IsInstanceOfType(parser, typeof(GZippedTriGWriter));
+        }
+#endif
+
+        [TestMethod]
+        public void MimeTypesGetStoreWriterByExtTriX1()
+        {
+            IStoreWriter parser = MimeTypesHelper.GetStoreWriterByFileExtension(".xml");
+            Assert.IsInstanceOfType(parser, typeof(TriXWriter));
+        }
+
+        [TestMethod]
+        public void MimeTypesGetStoreWriterByExtTriX2()
+        {
+            IStoreWriter parser = MimeTypesHelper.GetStoreWriterByFileExtension("xml");
+            Assert.IsInstanceOfType(parser, typeof(TriXWriter));
+        }
+
+#if !NO_COMPRESSION
+        [TestMethod]
+        public void MimeTypesGetStoreWriterByExtTriX3()
+        {
+            IStoreWriter parser = MimeTypesHelper.GetStoreWriterByFileExtension(".xml.gz");
+            Assert.IsInstanceOfType(parser, typeof(GZippedTriXWriter));
+        }
+
+        [TestMethod]
+        public void MimeTypesGetStoreWriterByExtTriX4()
+        {
+            IStoreWriter parser = MimeTypesHelper.GetStoreWriterByFileExtension("xml.gz");
+            Assert.IsInstanceOfType(parser, typeof(GZippedTriXWriter));
+        }
+#endif
+
+        [TestMethod]
+        public void MimeTypesApplyWriterOptions1()
+        {
+            int compressionLevel = Options.DefaultCompressionLevel;
+            try
+            {
+                Options.DefaultCompressionLevel = WriterCompressionLevel.High;
+                IRdfWriter writer = MimeTypesHelper.GetWriter("application/turtle");
+                Assert.IsInstanceOfType(writer, typeof(CompressingTurtleWriter));
+                Assert.AreEqual(WriterCompressionLevel.High, ((ICompressingWriter)writer).CompressionLevel);
+            }
+            finally
+            {
+                Options.DefaultCompressionLevel = compressionLevel;
+            }
+        }
+
+        [TestMethod]
+        public void MimeTypesApplyWriterOptions2()
+        {
+            int compressionLevel = Options.DefaultCompressionLevel;
+            try
+            {
+                Options.DefaultCompressionLevel = WriterCompressionLevel.High;
+                IRdfWriter writer = MimeTypesHelper.GetWriterByFileExtension(".ttl");
+                Assert.IsInstanceOfType(writer, typeof(CompressingTurtleWriter));
+                Assert.AreEqual(WriterCompressionLevel.High, ((ICompressingWriter)writer).CompressionLevel);
+            }
+            finally
+            {
+                Options.DefaultCompressionLevel = compressionLevel;
+            }
+        }
+
+        [TestMethod]
+        public void MimeTypesApplyWriterOptions3()
+        {
+            int compressionLevel = Options.DefaultCompressionLevel;
+            try
+            {
+                Options.DefaultCompressionLevel = WriterCompressionLevel.High;
+                IStoreWriter writer = MimeTypesHelper.GetStoreWriter("application/x-trig");
+                Assert.IsInstanceOfType(writer, typeof(TriGWriter));
+                Assert.AreEqual(WriterCompressionLevel.High, ((ICompressingWriter)writer).CompressionLevel);
+            }
+            finally
+            {
+                Options.DefaultCompressionLevel = compressionLevel;
+            }
+        }
+
+        [TestMethod]
+        public void MimeTypesApplyWriterOptions4()
+        {
+            int compressionLevel = Options.DefaultCompressionLevel;
+            try
+            {
+                Options.DefaultCompressionLevel = WriterCompressionLevel.High;
+                IStoreWriter writer = MimeTypesHelper.GetStoreWriterByFileExtension(".trig");
+                Assert.IsInstanceOfType(writer, typeof(TriGWriter));
+                Assert.AreEqual(WriterCompressionLevel.High, ((ICompressingWriter)writer).CompressionLevel);
+            }
+            finally
+            {
+                Options.DefaultCompressionLevel = compressionLevel;
+            }
+        }
+
+        [TestMethod]
+        public void MimeTypesApplyParserOptions1()
+        {
+            TokenQueueMode queueMode = Options.DefaultTokenQueueMode;
+            try
+            {
+                Options.DefaultTokenQueueMode = TokenQueueMode.AsynchronousBufferDuringParsing;
+                IRdfReader parser = MimeTypesHelper.GetParser("application/turtle");
+                Assert.IsInstanceOfType(parser, typeof(TurtleParser));
+                Assert.AreEqual(TokenQueueMode.AsynchronousBufferDuringParsing, ((ITokenisingParser)parser).TokenQueueMode);
+            }
+            finally
+            {
+                Options.DefaultTokenQueueMode = queueMode;
+            }
+        }
+
+        [TestMethod]
+        public void MimeTypesApplyParserOptions2()
+        {
+            TokenQueueMode queueMode = Options.DefaultTokenQueueMode;
+            try
+            {
+                Options.DefaultTokenQueueMode = TokenQueueMode.AsynchronousBufferDuringParsing;
+                IRdfReader parser = MimeTypesHelper.GetParserByFileExtension(".ttl");
+                Assert.IsInstanceOfType(parser, typeof(TurtleParser));
+                Assert.AreEqual(TokenQueueMode.AsynchronousBufferDuringParsing, ((ITokenisingParser)parser).TokenQueueMode);
+            }
+            finally
+            {
+                Options.DefaultTokenQueueMode = queueMode;
+            }
+        }
+
+        [TestMethod]
+        public void MimeTypesApplyParserOptions3()
+        {
+            TokenQueueMode queueMode = Options.DefaultTokenQueueMode;
+            try
+            {
+                Options.DefaultTokenQueueMode = TokenQueueMode.AsynchronousBufferDuringParsing;
+                IStoreReader parser = MimeTypesHelper.GetStoreParser("text/x-nquads");
+                Assert.IsInstanceOfType(parser, typeof(NQuadsParser));
+                Assert.AreEqual(TokenQueueMode.AsynchronousBufferDuringParsing, ((ITokenisingParser)parser).TokenQueueMode);
+            }
+            finally
+            {
+                Options.DefaultTokenQueueMode = queueMode;
+            }
+        }
+
+        [TestMethod]
+        public void MimeTypesApplyParserOptions4()
+        {
+            TokenQueueMode queueMode = Options.DefaultTokenQueueMode;
+            try
+            {
+                Options.DefaultTokenQueueMode = TokenQueueMode.AsynchronousBufferDuringParsing;
+                IStoreReader parser = MimeTypesHelper.GetStoreParserByFileExtension(".nq");
+                Assert.IsInstanceOfType(parser, typeof(NQuadsParser));
+                Assert.AreEqual(TokenQueueMode.AsynchronousBufferDuringParsing, ((ITokenisingParser)parser).TokenQueueMode);
+            }
+            finally
+            {
+                Options.DefaultTokenQueueMode = queueMode;
+            }
+        }
+
+        [TestMethod]
+        public void MimeTypesContentNegotiation1()
+        {
+            String[] types = new String[] { "application/turtle" , "application/rdf+xml", "text/plain" };
+            MimeTypeDefinition def = MimeTypesHelper.GetDefinitions(types).FirstOrDefault();
+            Assert.IsNotNull(def);
+            Assert.AreEqual(typeof(TurtleParser), def.RdfParserType);
+        }
+
+        [TestMethod]
+        public void MimeTypesContentNegotiation2()
+        {
+            String[] types = new String[] { "application/rdf+xml", "application/turtle", "text/plain" };
+            MimeTypeDefinition def = MimeTypesHelper.GetDefinitions(types).FirstOrDefault();
+            Assert.IsNotNull(def);
+            Assert.AreEqual(typeof(RdfXmlParser), def.RdfParserType);
+        }
+
+        [TestMethod]
+        public void MimeTypesContentNegotiation3()
+        {
+            String[] types = new String[] { "text/plain", "application/rdf+xml", "application/turtle" };
+            MimeTypeDefinition def = MimeTypesHelper.GetDefinitions(types).FirstOrDefault();
+            Assert.IsNotNull(def);
+            Assert.AreEqual(typeof(NTriplesParser), def.RdfParserType);
+        }
+
+        [TestMethod]
+        public void MimeTypesContentNegotiation4()
+        {
+            MimeTypeDefinition def = MimeTypesHelper.GetDefinitions(MimeTypesHelper.Any).FirstOrDefault();
+            Assert.IsNotNull(def);
+        }
+
+        [TestMethod]
+        public void MimeTypesContentNegotiation5()
+        {
+            String[] types = new String[] { "application/turtle; q=0.8", "application/rdf+xml", "text/plain; q=0.9" };
+            MimeTypeDefinition def = MimeTypesHelper.GetDefinitions(types).FirstOrDefault();
+            Assert.IsNotNull(def);
+            Assert.AreEqual(typeof(RdfXmlParser), def.RdfParserType);
+        }
+
+        private void PrintSelectors(IEnumerable<MimeTypeSelector> selectors)
+        {
+            foreach (MimeTypeSelector selector in selectors)
+            {
+                Console.WriteLine(selector.ToString());
+            }
+        }
+
+        [TestMethod]
+        public void MimeTypesSelectors1()
+        {
+            String[] types = new String[] { "audio/*; q=0.2", "audio/basic" };
+            List<MimeTypeSelector> selectors = MimeTypeSelector.CreateSelectors(types).ToList();
+            this.PrintSelectors(selectors);
+
+            Assert.IsFalse(selectors[0].IsRange);
+            Assert.AreEqual("audio/basic", selectors[0].Type);
+            Assert.IsTrue(selectors[1].IsRange);
+            Assert.AreEqual("audio/*", selectors[1].Type);
+            Assert.AreEqual(0.2d, selectors[1].Quality);
+        }
+
+        [TestMethod]
+        public void MimeTypesSelectors2()
+        {
+            String[] types = new String[] { "text/plain; q=0.5", "text/turtle" };
+            List<MimeTypeSelector> selectors = MimeTypeSelector.CreateSelectors(types).ToList();
+            this.PrintSelectors(selectors);
+
+            Assert.AreEqual("text/turtle", selectors[0].Type);
+            Assert.AreEqual("text/plain", selectors[1].Type);
+            Assert.AreEqual(0.5d, selectors[1].Quality);
+        }
+
+        [TestMethod]
+        public void MimeTypesSelectors3()
+        {
+            String[] types = new String[] { "text/plain", "text/turtle" };
+            List<MimeTypeSelector> selectors = MimeTypeSelector.CreateSelectors(types).ToList();
+            this.PrintSelectors(selectors);
+
+            Assert.AreEqual("text/plain", selectors[0].Type);
+            Assert.AreEqual("text/turtle", selectors[1].Type);
+        }
+
+        [TestMethod]
+        public void MimeTypesSelectors4()
+        {
+            String[] types = new String[] { "text/*", "text/html", "*/*" };
+            List<MimeTypeSelector> selectors = MimeTypeSelector.CreateSelectors(types).ToList();
+            this.PrintSelectors(selectors);
+
+            Assert.AreEqual("text/html", selectors[0].Type);
+            Assert.AreEqual("text/*", selectors[1].Type);
+            Assert.AreEqual(MimeTypesHelper.Any, selectors[2].Type);
+        }
+
+        [TestMethod]
+        public void MimeTypesSelectors5()
+        {
+            String[] types = new String[] { "text/plain; q=0.5", "text/turtle; q=0.5" };
+            List<MimeTypeSelector> selectors = MimeTypeSelector.CreateSelectors(types).ToList();
+            this.PrintSelectors(selectors);
+
+            Assert.AreEqual("text/plain", selectors[0].Type);
+            Assert.AreEqual(0.5d, selectors[0].Quality);
+            Assert.AreEqual("text/turtle", selectors[1].Type);
+            Assert.AreEqual(0.5d, selectors[1].Quality);
+        }
+
+        [TestMethod]
+        public void MimeTypesSelectors6()
+        {
+            String[] types = new String[] { "text/turtle; q=0.5", "text/plain; q=0.5" };
+            List<MimeTypeSelector> selectors = MimeTypeSelector.CreateSelectors(types).ToList();
+            this.PrintSelectors(selectors);
+
+            Assert.AreEqual("text/turtle", selectors[0].Type);
+            Assert.AreEqual(0.5d, selectors[0].Quality);
+            Assert.AreEqual("text/plain", selectors[1].Type);
+            Assert.AreEqual(0.5d, selectors[1].Quality);
+        }
+
+        [TestMethod]
+        public void MimeTypesGetDefinitionByUpperCaseExt()
+        {
+            foreach (MimeTypeDefinition def in MimeTypesHelper.Definitions)
+            {
+                if (!def.HasFileExtensions) continue;
+                String ext = def.CanonicalFileExtension.ToUpper();
+                MimeTypeDefinition def2 = MimeTypesHelper.GetDefinitionsByFileExtension(ext).FirstOrDefault();
+                Assert.IsNotNull(def2);
+                Assert.AreEqual(def.SyntaxName, def2.SyntaxName);
+                Assert.AreEqual(def.CanonicalMimeType, def2.CanonicalMimeType);
+                Assert.AreEqual(def.HasFileExtensions, def2.HasFileExtensions);
+                Assert.AreEqual(def.CanonicalFileExtension, def2.CanonicalFileExtension);
+                Assert.AreEqual(def.CanParseRdf, def2.CanParseRdf);
+                Assert.AreEqual(def.CanParseRdfDatasets, def2.CanParseRdfDatasets);
+                Assert.AreEqual(def.CanParseSparqlResults, def2.CanParseSparqlResults);
+                Assert.AreEqual(def.CanWriteRdf, def2.CanWriteRdf);
+                Assert.AreEqual(def.CanWriteRdfDatasets, def2.CanWriteRdfDatasets);
+                Assert.AreEqual(def.CanWriteSparqlResults, def2.CanWriteSparqlResults);
+                Assert.AreEqual(def.RdfParserType, def2.RdfParserType);
+                Assert.AreEqual(def.RdfDatasetParserType, def2.RdfDatasetParserType);
+                Assert.AreEqual(def.SparqlResultsParserType, def2.SparqlResultsParserType);
+                Assert.AreEqual(def.RdfWriterType, def2.RdfWriterType);
+                Assert.AreEqual(def.RdfDatasetWriterType, def2.RdfDatasetWriterType);
+                Assert.AreEqual(def.SparqlResultsWriterType, def2.SparqlResultsWriterType);
+            }
+        }
+    }
+}