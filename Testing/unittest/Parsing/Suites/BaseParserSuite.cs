/*
dotNetRDF is free and open source software licensed under the MIT License

-----------------------------------------------------------------------------

Copyright (c) 2009-2012 dotNetRDF Project (dotnetrdf-developer@lists.sf.net)

Permission is hereby granted, free of charge, to any person obtaining a copy
of this software and associated documentation files (the "Software"), to deal
in the Software without restriction, including without limitation the rights
to use, copy, modify, merge, publish, distribute, sublicense, and/or sell
copies of the Software, and to permit persons to whom the Software is furnished
to do so, subject to the following conditions:

The above copyright notice and this permission notice shall be included in all
copies or substantial portions of the Software.

THE SOFTWARE IS PROVIDED "AS IS", WITHOUT WARRANTY OF ANY KIND, EXPRESS OR 
IMPLIED, INCLUDING BUT NOT LIMITED TO THE WARRANTIES OF MERCHANTABILITY, 
FITNESS FOR A PARTICULAR PURPOSE AND NONINFRINGEMENT. IN NO EVENT SHALL THE
AUTHORS OR COPYRIGHT HOLDERS BE LIABLE FOR ANY CLAIM, DAMAGES OR OTHER LIABILITY,
WHETHER IN AN ACTION OF CONTRACT, TORT OR OTHERWISE, ARISING FROM, OUT OF OR IN
CONNECTION WITH THE SOFTWARE OR THE USE OR OTHER DEALINGS IN THE SOFTWARE.
*/

using System;
using System.IO;
using System.Linq;
using NUnit.Framework;
using VDS.RDF.Query;

namespace VDS.RDF.Parsing.Suites
{
    public abstract class BaseParserSuite<TParser, TResult> where TParser : class
    {
        private readonly String _baseDir;
        private bool _check = true;
        private int _count;
        private int _pass;
        private int _fail;
        private int _indeterminate;
        public static Uri BaseUri = new Uri("http://www.w3.org/2001/sw/DataAccess/df1/tests/");
        private readonly TParser _parser;
        private readonly TParser _resultsParser;

        protected BaseParserSuite(TParser testParser, TParser resultsParser, string baseDir)
        {
            if (baseDir == null) throw new ArgumentNullException("baseDir");
            if (testParser == null) throw new ArgumentNullException("testParser");
            if (resultsParser == null) throw new ArgumentNullException("resultsParser");

            this._parser = testParser;
            this._resultsParser = resultsParser;
            this._baseDir = string.Format("resources\\{0}", baseDir);
        }

        /// <summary>
        /// Gets/Sets whether the suite needs to check result files for tests that should parse
        /// </summary>
        public bool CheckResults
        {
            get
            {
                return this._check;
            }
            set
            {
                this._check = value;
            }
        }

        public int Count
        {
            get
            {
                return this._count;
            }
        }

        public int Passed
        {
            get
            {
                return this._pass;
            }
            set { _pass = value; }
        }

        public int Failed
        {
            get
            {
                return this._fail;
            }
            protected set { this._fail = value; }
        }

        public int Indeterminate
        {
            get
            {
                return this._indeterminate;
            }
        }

        [SetUp]
        public void Setup()
        {
            this._count = 0;
            this._pass = 0;
            this._fail = 0;
            this._indeterminate = 0;
        }

        protected String GetFile(INode n)
        {
            switch (n.NodeType)
            {
                case NodeType.Uri:
                    Uri u = ((IUriNode)n).Uri;
                    if (u.IsFile)
                    {
                        return u.AbsolutePath;
                    }
                    else
                    {
                        String lastSegment = u.Segments[u.Segments.Length - 1];
                        return Path.Combine(this._baseDir, lastSegment);
                    }
                default:
                    Assert.Fail("Malformed manifest file, input file must be a  URI");
                    break;
            }
            //Keep compiler happy
            return null;
        }

        protected void RunDirectory(String pattern, bool shouldParse)
        {
            this.RunDirectory(this._baseDir, pattern, shouldParse);
        }

        protected void RunDirectory(Func<String, bool> isTest, bool shouldParse)
        {
            this.RunDirectory(this._baseDir, isTest, shouldParse);
        }

        protected void RunDirectory(String dir, String pattern, bool shouldParse)
        {
            foreach (String file in Directory.GetFiles(dir, pattern))
            {
                this.RunTest(Path.GetFileName(file), null, file, Path.Combine(Path.GetDirectoryName(file), Path.GetFileNameWithoutExtension(file) + ".nt"), shouldParse);
            }
        }

        protected void RunAllDirectories(Func<String, bool> isTest, bool shouldParse)
        {
            this.RunAllDirectories(this._baseDir, isTest, shouldParse);
        }

        protected void RunAllDirectories(String dir, Func<String, bool> isTest, bool shouldParse)
        {
            foreach (String subdir in Directory.GetDirectories(dir))
            {
                this.RunDirectory(subdir, isTest, shouldParse);
                this.RunAllDirectories(subdir, isTest, shouldParse);
            }
        }

        protected void RunDirectory(String dir, Func<String, bool> isTest, bool shouldParse)
        {
            foreach (String file in Directory.GetFiles(dir).Where(isTest))
            {
                this.RunTest(Path.GetFileName(file), null, file, Path.Combine(Path.GetDirectoryName(file), Path.GetFileNameWithoutExtension(file) + FileExtension), shouldParse);
            }
        }

        protected void RunManifest(String file, bool shouldParse)
        {
            if (!File.Exists(file))
            {
                Assert.Fail("Manifest file " + file + " not found");
            }

            Graph manifest = new Graph();
            manifest.BaseUri = BaseUri;
            try
            {
                manifest.LoadFromFile(file);
            }
            catch (Exception ex)
            {
                TestTools.ReportError("Bad Manifest", ex);
                Assert.Fail("Failed to load Manifest " + file);
            }

<<<<<<< HEAD
            String findTests = @"prefix rdf:    <http://www.w3.org/1999/02/22-rdf-syntax-ns#> 
=======
            const string findTests = @"prefix rdf:    <http://www.w3.org/1999/02/22-rdf-syntax-ns#> 
>>>>>>> 2e44fb87
prefix rdfs:	<http://www.w3.org/2000/01/rdf-schema#> 
prefix mf:     <http://www.w3.org/2001/sw/DataAccess/tests/test-manifest#> 
prefix qt:     <http://www.w3.org/2001/sw/DataAccess/tests/test-query#> 
SELECT ?name ?input ?comment ?result
WHERE
{
  ?test mf:action [ qt:data ?input ] .
  OPTIONAL { ?test mf:name ?name }
  OPTIONAL { ?test rdfs:comment ?comment }
  OPTIONAL { ?test mf:result ?result }
}";

            SparqlResultSet tests = manifest.ExecuteQuery(findTests) as SparqlResultSet;
            if (tests == null) Assert.Fail("Failed to find tests in the Manifest");

            foreach (SparqlResult test in tests)
            {
                INode nameNode, commentNode, resultNode;
                String name = test.TryGetBoundValue("name", out nameNode) ? nameNode.ToString() : null;
                INode inputNode = test["input"];
                String input = this.GetFile(inputNode);
                String comment = test.TryGetBoundValue("comment", out commentNode) ? commentNode.ToString() : null;
                String results = test.TryGetBoundValue("result", out resultNode) ? this.GetFile(resultNode) : null;

                this.RunTest(name, comment, input, results, shouldParse);
            }
        }/// <summary>
        /// Runs all tests found in the manifest, determines whether a test should pass/fail based on the test information
        /// </summary>
        /// <param name="file">Manifest file</param>
        protected void RunManifest(String file, INode positiveSyntaxTest, INode negativeSyntaxTest)
        {
            this.RunManifest(file, new INode[] { positiveSyntaxTest }, new INode[] { negativeSyntaxTest });
        }

        protected void RunManifest(String file, INode[] positiveSyntaxTests, INode[] negativeSyntaxTests)
        {
            if (!File.Exists(file))
            {
                Assert.Fail("Manifest file " + file + " not found");
            }

            Graph manifest = new Graph();
            manifest.BaseUri = BaseUri;
            try
            {
                manifest.LoadFromFile(file);
            }
            catch (Exception ex)
            {
                TestTools.ReportError("Bad Manifest", ex);
                Assert.Fail("Failed to load Manifest " + file);
            }
            manifest.NamespaceMap.AddNamespace("rdf", UriFactory.Create("http://www.w3.org/ns/rdftest#"));

            String findTests = @"prefix rdf:    <http://www.w3.org/1999/02/22-rdf-syntax-ns#> 
prefix rdfs:    <http://www.w3.org/2000/01/rdf-schema#> 
prefix mf:     <http://www.w3.org/2001/sw/DataAccess/tests/test-manifest#> 
prefix qt:     <http://www.w3.org/2001/sw/DataAccess/tests/test-query#> 
prefix rdft:   <http://www.w3.org/ns/rdftest#>
SELECT ?name ?input ?comment ?result ?type
WHERE
{
  { ?test mf:action [ qt:data ?input ] . }
  UNION
  { ?test mf:action ?input . FILTER(!ISBLANK(?input)) }
  OPTIONAL { ?test a ?type }
  OPTIONAL { ?test mf:name ?name }
  OPTIONAL { ?test rdfs:comment ?comment }
  OPTIONAL { ?test mf:result ?result }
}";

            SparqlResultSet tests = manifest.ExecuteQuery(findTests) as SparqlResultSet;
            if (tests == null) Assert.Fail("Failed to find tests in the Manifest");

            foreach (SparqlResult test in tests)
            {
                INode nameNode, inputNode, commentNode, resultNode;
                String name = test.TryGetBoundValue("name", out nameNode) ? nameNode.ToString() : null;
                inputNode = test["input"];
                String input = this.GetFile(inputNode);
                String comment = test.TryGetBoundValue("comment", out commentNode) ? commentNode.ToString() : null;
                String results = test.TryGetBoundValue("result", out resultNode) ? this.GetFile(resultNode) : null;

                //Determine expected outcome
                //Evaluation tests will have results and should always parse succesfully
                bool? shouldParse = results != null ? true : false;
                if (!shouldParse.Value)
                {
                    //No results declared so may be a positive/negative syntax test
                    //Inspect returned type to determine, if no type assume test should fail
                    INode type;
                    if (test.TryGetBoundValue("type", out type))
                    {
                        if (positiveSyntaxTests.Contains(type))
                        {
                            shouldParse = true;
                        }
                        else if (negativeSyntaxTests.Contains(type))
                        {
                            shouldParse = false;
                        }
                        else
                        {
                            //Unable to determine what the expected result is
                            shouldParse = null;
                        }
                    }
                }

                this.RunTest(name, comment, input, results, shouldParse);
            }
        }

        private void RunTest(String name, String comment, String file, String resultFile, bool? shouldParse)
        {
            Console.WriteLine("### Running Test #" + this._count);
            if (name != null) Console.WriteLine("Test Name " + name);
            if (comment != null) Console.WriteLine(comment);
            Console.WriteLine();
            Console.WriteLine("Input File is " + file);
            if (resultFile != null) Console.WriteLine("Expected Output File is " + resultFile);

            //Check File Exists
            if (!File.Exists(file))
            {
                Console.WriteLine("Input File not found");
                Console.Error.WriteLine("Test " + name + " - Input File not found: " + file);
                this._fail++;
                return;
            }

            try
            {
                var actual = TryParseTestInput(file);

                if (!shouldParse.HasValue)
                {
                    Console.WriteLine("Unable to determine whether the test should pass/fail based on manifest information (Test Indeterminate)");
                    this._indeterminate++;
                }
                else if (shouldParse.Value)
                {
                    Console.WriteLine("Parsed input in OK");

                    //Validate if necessary
                    if (this.CheckResults && resultFile != null)
                    {
                        if (!File.Exists(resultFile))
                        {
                            Console.WriteLine("Expected Output File not found");
                            Console.Error.WriteLine("Test " + name + " - Expected Output File not found: " + resultFile);
                            this._fail++;
                        }
                        else
                        {
                            try
                            {
                                TryValidateResults(name, resultFile, actual);
                            }
                            catch (RdfParseException)
                            {
                                Console.WriteLine("Expected Output File could not be parsed (Test Indeterminate)");
                                this._indeterminate++;
                            }
                        }
                    }
                    else
                    {
                        Console.WriteLine("No Validation Required (Test Passed)");
                        this._pass++;
                    }
                }
                else
                {
                    Console.WriteLine("Parsed when failure was expected (Test Failed)");
                    Console.Error.WriteLine("Test " + name + " - Parsed when failure was expected");
                    this._fail++;
                }
            }
            catch (RdfParseException parseEx)
            {
                if (shouldParse.HasValue && shouldParse.Value)
                {
                    Console.WriteLine("Parsing failed when success was expected (Test Failed)");
                    Console.Error.WriteLine("Test " + name + " - Failed to parse when success was expected");

                    //Repeat parsing with tracing enabled if appropriate
                    //This gives us more useful debugging output for failed tests
                    if (this._parser is ITraceableTokeniser)
                    {
                        try
                        {
                            ((ITraceableTokeniser)this._parser).TraceTokeniser = true;
                            ((IRdfReader)this._parser).Load(new Graph(), Path.GetFileName(file));
                        }
                        catch
                        {
                            //Ignore errors the 2nd time around, we've already got a copy of the error to report
                        }
                        finally
                        {
                            ((ITraceableTokeniser)this._parser).TraceTokeniser = false;
                        }
                    }

                    TestTools.ReportError("Parse Error", parseEx);
                    this._fail++;
                }
                else
                {
                    Console.WriteLine("Parsing Failed as expected (Test Passed)");
                    this._pass++;
                }
            }
            Console.WriteLine("### End Test #" + this._count);
            Console.WriteLine();
            this._count++;
        }

        protected abstract TResult TryParseTestInput(string file);

        protected abstract void TryValidateResults(string testName, string resultFile, TResult actual);

        protected abstract string FileExtension { get; }

        protected TParser Parser
        {
            get { return _parser; }
        }

        protected TParser ResultsParser
        {
<<<<<<< HEAD
            this._count = 0;
            this._pass = 0;
            this._fail = 0;
            this._indeterminate = 0;
        }

        protected void RunManifest(String file, bool shouldParse)
        {
            if (!File.Exists(file))
            {
                Assert.Fail("Manifest file " + file + " not found");
            }

            Graph manifest = new Graph();
            manifest.BaseUri = BaseUri;
            try
            {
                manifest.LoadFromFile(file);
            }
            catch (Exception ex)
            {
                TestTools.ReportError("Bad Manifest", ex);
                Assert.Fail("Failed to load Manifest " + file);
            }

            String findTests = @"prefix rdf:    <http://www.w3.org/1999/02/22-rdf-syntax-ns#> 
prefix rdfs:	<http://www.w3.org/2000/01/rdf-schema#> 
prefix mf:     <http://www.w3.org/2001/sw/DataAccess/tests/test-manifest#> 
prefix qt:     <http://www.w3.org/2001/sw/DataAccess/tests/test-query#> 
SELECT ?name ?input ?comment ?result
WHERE
{
  ?test mf:action [ qt:data ?input ] .
  OPTIONAL { ?test mf:name ?name }
  OPTIONAL { ?test rdfs:comment ?comment }
  OPTIONAL { ?test mf:result ?result }
}";

            SparqlResultSet tests = manifest.ExecuteQuery(findTests) as SparqlResultSet;
            if (tests == null) Assert.Fail("Failed to find tests in the Manifest");

            foreach (SparqlResult test in tests)
            {
                INode nameNode, inputNode, commentNode, resultNode;
                String name = test.TryGetBoundValue("name", out nameNode) ? nameNode.ToString() : null;
                inputNode = test["input"];
                String input = this.GetFile(inputNode);
                String comment = test.TryGetBoundValue("comment", out commentNode) ? commentNode.ToString() : null;
                String results = test.TryGetBoundValue("result", out resultNode) ? this.GetFile(resultNode) : null;

                this.RunTest(name, comment, input, results, shouldParse);
            }
        }

        protected void RunDirectory(String dir, String pattern, bool shouldParse)
        {
            foreach (String file in Directory.GetFiles(dir, pattern))
            {
                this.RunTest(Path.GetFileName(file), null, file, Path.Combine(Path.GetDirectoryName(file), Path.GetFileNameWithoutExtension(file) + ".nt"), shouldParse);
            }
        }

        protected void RunDirectory(String pattern, bool shouldParse)
        {
            this.RunDirectory(this._baseDir, pattern, shouldParse);
        }

        protected void RunDirectory(Func<String, bool> isTest, bool shouldParse)
        {
            this.RunDirectory(this._baseDir, isTest, shouldParse);
        }

        protected void RunDirectory(String dir, Func<String, bool> isTest, bool shouldParse)
        {
            foreach (String file in Directory.GetFiles(dir).Where(f => isTest(f)))
            {
                this.RunTest(Path.GetFileName(file), null, file, Path.Combine(Path.GetDirectoryName(file), Path.GetFileNameWithoutExtension(file) + ".nt"), shouldParse);
            }
        }

        protected void RunAllDirectories(Func<String, bool> isTest, bool shouldParse)
        {
            this.RunAllDirectories(this._baseDir, isTest, shouldParse);
        }

        protected void RunAllDirectories(String dir, Func<String, bool> isTest, bool shouldParse)
        {
            foreach (String subdir in Directory.GetDirectories(dir))
            {
                this.RunDirectory(subdir, isTest, shouldParse);
                this.RunAllDirectories(subdir, isTest, shouldParse);
            }
        }

        private String GetFile(INode n)
        {
            switch (n.NodeType)
            {
                case NodeType.Uri:
                    Uri u = ((IUriNode)n).Uri;
                    if (u.IsFile)
                    {
                        return u.AbsolutePath;
                    }
                    else
                    {
                        String lastSegment = u.Segments[u.Segments.Length - 1];
                        return Path.Combine(this._baseDir, lastSegment);
                    }
                default:
                    Assert.Fail("Malformed manifest file, input file must be a  URI");
                    break;
            }
            //Keep compiler happy
            return null;
        }

        private void RunTest(String name, String comment, String file, String resultFile, bool shouldParse)
        {
            Console.WriteLine("### Running Test #" + this._count);
            if (name != null) Console.WriteLine("Test Name " + name);
            if (comment != null) Console.WriteLine(comment);
            Console.WriteLine();
            Console.WriteLine("Input File is " + file);
            if (resultFile != null) Console.WriteLine("Expected Output File is " + resultFile);

            //Check File Exists
            if (!File.Exists(file))
            {
                Console.WriteLine("Input File not found");
                this._fail++;
                return;
            }

            try
            {
                TripleStore actual = new TripleStore();
                this._parser.Load(actual, file);

                if (shouldParse)
                {
                    Console.WriteLine("Parsed input in OK");

                    //Validate if necessary
                    if (this.CheckResults)
                    {
                        if (!File.Exists(resultFile))
                        {
                            Console.WriteLine("Expected Output File not found");
                            this._fail++;
                        }
                        else
                        {
                            TripleStore expected = new TripleStore();
                            try
                            {
                                this._resultsParser.Load(expected, resultFile);

                                if (this.AreEqual(expected, actual))
                                {
                                    Console.WriteLine("Parsed Dataset matches Expected Dataset (Test Passed)");
                                    this._pass++;
                                }
                                else
                                {
                                    Console.WriteLine("Parsed Dataset did not match Expected Dataset (Test Failed)");
                                    this._fail++;
                                }
                            }
                            catch (RdfParseException)
                            {
                                Console.WriteLine("Expected Output File could not be parsed (Test Indeterminate)");
                                this._indeterminate++;
                            }
                        }
                    }
                    else
                    {
                        Console.WriteLine("No Validation Required (Test Passed)");
                        this._pass++;
                    }
                }
                else
                {
                    Console.WriteLine("Parsed when failure was expected (Test Failed)");
                    this._fail++;
                }
            }
            catch (RdfParseException parseEx)
            {
                if (shouldParse)
                {
                    Console.WriteLine("Failed when was expected to parse (Test Failed)");
                    TestTools.ReportError("Parse Error", parseEx);
                    this._fail++;
                }
                else
                {
                    Console.WriteLine("Failed to parse as expected (Test Passed)");
                    this._pass++;
                }
            }
            Console.WriteLine("### End Test #" + this._count);
            Console.WriteLine();
            this._count++;
        }

        private bool AreEqual(TripleStore expected, TripleStore actual)
        {
            if (expected.Graphs.Count != actual.Graphs.Count)
            {
                Console.WriteLine("Expected " + expected.Graphs.Count + " graphs but got " + actual.Graphs.Count);
                return false;
            }

            foreach (Uri u in expected.Graphs.GraphUris)
            {
                if (!actual.HasGraph(u))
                {
                    Console.WriteLine("Expected Graph " + VDS.RDF.Extensions.ToSafeString(u) + " missing");
                    return false;
                }
                GraphDiffReport diff = expected[u].Difference(actual[u]);
                if (!diff.AreEqual)
                {
                    Console.WriteLine("Expected Graph " + VDS.RDF.Extensions.ToSafeString(u) + " not as expected");
                    TestTools.ShowDifferences(diff);
                    return false;
                }
            }

            return true;
        }
    }

    [TestClass]
    public abstract class BaseResultsParserSuite
    {
        protected ISparqlResultsReader _parser;
        private ISparqlResultsReader _resultsParser;
        private String _baseDir;
        private bool _check = true;
        private int _count, _pass, _fail, _indeterminate;

        public static Uri BaseUri = new Uri("http://www.w3.org/2001/sw/DataAccess/df1/tests/");

        public BaseResultsParserSuite(ISparqlResultsReader testParser, ISparqlResultsReader resultsParser, String baseDir)
        {
            if (testParser == null) throw new ArgumentNullException("testParser");
            if (resultsParser == null) throw new ArgumentNullException("resultsParser");
            if (baseDir == null) throw new ArgumentNullException("baseDir");

            this._parser = testParser;
            this._resultsParser = resultsParser;
            this._baseDir = baseDir;
        }

        /// <summary>
        /// Gets/Sets whether the suite needs to check result files for tests that should parse
        /// </summary>
        public bool CheckResults
        {
            get
            {
                return this._check;
            }
            set
            {
                this._check = value;
            }
        }

        public int Count
        {
            get
            {
                return this._count;
            }
        }

        public int Passed
        {
            get
            {
                return this._pass;
            }
        }

        public int Failed
        {
            get
            {
                return this._fail;
            }
        }

        public int Indeterminate
        {
            get
            {
                return this._indeterminate;
            }
        }

        [TestInitialize]
        public void Setup()
        {
            this._count = 0;
            this._pass = 0;
            this._fail = 0;
            this._indeterminate = 0;
        }

        protected void RunManifest(String file, bool shouldParse)
        {
            if (!File.Exists(file))
            {
                Assert.Fail("Manifest file " + file + " not found");
            }

            Graph manifest = new Graph();
            manifest.BaseUri = BaseUri;
            try
            {
                manifest.LoadFromFile(file);
            }
            catch (Exception ex)
            {
                TestTools.ReportError("Bad Manifest", ex);
                Assert.Fail("Failed to load Manifest " + file);
            }

            String findTests = @"prefix rdf:    <http://www.w3.org/1999/02/22-rdf-syntax-ns#> 
prefix rdfs:	<http://www.w3.org/2000/01/rdf-schema#> 
prefix mf:     <http://www.w3.org/2001/sw/DataAccess/tests/test-manifest#> 
prefix qt:     <http://www.w3.org/2001/sw/DataAccess/tests/test-query#> 
SELECT ?name ?input ?comment ?result
WHERE
{
  ?test mf:action [ qt:data ?input ] .
  OPTIONAL { ?test mf:name ?name }
  OPTIONAL { ?test rdfs:comment ?comment }
  OPTIONAL { ?test mf:result ?result }
}";

            SparqlResultSet tests = manifest.ExecuteQuery(findTests) as SparqlResultSet;
            if (tests == null) Assert.Fail("Failed to find tests in the Manifest");

            foreach (SparqlResult test in tests)
            {
                INode nameNode, inputNode, commentNode, resultNode;
                String name = test.TryGetBoundValue("name", out nameNode) ? nameNode.ToString() : null;
                inputNode = test["input"];
                String input = this.GetFile(inputNode);
                String comment = test.TryGetBoundValue("comment", out commentNode) ? commentNode.ToString() : null;
                String results = test.TryGetBoundValue("result", out resultNode) ? this.GetFile(resultNode) : null;

                this.RunTest(name, comment, input, results, shouldParse);
            }
        }

        protected void RunDirectory(String dir, String pattern, bool shouldParse)
        {
            foreach (String file in Directory.GetFiles(dir, pattern))
            {
                this.RunTest(Path.GetFileName(file), null, file, Path.Combine(Path.GetDirectoryName(file), Path.GetFileNameWithoutExtension(file) + ".srx"), shouldParse);
            }
        }

        protected void RunDirectory(String pattern, bool shouldParse)
        {
            this.RunDirectory(this._baseDir, pattern, shouldParse);
        }

        protected void RunDirectory(Func<String, bool> isTest, bool shouldParse)
        {
            this.RunDirectory(this._baseDir, isTest, shouldParse);
        }

        protected void RunDirectory(String dir, Func<String, bool> isTest, bool shouldParse)
        {
            foreach (String file in Directory.GetFiles(dir).Where(f => isTest(f)))
            {
                this.RunTest(Path.GetFileName(file), null, file, Path.Combine(Path.GetDirectoryName(file), Path.GetFileNameWithoutExtension(file) + ".srx"), shouldParse);
            }
        }

        protected void RunAllDirectories(Func<String, bool> isTest, bool shouldParse)
        {
            this.RunAllDirectories(this._baseDir, isTest, shouldParse);
        }

        protected void RunAllDirectories(String dir, Func<String, bool> isTest, bool shouldParse)
        {
            foreach (String subdir in Directory.GetDirectories(dir))
            {
                this.RunDirectory(subdir, isTest, shouldParse);
                this.RunAllDirectories(subdir, isTest, shouldParse);
            }
        }

        private String GetFile(INode n)
        {
            switch (n.NodeType)
            {
                case NodeType.Uri:
                    Uri u = ((IUriNode)n).Uri;
                    if (u.IsFile)
                    {
                        return u.AbsolutePath;
                    }
                    else
                    {
                        String lastSegment = u.Segments[u.Segments.Length - 1];
                        return Path.Combine(this._baseDir, lastSegment);
                    }
                default:
                    Assert.Fail("Malformed manifest file, input file must be a  URI");
                    break;
            }
            //Keep compiler happy
            return null;
        }

        private void RunTest(String name, String comment, String file, String resultFile, bool shouldParse)
        {
            Console.WriteLine("### Running Test #" + this._count);
            if (name != null) Console.WriteLine("Test Name " + name);
            if (comment != null) Console.WriteLine(comment);
            Console.WriteLine();
            Console.WriteLine("Input File is " + file);
            if (resultFile != null) Console.WriteLine("Expected Output File is " + resultFile);

            //Check File Exists
            if (!File.Exists(file))
            {
                Console.WriteLine("Input File not found");
                this._fail++;
                return;
            }

            try
            {
                SparqlResultSet actual = new SparqlResultSet();
                this._parser.Load(actual, file);

                if (shouldParse)
                {
                    Console.WriteLine("Parsed input in OK");

                    //Validate if necessary
                    if (this.CheckResults)
                    {
                        if (!File.Exists(resultFile))
                        {
                            Console.WriteLine("Expected Output File not found");
                            this._fail++;
                        }
                        else
                        {
                            SparqlResultSet expected = new SparqlResultSet();
                            try
                            {
                                this._resultsParser.Load(expected, resultFile);

                                if (expected.Equals(actual))
                                {
                                    Console.WriteLine("Parsed Results matches Expected Results (Test Passed)");
                                    this._pass++;
                                }
                                else
                                {
                                    Console.WriteLine("Parsed Results did not match Expected Graph (Test Failed)");
                                    this._fail++;
                                    Console.WriteLine("Expected:");
                                    TestTools.ShowResults(expected);
                                    Console.WriteLine();
                                    Console.WriteLine("Actual:");
                                    TestTools.ShowResults(actual);
                                }
                            }
                            catch (RdfParseException)
                            {
                                Console.WriteLine("Expected Output File could not be parsed (Test Indeterminate)");
                                this._indeterminate++;
                            }
                        }
                    }
                    else
                    {
                        Console.WriteLine("No Validation Required (Test Passed)");
                        this._pass++;
                    }
                }
                else
                {
                    Console.WriteLine("Parsed when failure was expected (Test Failed)");
                    this._fail++;
                }
            }
            catch (RdfParseException parseEx)
            {
                if (shouldParse)
                {
                    Console.WriteLine("Failed when was expected to parse (Test Failed)");
                    TestTools.ReportError("Parse Error", parseEx);
                    this._fail++;
                }
                else
                {
                    Console.WriteLine("Failed to parse as expected (Test Passed)");
                    this._pass++;
                }
            }
            Console.WriteLine("### End Test #" + this._count);
            Console.WriteLine();
            this._count++;
=======
            get { return _resultsParser; }
>>>>>>> 2e44fb87
        }
    }
}
<|MERGE_RESOLUTION|>--- conflicted
+++ resolved
@@ -1,958 +1,434 @@
-/*
-dotNetRDF is free and open source software licensed under the MIT License
-
------------------------------------------------------------------------------
-
-Copyright (c) 2009-2012 dotNetRDF Project (dotnetrdf-developer@lists.sf.net)
-
-Permission is hereby granted, free of charge, to any person obtaining a copy
-of this software and associated documentation files (the "Software"), to deal
-in the Software without restriction, including without limitation the rights
-to use, copy, modify, merge, publish, distribute, sublicense, and/or sell
-copies of the Software, and to permit persons to whom the Software is furnished
-to do so, subject to the following conditions:
-
-The above copyright notice and this permission notice shall be included in all
-copies or substantial portions of the Software.
-
-THE SOFTWARE IS PROVIDED "AS IS", WITHOUT WARRANTY OF ANY KIND, EXPRESS OR 
-IMPLIED, INCLUDING BUT NOT LIMITED TO THE WARRANTIES OF MERCHANTABILITY, 
-FITNESS FOR A PARTICULAR PURPOSE AND NONINFRINGEMENT. IN NO EVENT SHALL THE
-AUTHORS OR COPYRIGHT HOLDERS BE LIABLE FOR ANY CLAIM, DAMAGES OR OTHER LIABILITY,
-WHETHER IN AN ACTION OF CONTRACT, TORT OR OTHERWISE, ARISING FROM, OUT OF OR IN
-CONNECTION WITH THE SOFTWARE OR THE USE OR OTHER DEALINGS IN THE SOFTWARE.
-*/
-
-using System;
-using System.IO;
-using System.Linq;
-using NUnit.Framework;
-using VDS.RDF.Query;
-
-namespace VDS.RDF.Parsing.Suites
-{
-    public abstract class BaseParserSuite<TParser, TResult> where TParser : class
-    {
-        private readonly String _baseDir;
-        private bool _check = true;
-        private int _count;
-        private int _pass;
-        private int _fail;
-        private int _indeterminate;
-        public static Uri BaseUri = new Uri("http://www.w3.org/2001/sw/DataAccess/df1/tests/");
-        private readonly TParser _parser;
-        private readonly TParser _resultsParser;
-
-        protected BaseParserSuite(TParser testParser, TParser resultsParser, string baseDir)
-        {
-            if (baseDir == null) throw new ArgumentNullException("baseDir");
-            if (testParser == null) throw new ArgumentNullException("testParser");
-            if (resultsParser == null) throw new ArgumentNullException("resultsParser");
-
-            this._parser = testParser;
-            this._resultsParser = resultsParser;
-            this._baseDir = string.Format("resources\\{0}", baseDir);
-        }
-
-        /// <summary>
-        /// Gets/Sets whether the suite needs to check result files for tests that should parse
-        /// </summary>
-        public bool CheckResults
-        {
-            get
-            {
-                return this._check;
-            }
-            set
-            {
-                this._check = value;
-            }
-        }
-
-        public int Count
-        {
-            get
-            {
-                return this._count;
-            }
-        }
-
-        public int Passed
-        {
-            get
-            {
-                return this._pass;
-            }
-            set { _pass = value; }
-        }
-
-        public int Failed
-        {
-            get
-            {
-                return this._fail;
-            }
-            protected set { this._fail = value; }
-        }
-
-        public int Indeterminate
-        {
-            get
-            {
-                return this._indeterminate;
-            }
-        }
-
-        [SetUp]
-        public void Setup()
-        {
-            this._count = 0;
-            this._pass = 0;
-            this._fail = 0;
-            this._indeterminate = 0;
-        }
-
-        protected String GetFile(INode n)
-        {
-            switch (n.NodeType)
-            {
-                case NodeType.Uri:
-                    Uri u = ((IUriNode)n).Uri;
-                    if (u.IsFile)
-                    {
-                        return u.AbsolutePath;
-                    }
-                    else
-                    {
-                        String lastSegment = u.Segments[u.Segments.Length - 1];
-                        return Path.Combine(this._baseDir, lastSegment);
-                    }
-                default:
-                    Assert.Fail("Malformed manifest file, input file must be a  URI");
-                    break;
-            }
-            //Keep compiler happy
-            return null;
-        }
-
-        protected void RunDirectory(String pattern, bool shouldParse)
-        {
-            this.RunDirectory(this._baseDir, pattern, shouldParse);
-        }
-
-        protected void RunDirectory(Func<String, bool> isTest, bool shouldParse)
-        {
-            this.RunDirectory(this._baseDir, isTest, shouldParse);
-        }
-
-        protected void RunDirectory(String dir, String pattern, bool shouldParse)
-        {
-            foreach (String file in Directory.GetFiles(dir, pattern))
-            {
-                this.RunTest(Path.GetFileName(file), null, file, Path.Combine(Path.GetDirectoryName(file), Path.GetFileNameWithoutExtension(file) + ".nt"), shouldParse);
-            }
-        }
-
-        protected void RunAllDirectories(Func<String, bool> isTest, bool shouldParse)
-        {
-            this.RunAllDirectories(this._baseDir, isTest, shouldParse);
-        }
-
-        protected void RunAllDirectories(String dir, Func<String, bool> isTest, bool shouldParse)
-        {
-            foreach (String subdir in Directory.GetDirectories(dir))
-            {
-                this.RunDirectory(subdir, isTest, shouldParse);
-                this.RunAllDirectories(subdir, isTest, shouldParse);
-            }
-        }
-
-        protected void RunDirectory(String dir, Func<String, bool> isTest, bool shouldParse)
-        {
-            foreach (String file in Directory.GetFiles(dir).Where(isTest))
-            {
-                this.RunTest(Path.GetFileName(file), null, file, Path.Combine(Path.GetDirectoryName(file), Path.GetFileNameWithoutExtension(file) + FileExtension), shouldParse);
-            }
-        }
-
-        protected void RunManifest(String file, bool shouldParse)
-        {
-            if (!File.Exists(file))
-            {
-                Assert.Fail("Manifest file " + file + " not found");
-            }
-
-            Graph manifest = new Graph();
-            manifest.BaseUri = BaseUri;
-            try
-            {
-                manifest.LoadFromFile(file);
-            }
-            catch (Exception ex)
-            {
-                TestTools.ReportError("Bad Manifest", ex);
-                Assert.Fail("Failed to load Manifest " + file);
-            }
-
-<<<<<<< HEAD
-            String findTests = @"prefix rdf:    <http://www.w3.org/1999/02/22-rdf-syntax-ns#> 
-=======
-            const string findTests = @"prefix rdf:    <http://www.w3.org/1999/02/22-rdf-syntax-ns#> 
->>>>>>> 2e44fb87
-prefix rdfs:	<http://www.w3.org/2000/01/rdf-schema#> 
-prefix mf:     <http://www.w3.org/2001/sw/DataAccess/tests/test-manifest#> 
-prefix qt:     <http://www.w3.org/2001/sw/DataAccess/tests/test-query#> 
-SELECT ?name ?input ?comment ?result
-WHERE
-{
-  ?test mf:action [ qt:data ?input ] .
-  OPTIONAL { ?test mf:name ?name }
-  OPTIONAL { ?test rdfs:comment ?comment }
-  OPTIONAL { ?test mf:result ?result }
-}";
-
-            SparqlResultSet tests = manifest.ExecuteQuery(findTests) as SparqlResultSet;
-            if (tests == null) Assert.Fail("Failed to find tests in the Manifest");
-
-            foreach (SparqlResult test in tests)
-            {
-                INode nameNode, commentNode, resultNode;
-                String name = test.TryGetBoundValue("name", out nameNode) ? nameNode.ToString() : null;
-                INode inputNode = test["input"];
-                String input = this.GetFile(inputNode);
-                String comment = test.TryGetBoundValue("comment", out commentNode) ? commentNode.ToString() : null;
-                String results = test.TryGetBoundValue("result", out resultNode) ? this.GetFile(resultNode) : null;
-
-                this.RunTest(name, comment, input, results, shouldParse);
-            }
-        }/// <summary>
-        /// Runs all tests found in the manifest, determines whether a test should pass/fail based on the test information
-        /// </summary>
-        /// <param name="file">Manifest file</param>
-        protected void RunManifest(String file, INode positiveSyntaxTest, INode negativeSyntaxTest)
-        {
-            this.RunManifest(file, new INode[] { positiveSyntaxTest }, new INode[] { negativeSyntaxTest });
-        }
-
-        protected void RunManifest(String file, INode[] positiveSyntaxTests, INode[] negativeSyntaxTests)
-        {
-            if (!File.Exists(file))
-            {
-                Assert.Fail("Manifest file " + file + " not found");
-            }
-
-            Graph manifest = new Graph();
-            manifest.BaseUri = BaseUri;
-            try
-            {
-                manifest.LoadFromFile(file);
-            }
-            catch (Exception ex)
-            {
-                TestTools.ReportError("Bad Manifest", ex);
-                Assert.Fail("Failed to load Manifest " + file);
-            }
-            manifest.NamespaceMap.AddNamespace("rdf", UriFactory.Create("http://www.w3.org/ns/rdftest#"));
-
-            String findTests = @"prefix rdf:    <http://www.w3.org/1999/02/22-rdf-syntax-ns#> 
-prefix rdfs:    <http://www.w3.org/2000/01/rdf-schema#> 
-prefix mf:     <http://www.w3.org/2001/sw/DataAccess/tests/test-manifest#> 
-prefix qt:     <http://www.w3.org/2001/sw/DataAccess/tests/test-query#> 
-prefix rdft:   <http://www.w3.org/ns/rdftest#>
-SELECT ?name ?input ?comment ?result ?type
-WHERE
-{
-  { ?test mf:action [ qt:data ?input ] . }
-  UNION
-  { ?test mf:action ?input . FILTER(!ISBLANK(?input)) }
-  OPTIONAL { ?test a ?type }
-  OPTIONAL { ?test mf:name ?name }
-  OPTIONAL { ?test rdfs:comment ?comment }
-  OPTIONAL { ?test mf:result ?result }
-}";
-
-            SparqlResultSet tests = manifest.ExecuteQuery(findTests) as SparqlResultSet;
-            if (tests == null) Assert.Fail("Failed to find tests in the Manifest");
-
-            foreach (SparqlResult test in tests)
-            {
-                INode nameNode, inputNode, commentNode, resultNode;
-                String name = test.TryGetBoundValue("name", out nameNode) ? nameNode.ToString() : null;
-                inputNode = test["input"];
-                String input = this.GetFile(inputNode);
-                String comment = test.TryGetBoundValue("comment", out commentNode) ? commentNode.ToString() : null;
-                String results = test.TryGetBoundValue("result", out resultNode) ? this.GetFile(resultNode) : null;
-
-                //Determine expected outcome
-                //Evaluation tests will have results and should always parse succesfully
-                bool? shouldParse = results != null ? true : false;
-                if (!shouldParse.Value)
-                {
-                    //No results declared so may be a positive/negative syntax test
-                    //Inspect returned type to determine, if no type assume test should fail
-                    INode type;
-                    if (test.TryGetBoundValue("type", out type))
-                    {
-                        if (positiveSyntaxTests.Contains(type))
-                        {
-                            shouldParse = true;
-                        }
-                        else if (negativeSyntaxTests.Contains(type))
-                        {
-                            shouldParse = false;
-                        }
-                        else
-                        {
-                            //Unable to determine what the expected result is
-                            shouldParse = null;
-                        }
-                    }
-                }
-
-                this.RunTest(name, comment, input, results, shouldParse);
-            }
-        }
-
-        private void RunTest(String name, String comment, String file, String resultFile, bool? shouldParse)
-        {
-            Console.WriteLine("### Running Test #" + this._count);
-            if (name != null) Console.WriteLine("Test Name " + name);
-            if (comment != null) Console.WriteLine(comment);
-            Console.WriteLine();
-            Console.WriteLine("Input File is " + file);
-            if (resultFile != null) Console.WriteLine("Expected Output File is " + resultFile);
-
-            //Check File Exists
-            if (!File.Exists(file))
-            {
-                Console.WriteLine("Input File not found");
-                Console.Error.WriteLine("Test " + name + " - Input File not found: " + file);
-                this._fail++;
-                return;
-            }
-
-            try
-            {
-                var actual = TryParseTestInput(file);
-
-                if (!shouldParse.HasValue)
-                {
-                    Console.WriteLine("Unable to determine whether the test should pass/fail based on manifest information (Test Indeterminate)");
-                    this._indeterminate++;
-                }
-                else if (shouldParse.Value)
-                {
-                    Console.WriteLine("Parsed input in OK");
-
-                    //Validate if necessary
-                    if (this.CheckResults && resultFile != null)
-                    {
-                        if (!File.Exists(resultFile))
-                        {
-                            Console.WriteLine("Expected Output File not found");
-                            Console.Error.WriteLine("Test " + name + " - Expected Output File not found: " + resultFile);
-                            this._fail++;
-                        }
-                        else
-                        {
-                            try
-                            {
-                                TryValidateResults(name, resultFile, actual);
-                            }
-                            catch (RdfParseException)
-                            {
-                                Console.WriteLine("Expected Output File could not be parsed (Test Indeterminate)");
-                                this._indeterminate++;
-                            }
-                        }
-                    }
-                    else
-                    {
-                        Console.WriteLine("No Validation Required (Test Passed)");
-                        this._pass++;
-                    }
-                }
-                else
-                {
-                    Console.WriteLine("Parsed when failure was expected (Test Failed)");
-                    Console.Error.WriteLine("Test " + name + " - Parsed when failure was expected");
-                    this._fail++;
-                }
-            }
-            catch (RdfParseException parseEx)
-            {
-                if (shouldParse.HasValue && shouldParse.Value)
-                {
-                    Console.WriteLine("Parsing failed when success was expected (Test Failed)");
-                    Console.Error.WriteLine("Test " + name + " - Failed to parse when success was expected");
-
-                    //Repeat parsing with tracing enabled if appropriate
-                    //This gives us more useful debugging output for failed tests
-                    if (this._parser is ITraceableTokeniser)
-                    {
-                        try
-                        {
-                            ((ITraceableTokeniser)this._parser).TraceTokeniser = true;
-                            ((IRdfReader)this._parser).Load(new Graph(), Path.GetFileName(file));
-                        }
-                        catch
-                        {
-                            //Ignore errors the 2nd time around, we've already got a copy of the error to report
-                        }
-                        finally
-                        {
-                            ((ITraceableTokeniser)this._parser).TraceTokeniser = false;
-                        }
-                    }
-
-                    TestTools.ReportError("Parse Error", parseEx);
-                    this._fail++;
-                }
-                else
-                {
-                    Console.WriteLine("Parsing Failed as expected (Test Passed)");
-                    this._pass++;
-                }
-            }
-            Console.WriteLine("### End Test #" + this._count);
-            Console.WriteLine();
-            this._count++;
-        }
-
-        protected abstract TResult TryParseTestInput(string file);
-
-        protected abstract void TryValidateResults(string testName, string resultFile, TResult actual);
-
-        protected abstract string FileExtension { get; }
-
-        protected TParser Parser
-        {
-            get { return _parser; }
-        }
-
-        protected TParser ResultsParser
-        {
-<<<<<<< HEAD
-            this._count = 0;
-            this._pass = 0;
-            this._fail = 0;
-            this._indeterminate = 0;
-        }
-
-        protected void RunManifest(String file, bool shouldParse)
-        {
-            if (!File.Exists(file))
-            {
-                Assert.Fail("Manifest file " + file + " not found");
-            }
-
-            Graph manifest = new Graph();
-            manifest.BaseUri = BaseUri;
-            try
-            {
-                manifest.LoadFromFile(file);
-            }
-            catch (Exception ex)
-            {
-                TestTools.ReportError("Bad Manifest", ex);
-                Assert.Fail("Failed to load Manifest " + file);
-            }
-
-            String findTests = @"prefix rdf:    <http://www.w3.org/1999/02/22-rdf-syntax-ns#> 
-prefix rdfs:	<http://www.w3.org/2000/01/rdf-schema#> 
-prefix mf:     <http://www.w3.org/2001/sw/DataAccess/tests/test-manifest#> 
-prefix qt:     <http://www.w3.org/2001/sw/DataAccess/tests/test-query#> 
-SELECT ?name ?input ?comment ?result
-WHERE
-{
-  ?test mf:action [ qt:data ?input ] .
-  OPTIONAL { ?test mf:name ?name }
-  OPTIONAL { ?test rdfs:comment ?comment }
-  OPTIONAL { ?test mf:result ?result }
-}";
-
-            SparqlResultSet tests = manifest.ExecuteQuery(findTests) as SparqlResultSet;
-            if (tests == null) Assert.Fail("Failed to find tests in the Manifest");
-
-            foreach (SparqlResult test in tests)
-            {
-                INode nameNode, inputNode, commentNode, resultNode;
-                String name = test.TryGetBoundValue("name", out nameNode) ? nameNode.ToString() : null;
-                inputNode = test["input"];
-                String input = this.GetFile(inputNode);
-                String comment = test.TryGetBoundValue("comment", out commentNode) ? commentNode.ToString() : null;
-                String results = test.TryGetBoundValue("result", out resultNode) ? this.GetFile(resultNode) : null;
-
-                this.RunTest(name, comment, input, results, shouldParse);
-            }
-        }
-
-        protected void RunDirectory(String dir, String pattern, bool shouldParse)
-        {
-            foreach (String file in Directory.GetFiles(dir, pattern))
-            {
-                this.RunTest(Path.GetFileName(file), null, file, Path.Combine(Path.GetDirectoryName(file), Path.GetFileNameWithoutExtension(file) + ".nt"), shouldParse);
-            }
-        }
-
-        protected void RunDirectory(String pattern, bool shouldParse)
-        {
-            this.RunDirectory(this._baseDir, pattern, shouldParse);
-        }
-
-        protected void RunDirectory(Func<String, bool> isTest, bool shouldParse)
-        {
-            this.RunDirectory(this._baseDir, isTest, shouldParse);
-        }
-
-        protected void RunDirectory(String dir, Func<String, bool> isTest, bool shouldParse)
-        {
-            foreach (String file in Directory.GetFiles(dir).Where(f => isTest(f)))
-            {
-                this.RunTest(Path.GetFileName(file), null, file, Path.Combine(Path.GetDirectoryName(file), Path.GetFileNameWithoutExtension(file) + ".nt"), shouldParse);
-            }
-        }
-
-        protected void RunAllDirectories(Func<String, bool> isTest, bool shouldParse)
-        {
-            this.RunAllDirectories(this._baseDir, isTest, shouldParse);
-        }
-
-        protected void RunAllDirectories(String dir, Func<String, bool> isTest, bool shouldParse)
-        {
-            foreach (String subdir in Directory.GetDirectories(dir))
-            {
-                this.RunDirectory(subdir, isTest, shouldParse);
-                this.RunAllDirectories(subdir, isTest, shouldParse);
-            }
-        }
-
-        private String GetFile(INode n)
-        {
-            switch (n.NodeType)
-            {
-                case NodeType.Uri:
-                    Uri u = ((IUriNode)n).Uri;
-                    if (u.IsFile)
-                    {
-                        return u.AbsolutePath;
-                    }
-                    else
-                    {
-                        String lastSegment = u.Segments[u.Segments.Length - 1];
-                        return Path.Combine(this._baseDir, lastSegment);
-                    }
-                default:
-                    Assert.Fail("Malformed manifest file, input file must be a  URI");
-                    break;
-            }
-            //Keep compiler happy
-            return null;
-        }
-
-        private void RunTest(String name, String comment, String file, String resultFile, bool shouldParse)
-        {
-            Console.WriteLine("### Running Test #" + this._count);
-            if (name != null) Console.WriteLine("Test Name " + name);
-            if (comment != null) Console.WriteLine(comment);
-            Console.WriteLine();
-            Console.WriteLine("Input File is " + file);
-            if (resultFile != null) Console.WriteLine("Expected Output File is " + resultFile);
-
-            //Check File Exists
-            if (!File.Exists(file))
-            {
-                Console.WriteLine("Input File not found");
-                this._fail++;
-                return;
-            }
-
-            try
-            {
-                TripleStore actual = new TripleStore();
-                this._parser.Load(actual, file);
-
-                if (shouldParse)
-                {
-                    Console.WriteLine("Parsed input in OK");
-
-                    //Validate if necessary
-                    if (this.CheckResults)
-                    {
-                        if (!File.Exists(resultFile))
-                        {
-                            Console.WriteLine("Expected Output File not found");
-                            this._fail++;
-                        }
-                        else
-                        {
-                            TripleStore expected = new TripleStore();
-                            try
-                            {
-                                this._resultsParser.Load(expected, resultFile);
-
-                                if (this.AreEqual(expected, actual))
-                                {
-                                    Console.WriteLine("Parsed Dataset matches Expected Dataset (Test Passed)");
-                                    this._pass++;
-                                }
-                                else
-                                {
-                                    Console.WriteLine("Parsed Dataset did not match Expected Dataset (Test Failed)");
-                                    this._fail++;
-                                }
-                            }
-                            catch (RdfParseException)
-                            {
-                                Console.WriteLine("Expected Output File could not be parsed (Test Indeterminate)");
-                                this._indeterminate++;
-                            }
-                        }
-                    }
-                    else
-                    {
-                        Console.WriteLine("No Validation Required (Test Passed)");
-                        this._pass++;
-                    }
-                }
-                else
-                {
-                    Console.WriteLine("Parsed when failure was expected (Test Failed)");
-                    this._fail++;
-                }
-            }
-            catch (RdfParseException parseEx)
-            {
-                if (shouldParse)
-                {
-                    Console.WriteLine("Failed when was expected to parse (Test Failed)");
-                    TestTools.ReportError("Parse Error", parseEx);
-                    this._fail++;
-                }
-                else
-                {
-                    Console.WriteLine("Failed to parse as expected (Test Passed)");
-                    this._pass++;
-                }
-            }
-            Console.WriteLine("### End Test #" + this._count);
-            Console.WriteLine();
-            this._count++;
-        }
-
-        private bool AreEqual(TripleStore expected, TripleStore actual)
-        {
-            if (expected.Graphs.Count != actual.Graphs.Count)
-            {
-                Console.WriteLine("Expected " + expected.Graphs.Count + " graphs but got " + actual.Graphs.Count);
-                return false;
-            }
-
-            foreach (Uri u in expected.Graphs.GraphUris)
-            {
-                if (!actual.HasGraph(u))
-                {
-                    Console.WriteLine("Expected Graph " + VDS.RDF.Extensions.ToSafeString(u) + " missing");
-                    return false;
-                }
-                GraphDiffReport diff = expected[u].Difference(actual[u]);
-                if (!diff.AreEqual)
-                {
-                    Console.WriteLine("Expected Graph " + VDS.RDF.Extensions.ToSafeString(u) + " not as expected");
-                    TestTools.ShowDifferences(diff);
-                    return false;
-                }
-            }
-
-            return true;
-        }
-    }
-
-    [TestClass]
-    public abstract class BaseResultsParserSuite
-    {
-        protected ISparqlResultsReader _parser;
-        private ISparqlResultsReader _resultsParser;
-        private String _baseDir;
-        private bool _check = true;
-        private int _count, _pass, _fail, _indeterminate;
-
-        public static Uri BaseUri = new Uri("http://www.w3.org/2001/sw/DataAccess/df1/tests/");
-
-        public BaseResultsParserSuite(ISparqlResultsReader testParser, ISparqlResultsReader resultsParser, String baseDir)
-        {
-            if (testParser == null) throw new ArgumentNullException("testParser");
-            if (resultsParser == null) throw new ArgumentNullException("resultsParser");
-            if (baseDir == null) throw new ArgumentNullException("baseDir");
-
-            this._parser = testParser;
-            this._resultsParser = resultsParser;
-            this._baseDir = baseDir;
-        }
-
-        /// <summary>
-        /// Gets/Sets whether the suite needs to check result files for tests that should parse
-        /// </summary>
-        public bool CheckResults
-        {
-            get
-            {
-                return this._check;
-            }
-            set
-            {
-                this._check = value;
-            }
-        }
-
-        public int Count
-        {
-            get
-            {
-                return this._count;
-            }
-        }
-
-        public int Passed
-        {
-            get
-            {
-                return this._pass;
-            }
-        }
-
-        public int Failed
-        {
-            get
-            {
-                return this._fail;
-            }
-        }
-
-        public int Indeterminate
-        {
-            get
-            {
-                return this._indeterminate;
-            }
-        }
-
-        [TestInitialize]
-        public void Setup()
-        {
-            this._count = 0;
-            this._pass = 0;
-            this._fail = 0;
-            this._indeterminate = 0;
-        }
-
-        protected void RunManifest(String file, bool shouldParse)
-        {
-            if (!File.Exists(file))
-            {
-                Assert.Fail("Manifest file " + file + " not found");
-            }
-
-            Graph manifest = new Graph();
-            manifest.BaseUri = BaseUri;
-            try
-            {
-                manifest.LoadFromFile(file);
-            }
-            catch (Exception ex)
-            {
-                TestTools.ReportError("Bad Manifest", ex);
-                Assert.Fail("Failed to load Manifest " + file);
-            }
-
-            String findTests = @"prefix rdf:    <http://www.w3.org/1999/02/22-rdf-syntax-ns#> 
-prefix rdfs:	<http://www.w3.org/2000/01/rdf-schema#> 
-prefix mf:     <http://www.w3.org/2001/sw/DataAccess/tests/test-manifest#> 
-prefix qt:     <http://www.w3.org/2001/sw/DataAccess/tests/test-query#> 
-SELECT ?name ?input ?comment ?result
-WHERE
-{
-  ?test mf:action [ qt:data ?input ] .
-  OPTIONAL { ?test mf:name ?name }
-  OPTIONAL { ?test rdfs:comment ?comment }
-  OPTIONAL { ?test mf:result ?result }
-}";
-
-            SparqlResultSet tests = manifest.ExecuteQuery(findTests) as SparqlResultSet;
-            if (tests == null) Assert.Fail("Failed to find tests in the Manifest");
-
-            foreach (SparqlResult test in tests)
-            {
-                INode nameNode, inputNode, commentNode, resultNode;
-                String name = test.TryGetBoundValue("name", out nameNode) ? nameNode.ToString() : null;
-                inputNode = test["input"];
-                String input = this.GetFile(inputNode);
-                String comment = test.TryGetBoundValue("comment", out commentNode) ? commentNode.ToString() : null;
-                String results = test.TryGetBoundValue("result", out resultNode) ? this.GetFile(resultNode) : null;
-
-                this.RunTest(name, comment, input, results, shouldParse);
-            }
-        }
-
-        protected void RunDirectory(String dir, String pattern, bool shouldParse)
-        {
-            foreach (String file in Directory.GetFiles(dir, pattern))
-            {
-                this.RunTest(Path.GetFileName(file), null, file, Path.Combine(Path.GetDirectoryName(file), Path.GetFileNameWithoutExtension(file) + ".srx"), shouldParse);
-            }
-        }
-
-        protected void RunDirectory(String pattern, bool shouldParse)
-        {
-            this.RunDirectory(this._baseDir, pattern, shouldParse);
-        }
-
-        protected void RunDirectory(Func<String, bool> isTest, bool shouldParse)
-        {
-            this.RunDirectory(this._baseDir, isTest, shouldParse);
-        }
-
-        protected void RunDirectory(String dir, Func<String, bool> isTest, bool shouldParse)
-        {
-            foreach (String file in Directory.GetFiles(dir).Where(f => isTest(f)))
-            {
-                this.RunTest(Path.GetFileName(file), null, file, Path.Combine(Path.GetDirectoryName(file), Path.GetFileNameWithoutExtension(file) + ".srx"), shouldParse);
-            }
-        }
-
-        protected void RunAllDirectories(Func<String, bool> isTest, bool shouldParse)
-        {
-            this.RunAllDirectories(this._baseDir, isTest, shouldParse);
-        }
-
-        protected void RunAllDirectories(String dir, Func<String, bool> isTest, bool shouldParse)
-        {
-            foreach (String subdir in Directory.GetDirectories(dir))
-            {
-                this.RunDirectory(subdir, isTest, shouldParse);
-                this.RunAllDirectories(subdir, isTest, shouldParse);
-            }
-        }
-
-        private String GetFile(INode n)
-        {
-            switch (n.NodeType)
-            {
-                case NodeType.Uri:
-                    Uri u = ((IUriNode)n).Uri;
-                    if (u.IsFile)
-                    {
-                        return u.AbsolutePath;
-                    }
-                    else
-                    {
-                        String lastSegment = u.Segments[u.Segments.Length - 1];
-                        return Path.Combine(this._baseDir, lastSegment);
-                    }
-                default:
-                    Assert.Fail("Malformed manifest file, input file must be a  URI");
-                    break;
-            }
-            //Keep compiler happy
-            return null;
-        }
-
-        private void RunTest(String name, String comment, String file, String resultFile, bool shouldParse)
-        {
-            Console.WriteLine("### Running Test #" + this._count);
-            if (name != null) Console.WriteLine("Test Name " + name);
-            if (comment != null) Console.WriteLine(comment);
-            Console.WriteLine();
-            Console.WriteLine("Input File is " + file);
-            if (resultFile != null) Console.WriteLine("Expected Output File is " + resultFile);
-
-            //Check File Exists
-            if (!File.Exists(file))
-            {
-                Console.WriteLine("Input File not found");
-                this._fail++;
-                return;
-            }
-
-            try
-            {
-                SparqlResultSet actual = new SparqlResultSet();
-                this._parser.Load(actual, file);
-
-                if (shouldParse)
-                {
-                    Console.WriteLine("Parsed input in OK");
-
-                    //Validate if necessary
-                    if (this.CheckResults)
-                    {
-                        if (!File.Exists(resultFile))
-                        {
-                            Console.WriteLine("Expected Output File not found");
-                            this._fail++;
-                        }
-                        else
-                        {
-                            SparqlResultSet expected = new SparqlResultSet();
-                            try
-                            {
-                                this._resultsParser.Load(expected, resultFile);
-
-                                if (expected.Equals(actual))
-                                {
-                                    Console.WriteLine("Parsed Results matches Expected Results (Test Passed)");
-                                    this._pass++;
-                                }
-                                else
-                                {
-                                    Console.WriteLine("Parsed Results did not match Expected Graph (Test Failed)");
-                                    this._fail++;
-                                    Console.WriteLine("Expected:");
-                                    TestTools.ShowResults(expected);
-                                    Console.WriteLine();
-                                    Console.WriteLine("Actual:");
-                                    TestTools.ShowResults(actual);
-                                }
-                            }
-                            catch (RdfParseException)
-                            {
-                                Console.WriteLine("Expected Output File could not be parsed (Test Indeterminate)");
-                                this._indeterminate++;
-                            }
-                        }
-                    }
-                    else
-                    {
-                        Console.WriteLine("No Validation Required (Test Passed)");
-                        this._pass++;
-                    }
-                }
-                else
-                {
-                    Console.WriteLine("Parsed when failure was expected (Test Failed)");
-                    this._fail++;
-                }
-            }
-            catch (RdfParseException parseEx)
-            {
-                if (shouldParse)
-                {
-                    Console.WriteLine("Failed when was expected to parse (Test Failed)");
-                    TestTools.ReportError("Parse Error", parseEx);
-                    this._fail++;
-                }
-                else
-                {
-                    Console.WriteLine("Failed to parse as expected (Test Passed)");
-                    this._pass++;
-                }
-            }
-            Console.WriteLine("### End Test #" + this._count);
-            Console.WriteLine();
-            this._count++;
-=======
-            get { return _resultsParser; }
->>>>>>> 2e44fb87
-        }
-    }
-}
+/*
+dotNetRDF is free and open source software licensed under the MIT License
+
+-----------------------------------------------------------------------------
+
+Copyright (c) 2009-2012 dotNetRDF Project (dotnetrdf-developer@lists.sf.net)
+
+Permission is hereby granted, free of charge, to any person obtaining a copy
+of this software and associated documentation files (the "Software"), to deal
+in the Software without restriction, including without limitation the rights
+to use, copy, modify, merge, publish, distribute, sublicense, and/or sell
+copies of the Software, and to permit persons to whom the Software is furnished
+to do so, subject to the following conditions:
+
+The above copyright notice and this permission notice shall be included in all
+copies or substantial portions of the Software.
+
+THE SOFTWARE IS PROVIDED "AS IS", WITHOUT WARRANTY OF ANY KIND, EXPRESS OR 
+IMPLIED, INCLUDING BUT NOT LIMITED TO THE WARRANTIES OF MERCHANTABILITY, 
+FITNESS FOR A PARTICULAR PURPOSE AND NONINFRINGEMENT. IN NO EVENT SHALL THE
+AUTHORS OR COPYRIGHT HOLDERS BE LIABLE FOR ANY CLAIM, DAMAGES OR OTHER LIABILITY,
+WHETHER IN AN ACTION OF CONTRACT, TORT OR OTHERWISE, ARISING FROM, OUT OF OR IN
+CONNECTION WITH THE SOFTWARE OR THE USE OR OTHER DEALINGS IN THE SOFTWARE.
+*/
+
+using System;
+using System.IO;
+using System.Linq;
+using NUnit.Framework;
+using VDS.RDF.Query;
+
+namespace VDS.RDF.Parsing.Suites
+{
+    public abstract class BaseParserSuite<TParser, TResult> where TParser : class
+    {
+        private readonly String _baseDir;
+        private bool _check = true;
+        private int _count;
+        private int _pass;
+        private int _fail;
+        private int _indeterminate;
+        public static Uri BaseUri = new Uri("http://www.w3.org/2001/sw/DataAccess/df1/tests/");
+        private readonly TParser _parser;
+        private readonly TParser _resultsParser;
+
+        protected BaseParserSuite(TParser testParser, TParser resultsParser, string baseDir)
+        {
+            if (baseDir == null) throw new ArgumentNullException("baseDir");
+            if (testParser == null) throw new ArgumentNullException("testParser");
+            if (resultsParser == null) throw new ArgumentNullException("resultsParser");
+
+            this._parser = testParser;
+            this._resultsParser = resultsParser;
+            this._baseDir = string.Format("resources\\{0}", baseDir);
+        }
+
+        /// <summary>
+        /// Gets/Sets whether the suite needs to check result files for tests that should parse
+        /// </summary>
+        public bool CheckResults
+        {
+            get
+            {
+                return this._check;
+            }
+            set
+            {
+                this._check = value;
+            }
+        }
+
+        public int Count
+        {
+            get
+            {
+                return this._count;
+            }
+        }
+
+        public int Passed
+        {
+            get
+            {
+                return this._pass;
+            }
+            set { _pass = value; }
+        }
+
+        public int Failed
+        {
+            get
+            {
+                return this._fail;
+            }
+            protected set { this._fail = value; }
+        }
+
+        public int Indeterminate
+        {
+            get
+            {
+                return this._indeterminate;
+            }
+        }
+
+        [SetUp]
+        public void Setup()
+        {
+            this._count = 0;
+            this._pass = 0;
+            this._fail = 0;
+            this._indeterminate = 0;
+        }
+
+        protected String GetFile(INode n)
+        {
+            switch (n.NodeType)
+            {
+                case NodeType.Uri:
+                    Uri u = ((IUriNode)n).Uri;
+                    if (u.IsFile)
+                    {
+                        return u.AbsolutePath;
+                    }
+                    else
+                    {
+                        String lastSegment = u.Segments[u.Segments.Length - 1];
+                        return Path.Combine(this._baseDir, lastSegment);
+                    }
+                default:
+                    Assert.Fail("Malformed manifest file, input file must be a  URI");
+                    break;
+            }
+            //Keep compiler happy
+            return null;
+        }
+
+        protected void RunDirectory(String pattern, bool shouldParse)
+        {
+            this.RunDirectory(this._baseDir, pattern, shouldParse);
+        }
+
+        protected void RunDirectory(Func<String, bool> isTest, bool shouldParse)
+        {
+            this.RunDirectory(this._baseDir, isTest, shouldParse);
+        }
+
+        protected void RunDirectory(String dir, String pattern, bool shouldParse)
+        {
+            foreach (String file in Directory.GetFiles(dir, pattern))
+            {
+                this.RunTest(Path.GetFileName(file), null, file, Path.Combine(Path.GetDirectoryName(file), Path.GetFileNameWithoutExtension(file) + ".nt"), shouldParse);
+            }
+        }
+
+        protected void RunAllDirectories(Func<String, bool> isTest, bool shouldParse)
+        {
+            this.RunAllDirectories(this._baseDir, isTest, shouldParse);
+        }
+
+        protected void RunAllDirectories(String dir, Func<String, bool> isTest, bool shouldParse)
+        {
+            foreach (String subdir in Directory.GetDirectories(dir))
+            {
+                this.RunDirectory(subdir, isTest, shouldParse);
+                this.RunAllDirectories(subdir, isTest, shouldParse);
+            }
+        }
+
+        protected void RunDirectory(String dir, Func<String, bool> isTest, bool shouldParse)
+        {
+            foreach (String file in Directory.GetFiles(dir).Where(isTest))
+            {
+                this.RunTest(Path.GetFileName(file), null, file, Path.Combine(Path.GetDirectoryName(file), Path.GetFileNameWithoutExtension(file) + FileExtension), shouldParse);
+            }
+        }
+
+        protected void RunManifest(String file, bool shouldParse)
+        {
+            if (!File.Exists(file))
+            {
+                Assert.Fail("Manifest file " + file + " not found");
+            }
+
+            Graph manifest = new Graph();
+            manifest.BaseUri = BaseUri;
+            try
+            {
+                manifest.LoadFromFile(file);
+            }
+            catch (Exception ex)
+            {
+                TestTools.ReportError("Bad Manifest", ex);
+                Assert.Fail("Failed to load Manifest " + file);
+            }
+
+            const string findTests = @"prefix rdf:    <http://www.w3.org/1999/02/22-rdf-syntax-ns#> 
+prefix rdfs:	<http://www.w3.org/2000/01/rdf-schema#> 
+prefix mf:     <http://www.w3.org/2001/sw/DataAccess/tests/test-manifest#> 
+prefix qt:     <http://www.w3.org/2001/sw/DataAccess/tests/test-query#> 
+SELECT ?name ?input ?comment ?result
+WHERE
+{
+  ?test mf:action [ qt:data ?input ] .
+  OPTIONAL { ?test mf:name ?name }
+  OPTIONAL { ?test rdfs:comment ?comment }
+  OPTIONAL { ?test mf:result ?result }
+}";
+
+            SparqlResultSet tests = manifest.ExecuteQuery(findTests) as SparqlResultSet;
+            if (tests == null) Assert.Fail("Failed to find tests in the Manifest");
+
+            foreach (SparqlResult test in tests)
+            {
+                INode nameNode, commentNode, resultNode;
+                String name = test.TryGetBoundValue("name", out nameNode) ? nameNode.ToString() : null;
+                INode inputNode = test["input"];
+                String input = this.GetFile(inputNode);
+                String comment = test.TryGetBoundValue("comment", out commentNode) ? commentNode.ToString() : null;
+                String results = test.TryGetBoundValue("result", out resultNode) ? this.GetFile(resultNode) : null;
+
+                this.RunTest(name, comment, input, results, shouldParse);
+            }
+        }/// <summary>
+        /// Runs all tests found in the manifest, determines whether a test should pass/fail based on the test information
+        /// </summary>
+        /// <param name="file">Manifest file</param>
+        protected void RunManifest(String file, INode positiveSyntaxTest, INode negativeSyntaxTest)
+        {
+            this.RunManifest(file, new INode[] { positiveSyntaxTest }, new INode[] { negativeSyntaxTest });
+        }
+
+        protected void RunManifest(String file, INode[] positiveSyntaxTests, INode[] negativeSyntaxTests)
+        {
+            if (!File.Exists(file))
+            {
+                Assert.Fail("Manifest file " + file + " not found");
+            }
+
+            Graph manifest = new Graph();
+            manifest.BaseUri = BaseUri;
+            try
+            {
+                manifest.LoadFromFile(file);
+            }
+            catch (Exception ex)
+            {
+                TestTools.ReportError("Bad Manifest", ex);
+                Assert.Fail("Failed to load Manifest " + file);
+            }
+            manifest.NamespaceMap.AddNamespace("rdf", UriFactory.Create("http://www.w3.org/ns/rdftest#"));
+
+            String findTests = @"prefix rdf:    <http://www.w3.org/1999/02/22-rdf-syntax-ns#> 
+prefix rdfs:    <http://www.w3.org/2000/01/rdf-schema#> 
+prefix mf:     <http://www.w3.org/2001/sw/DataAccess/tests/test-manifest#> 
+prefix qt:     <http://www.w3.org/2001/sw/DataAccess/tests/test-query#> 
+prefix rdft:   <http://www.w3.org/ns/rdftest#>
+SELECT ?name ?input ?comment ?result ?type
+WHERE
+{
+  { ?test mf:action [ qt:data ?input ] . }
+  UNION
+  { ?test mf:action ?input . FILTER(!ISBLANK(?input)) }
+  OPTIONAL { ?test a ?type }
+  OPTIONAL { ?test mf:name ?name }
+  OPTIONAL { ?test rdfs:comment ?comment }
+  OPTIONAL { ?test mf:result ?result }
+}";
+
+            SparqlResultSet tests = manifest.ExecuteQuery(findTests) as SparqlResultSet;
+            if (tests == null) Assert.Fail("Failed to find tests in the Manifest");
+
+            foreach (SparqlResult test in tests)
+            {
+                INode nameNode, inputNode, commentNode, resultNode;
+                String name = test.TryGetBoundValue("name", out nameNode) ? nameNode.ToString() : null;
+                inputNode = test["input"];
+                String input = this.GetFile(inputNode);
+                String comment = test.TryGetBoundValue("comment", out commentNode) ? commentNode.ToString() : null;
+                String results = test.TryGetBoundValue("result", out resultNode) ? this.GetFile(resultNode) : null;
+
+                //Determine expected outcome
+                //Evaluation tests will have results and should always parse succesfully
+                bool? shouldParse = results != null ? true : false;
+                if (!shouldParse.Value)
+                {
+                    //No results declared so may be a positive/negative syntax test
+                    //Inspect returned type to determine, if no type assume test should fail
+                    INode type;
+                    if (test.TryGetBoundValue("type", out type))
+                    {
+                        if (positiveSyntaxTests.Contains(type))
+                        {
+                            shouldParse = true;
+                        }
+                        else if (negativeSyntaxTests.Contains(type))
+                        {
+                            shouldParse = false;
+                        }
+                        else
+                        {
+                            //Unable to determine what the expected result is
+                            shouldParse = null;
+                        }
+                    }
+                }
+
+                this.RunTest(name, comment, input, results, shouldParse);
+            }
+        }
+
+        private void RunTest(String name, String comment, String file, String resultFile, bool? shouldParse)
+        {
+            Console.WriteLine("### Running Test #" + this._count);
+            if (name != null) Console.WriteLine("Test Name " + name);
+            if (comment != null) Console.WriteLine(comment);
+            Console.WriteLine();
+            Console.WriteLine("Input File is " + file);
+            if (resultFile != null) Console.WriteLine("Expected Output File is " + resultFile);
+
+            //Check File Exists
+            if (!File.Exists(file))
+            {
+                Console.WriteLine("Input File not found");
+                Console.Error.WriteLine("Test " + name + " - Input File not found: " + file);
+                this._fail++;
+                return;
+            }
+
+            try
+            {
+                var actual = TryParseTestInput(file);
+
+                if (!shouldParse.HasValue)
+                {
+                    Console.WriteLine("Unable to determine whether the test should pass/fail based on manifest information (Test Indeterminate)");
+                    this._indeterminate++;
+                }
+                else if (shouldParse.Value)
+                {
+                    Console.WriteLine("Parsed input in OK");
+
+                    //Validate if necessary
+                    if (this.CheckResults && resultFile != null)
+                    {
+                        if (!File.Exists(resultFile))
+                        {
+                            Console.WriteLine("Expected Output File not found");
+                            Console.Error.WriteLine("Test " + name + " - Expected Output File not found: " + resultFile);
+                            this._fail++;
+                        }
+                        else
+                        {
+                            try
+                            {
+                                TryValidateResults(name, resultFile, actual);
+                            }
+                            catch (RdfParseException)
+                            {
+                                Console.WriteLine("Expected Output File could not be parsed (Test Indeterminate)");
+                                this._indeterminate++;
+                            }
+                        }
+                    }
+                    else
+                    {
+                        Console.WriteLine("No Validation Required (Test Passed)");
+                        this._pass++;
+                    }
+                }
+                else
+                {
+                    Console.WriteLine("Parsed when failure was expected (Test Failed)");
+                    Console.Error.WriteLine("Test " + name + " - Parsed when failure was expected");
+                    this._fail++;
+                }
+            }
+            catch (RdfParseException parseEx)
+            {
+                if (shouldParse.HasValue && shouldParse.Value)
+                {
+                    Console.WriteLine("Parsing failed when success was expected (Test Failed)");
+                    Console.Error.WriteLine("Test " + name + " - Failed to parse when success was expected");
+
+                    //Repeat parsing with tracing enabled if appropriate
+                    //This gives us more useful debugging output for failed tests
+                    if (this._parser is ITraceableTokeniser)
+                    {
+                        try
+                        {
+                            ((ITraceableTokeniser)this._parser).TraceTokeniser = true;
+                            ((IRdfReader)this._parser).Load(new Graph(), Path.GetFileName(file));
+                        }
+                        catch
+                        {
+                            //Ignore errors the 2nd time around, we've already got a copy of the error to report
+                        }
+                        finally
+                        {
+                            ((ITraceableTokeniser)this._parser).TraceTokeniser = false;
+                        }
+                    }
+
+                    TestTools.ReportError("Parse Error", parseEx);
+                    this._fail++;
+                }
+                else
+                {
+                    Console.WriteLine("Parsing Failed as expected (Test Passed)");
+                    this._pass++;
+                }
+            }
+            Console.WriteLine("### End Test #" + this._count);
+            Console.WriteLine();
+            this._count++;
+        }
+
+        protected abstract TResult TryParseTestInput(string file);
+
+        protected abstract void TryValidateResults(string testName, string resultFile, TResult actual);
+
+        protected abstract string FileExtension { get; }
+
+        protected TParser Parser
+        {
+            get { return _parser; }
+        }
+
+        protected TParser ResultsParser
+        {
+            get { return _resultsParser; }
+        }
+    }
+}