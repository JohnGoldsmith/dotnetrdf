--- conflicted
+++ resolved
@@ -1,47 +1,28 @@
-﻿<?xml version="1.0" encoding="utf-8"?>
-<Wix xmlns="http://schemas.microsoft.com/wix/2006/wi">
-    <Fragment>
-        <DirectoryRef Id="sohFolder" />
-    </Fragment>
-    <Fragment>
-        <ComponentGroup Id="sohComponentGroup">
-<<<<<<< HEAD
-            <Component Id="cmp47D6FDAD8F056AA0F69AFA708316374B" Directory="sohFolder" Guid="{3F6C455F-7EB0-4FB5-9DC4-CE1EBF7EAE75}">
-                <File Id="filA0BB29B0B3AC7C808B695723041BA3B2" KeyPath="yes" Source="$(var.sohFiles)\dotNetRDF.dll" />
-            </Component>
-            <Component Id="cmpFB495F5EE55F395BDF0F344B6CD838D9" Directory="sohFolder" Guid="{748184FB-FD5A-4369-8CC9-F574D8C8E27D}">
-                <File Id="fil0FB19A896378DDB97EE916F065CB9579" KeyPath="yes" Source="$(var.sohFiles)\HtmlAgilityPack.dll" />
-            </Component>
-            <Component Id="cmp8CEC532DE136A774DA46DFDE4030F347" Directory="sohFolder" Guid="{56900BC8-6157-4377-9599-B8B29490A8E8}">
-                <File Id="filE477E8B56A8001D7DB38CFFBE22500F8" KeyPath="yes" Source="$(var.sohFiles)\Newtonsoft.Json.dll" />
-            </Component>
-            <Component Id="cmp2604192B3AB59BE0622BBE6C9EC7FFBD" Directory="sohFolder" Guid="{FA0B060B-D118-4858-979C-375614D2421D}">
-                <File Id="filE7FB9300AD370D24B64DEBE937E92FE5" KeyPath="yes" Source="$(var.sohFiles)\soh.exe" />
-            </Component>
-            <Component Id="cmp8D73222EF927E393A96E5E53C7376761" Directory="sohFolder" Guid="{81036FEF-9E51-47F6-8F48-5BDAC9DF0AF2}">
-                <File Id="filD42E4818A3A0F52C7F146B83B252C1FA" KeyPath="yes" Source="$(var.sohFiles)\soh.exe.config" />
-            </Component>
-            <Component Id="cmp1A1D0D2DE46BD240398A83A785D7A887" Directory="sohFolder" Guid="{1E2EDA82-38B9-4F0D-805A-4CA31DE5315C}">
-=======
-            <Component Id="cmp47D6FDAD8F056AA0F69AFA708316374B" Directory="sohFolder" Guid="{E02271C7-3489-419A-9D72-9147B805A5DA}">
-                <File Id="filA0BB29B0B3AC7C808B695723041BA3B2" KeyPath="yes" Source="$(var.sohFiles)\dotNetRDF.dll" />
-            </Component>
-            <Component Id="cmpFB495F5EE55F395BDF0F344B6CD838D9" Directory="sohFolder" Guid="{0250F699-A087-4699-BD47-F24E8E0D073C}">
-                <File Id="fil0FB19A896378DDB97EE916F065CB9579" KeyPath="yes" Source="$(var.sohFiles)\HtmlAgilityPack.dll" />
-            </Component>
-            <Component Id="cmp8CEC532DE136A774DA46DFDE4030F347" Directory="sohFolder" Guid="{016548FD-1C5D-47B5-9C5F-D70C18CBF1D5}">
-                <File Id="filE477E8B56A8001D7DB38CFFBE22500F8" KeyPath="yes" Source="$(var.sohFiles)\Newtonsoft.Json.dll" />
-            </Component>
-            <Component Id="cmp2604192B3AB59BE0622BBE6C9EC7FFBD" Directory="sohFolder" Guid="{57A52EDC-FC78-446C-83AB-F235C0053CD0}">
-                <File Id="filE7FB9300AD370D24B64DEBE937E92FE5" KeyPath="yes" Source="$(var.sohFiles)\soh.exe" />
-            </Component>
-            <Component Id="cmp8D73222EF927E393A96E5E53C7376761" Directory="sohFolder" Guid="{3DAEEB09-5277-42CA-92F8-00610DE5E285}">
-                <File Id="filD42E4818A3A0F52C7F146B83B252C1FA" KeyPath="yes" Source="$(var.sohFiles)\soh.exe.config" />
-            </Component>
-            <Component Id="cmp1A1D0D2DE46BD240398A83A785D7A887" Directory="sohFolder" Guid="{FD8DCDE3-A51A-4C7E-A2D1-1893E4D192DA}">
->>>>>>> 04a458ee
-                <File Id="filABDC0EB72106E54FD04D26E6791FDBDA" KeyPath="yes" Source="$(var.sohFiles)\VDS.Common.dll" />
-            </Component>
-        </ComponentGroup>
-    </Fragment>
+﻿<?xml version="1.0" encoding="utf-8"?>
+<Wix xmlns="http://schemas.microsoft.com/wix/2006/wi">
+    <Fragment>
+        <DirectoryRef Id="sohFolder" />
+    </Fragment>
+    <Fragment>
+        <ComponentGroup Id="sohComponentGroup">
+            <Component Id="cmp47D6FDAD8F056AA0F69AFA708316374B" Directory="sohFolder" Guid="{E02271C7-3489-419A-9D72-9147B805A5DA}">
+                <File Id="filA0BB29B0B3AC7C808B695723041BA3B2" KeyPath="yes" Source="$(var.sohFiles)\dotNetRDF.dll" />
+            </Component>
+            <Component Id="cmpFB495F5EE55F395BDF0F344B6CD838D9" Directory="sohFolder" Guid="{0250F699-A087-4699-BD47-F24E8E0D073C}">
+                <File Id="fil0FB19A896378DDB97EE916F065CB9579" KeyPath="yes" Source="$(var.sohFiles)\HtmlAgilityPack.dll" />
+            </Component>
+            <Component Id="cmp8CEC532DE136A774DA46DFDE4030F347" Directory="sohFolder" Guid="{016548FD-1C5D-47B5-9C5F-D70C18CBF1D5}">
+                <File Id="filE477E8B56A8001D7DB38CFFBE22500F8" KeyPath="yes" Source="$(var.sohFiles)\Newtonsoft.Json.dll" />
+            </Component>
+            <Component Id="cmp2604192B3AB59BE0622BBE6C9EC7FFBD" Directory="sohFolder" Guid="{57A52EDC-FC78-446C-83AB-F235C0053CD0}">
+                <File Id="filE7FB9300AD370D24B64DEBE937E92FE5" KeyPath="yes" Source="$(var.sohFiles)\soh.exe" />
+            </Component>
+            <Component Id="cmp8D73222EF927E393A96E5E53C7376761" Directory="sohFolder" Guid="{3DAEEB09-5277-42CA-92F8-00610DE5E285}">
+                <File Id="filD42E4818A3A0F52C7F146B83B252C1FA" KeyPath="yes" Source="$(var.sohFiles)\soh.exe.config" />
+            </Component>
+            <Component Id="cmp1A1D0D2DE46BD240398A83A785D7A887" Directory="sohFolder" Guid="{FD8DCDE3-A51A-4C7E-A2D1-1893E4D192DA}">
+                <File Id="filABDC0EB72106E54FD04D26E6791FDBDA" KeyPath="yes" Source="$(var.sohFiles)\VDS.Common.dll" />
+            </Component>
+        </ComponentGroup>
+    </Fragment>
 </Wix>