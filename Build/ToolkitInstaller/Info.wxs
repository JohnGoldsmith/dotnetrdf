﻿<?xml version="1.0" encoding="utf-8"?>
<Wix xmlns="http://schemas.microsoft.com/wix/2006/wi">
    <Fragment>
        <DirectoryRef Id="INSTALLFOLDER" />
    </Fragment>
    <Fragment>
        <ComponentGroup Id="infoComponentGroup">
<<<<<<< HEAD
            <Component Id="cmpD84FC6DF707D9EBCFAAE6A68F16784BE" Directory="INSTALLFOLDER" Guid="{8E66C278-B0C7-43BD-A21A-A5543CF8C92F}">
                <File Id="filA90DD75D66E780FDCC4F9DE9495B0466" KeyPath="yes" Source="$(var.infoFiles)\Acknowledgments.txt" />
            </Component>
            <Component Id="cmp91E48083DCCC2F8DD30BFC004072D081" Directory="INSTALLFOLDER" Guid="{F46E4343-9F68-4DE3-B4A6-CF21ECA6EDE2}">
                <File Id="filD34DC0F461E6D1167294523BCE0B5D5F" KeyPath="yes" Source="$(var.infoFiles)\ChangeLog.txt" />
            </Component>
            <Component Id="cmp8E24F363C6996AB33372BEAACBD8324C" Directory="INSTALLFOLDER" Guid="{E7A5BB2E-9B94-4238-988B-8BC1FCAB18C3}">
                <File Id="fil4E17902A59ACB163351CB54725DDA810" KeyPath="yes" Source="$(var.infoFiles)\License.txt" />
            </Component>
            <Component Id="cmpA0F75245F73DDC41EA13EE77C8171B6B" Directory="INSTALLFOLDER" Guid="{F59753E0-EF1F-452C-9CDE-08331671C4ED}">
=======
            <Component Id="cmpD84FC6DF707D9EBCFAAE6A68F16784BE" Directory="INSTALLFOLDER" Guid="{581ACB03-D006-4472-B219-2AC05081353A}">
                <File Id="filA90DD75D66E780FDCC4F9DE9495B0466" KeyPath="yes" Source="$(var.infoFiles)\Acknowledgments.txt" />
            </Component>
            <Component Id="cmp91E48083DCCC2F8DD30BFC004072D081" Directory="INSTALLFOLDER" Guid="{00B23C89-126A-4335-B506-A84E5B300E5B}">
                <File Id="filD34DC0F461E6D1167294523BCE0B5D5F" KeyPath="yes" Source="$(var.infoFiles)\ChangeLog.txt" />
            </Component>
            <Component Id="cmp8E24F363C6996AB33372BEAACBD8324C" Directory="INSTALLFOLDER" Guid="{C7D61B72-E424-4F71-96EF-3242D6813236}">
                <File Id="fil4E17902A59ACB163351CB54725DDA810" KeyPath="yes" Source="$(var.infoFiles)\License.txt" />
            </Component>
            <Component Id="cmpA0F75245F73DDC41EA13EE77C8171B6B" Directory="INSTALLFOLDER" Guid="{6C84BF5A-4755-4454-AFE5-5E535DFE6B58}">
>>>>>>> 04a458ee
                <File Id="fil11F7955CD12BC94AE47EA69335947FA6" KeyPath="yes" Source="$(var.infoFiles)\ReadMe.txt" />
            </Component>
        </ComponentGroup>
    </Fragment>
</Wix><|MERGE_RESOLUTION|>--- conflicted
+++ resolved
@@ -1,35 +1,22 @@
-﻿<?xml version="1.0" encoding="utf-8"?>
-<Wix xmlns="http://schemas.microsoft.com/wix/2006/wi">
-    <Fragment>
-        <DirectoryRef Id="INSTALLFOLDER" />
-    </Fragment>
-    <Fragment>
-        <ComponentGroup Id="infoComponentGroup">
-<<<<<<< HEAD
-            <Component Id="cmpD84FC6DF707D9EBCFAAE6A68F16784BE" Directory="INSTALLFOLDER" Guid="{8E66C278-B0C7-43BD-A21A-A5543CF8C92F}">
-                <File Id="filA90DD75D66E780FDCC4F9DE9495B0466" KeyPath="yes" Source="$(var.infoFiles)\Acknowledgments.txt" />
-            </Component>
-            <Component Id="cmp91E48083DCCC2F8DD30BFC004072D081" Directory="INSTALLFOLDER" Guid="{F46E4343-9F68-4DE3-B4A6-CF21ECA6EDE2}">
-                <File Id="filD34DC0F461E6D1167294523BCE0B5D5F" KeyPath="yes" Source="$(var.infoFiles)\ChangeLog.txt" />
-            </Component>
-            <Component Id="cmp8E24F363C6996AB33372BEAACBD8324C" Directory="INSTALLFOLDER" Guid="{E7A5BB2E-9B94-4238-988B-8BC1FCAB18C3}">
-                <File Id="fil4E17902A59ACB163351CB54725DDA810" KeyPath="yes" Source="$(var.infoFiles)\License.txt" />
-            </Component>
-            <Component Id="cmpA0F75245F73DDC41EA13EE77C8171B6B" Directory="INSTALLFOLDER" Guid="{F59753E0-EF1F-452C-9CDE-08331671C4ED}">
-=======
-            <Component Id="cmpD84FC6DF707D9EBCFAAE6A68F16784BE" Directory="INSTALLFOLDER" Guid="{581ACB03-D006-4472-B219-2AC05081353A}">
-                <File Id="filA90DD75D66E780FDCC4F9DE9495B0466" KeyPath="yes" Source="$(var.infoFiles)\Acknowledgments.txt" />
-            </Component>
-            <Component Id="cmp91E48083DCCC2F8DD30BFC004072D081" Directory="INSTALLFOLDER" Guid="{00B23C89-126A-4335-B506-A84E5B300E5B}">
-                <File Id="filD34DC0F461E6D1167294523BCE0B5D5F" KeyPath="yes" Source="$(var.infoFiles)\ChangeLog.txt" />
-            </Component>
-            <Component Id="cmp8E24F363C6996AB33372BEAACBD8324C" Directory="INSTALLFOLDER" Guid="{C7D61B72-E424-4F71-96EF-3242D6813236}">
-                <File Id="fil4E17902A59ACB163351CB54725DDA810" KeyPath="yes" Source="$(var.infoFiles)\License.txt" />
-            </Component>
-            <Component Id="cmpA0F75245F73DDC41EA13EE77C8171B6B" Directory="INSTALLFOLDER" Guid="{6C84BF5A-4755-4454-AFE5-5E535DFE6B58}">
->>>>>>> 04a458ee
-                <File Id="fil11F7955CD12BC94AE47EA69335947FA6" KeyPath="yes" Source="$(var.infoFiles)\ReadMe.txt" />
-            </Component>
-        </ComponentGroup>
-    </Fragment>
+﻿<?xml version="1.0" encoding="utf-8"?>
+<Wix xmlns="http://schemas.microsoft.com/wix/2006/wi">
+    <Fragment>
+        <DirectoryRef Id="INSTALLFOLDER" />
+    </Fragment>
+    <Fragment>
+        <ComponentGroup Id="infoComponentGroup">
+            <Component Id="cmpD84FC6DF707D9EBCFAAE6A68F16784BE" Directory="INSTALLFOLDER" Guid="{581ACB03-D006-4472-B219-2AC05081353A}">
+                <File Id="filA90DD75D66E780FDCC4F9DE9495B0466" KeyPath="yes" Source="$(var.infoFiles)\Acknowledgments.txt" />
+            </Component>
+            <Component Id="cmp91E48083DCCC2F8DD30BFC004072D081" Directory="INSTALLFOLDER" Guid="{00B23C89-126A-4335-B506-A84E5B300E5B}">
+                <File Id="filD34DC0F461E6D1167294523BCE0B5D5F" KeyPath="yes" Source="$(var.infoFiles)\ChangeLog.txt" />
+            </Component>
+            <Component Id="cmp8E24F363C6996AB33372BEAACBD8324C" Directory="INSTALLFOLDER" Guid="{C7D61B72-E424-4F71-96EF-3242D6813236}">
+                <File Id="fil4E17902A59ACB163351CB54725DDA810" KeyPath="yes" Source="$(var.infoFiles)\License.txt" />
+            </Component>
+            <Component Id="cmpA0F75245F73DDC41EA13EE77C8171B6B" Directory="INSTALLFOLDER" Guid="{6C84BF5A-4755-4454-AFE5-5E535DFE6B58}">
+                <File Id="fil11F7955CD12BC94AE47EA69335947FA6" KeyPath="yes" Source="$(var.infoFiles)\ReadMe.txt" />
+            </Component>
+        </ComponentGroup>
+    </Fragment>
 </Wix>