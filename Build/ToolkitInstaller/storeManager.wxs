﻿<?xml version="1.0" encoding="utf-8"?>
<Wix xmlns="http://schemas.microsoft.com/wix/2006/wi">
    <Fragment>
        <DirectoryRef Id="storeManagerFolder">
            <Directory Id="dirFAD4F38DCB12F9878CA10910414348E0" Name="plugins" />
        </DirectoryRef>
    </Fragment>
    <Fragment>
        <ComponentGroup Id="storeManagerComponentGroup">
<<<<<<< HEAD
            <Component Id="cmpC78032376596A8BCB79BB0BDD685EF57" Directory="storeManagerFolder" Guid="{64928B1F-F884-4714-B49A-78A9B0AC3635}">
                <File Id="filFF90531F530751193CE369F2A0AFA828" KeyPath="yes" Source="$(var.storeManagerFiles)\database_gear.ico" />
            </Component>
            <Component Id="cmp6F4F2C6FB2A4F0C35B1C81C56725F909" Directory="storeManagerFolder" Guid="{C225022D-CD23-431B-A713-29A2D4B47EB2}">
                <File Id="filF7E18884A8DA0880DB2833FFDA2D52F9" KeyPath="yes" Source="$(var.storeManagerFiles)\dotNetRDF.Data.Virtuoso.dll" />
            </Component>
            <Component Id="cmpE2CDB5F399E60BB04684A01AE54C13AA" Directory="storeManagerFolder" Guid="{DA8F51F8-51B2-443C-BD2D-FDC7C6FD172D}">
                <File Id="fil9C986A5D64FF4E5F2CCE8C85FDE8CAEF" KeyPath="yes" Source="$(var.storeManagerFiles)\dotNetRDF.dll" />
            </Component>
            <Component Id="cmp41BD85AF8681BE56332E100C9A7C4DD6" Directory="storeManagerFolder" Guid="{0BDABBDB-F7AB-4EAB-AA04-F20EBFF94301}">
                <File Id="filF7C753630B1392B57071511667A2597A" KeyPath="yes" Source="$(var.storeManagerFiles)\dotNetRDF.Query.FullText.dll" />
            </Component>
            <Component Id="cmp2E0C613B8E014C09A99340535D2F9459" Directory="storeManagerFolder" Guid="{6565D721-EDC2-4905-A16E-0326D1253D61}">
                <File Id="filEDAB750E090A2BDC93EC885009CD1846" KeyPath="yes" Source="$(var.storeManagerFiles)\dotNetRDF.WinForms.dll" />
            </Component>
            <Component Id="cmp1156FA91A1CA04E7FED0726AE48A490D" Directory="storeManagerFolder" Guid="{BD0B8C1C-A0F1-4902-8E93-5ACB47094765}">
                <File Id="filE29CD32B820101BF7D4E917954FB9325" KeyPath="yes" Source="$(var.storeManagerFiles)\file-manager.ico" />
            </Component>
            <Component Id="cmp01F2F16489AB19A8C0592CCB1D851002" Directory="storeManagerFolder" Guid="{FB5E0B01-8983-4F1D-B84A-67A8538124E6}">
                <File Id="fil480D61A356FE5CFE4F90AC7EF3D36DF8" KeyPath="yes" Source="$(var.storeManagerFiles)\HtmlAgilityPack.dll" />
            </Component>
            <Component Id="cmpDF9036F9E427AAEBE5421EFB3385FA66" Directory="storeManagerFolder" Guid="{4C0D2652-67D4-4886-8F63-1B28695337D4}">
                <File Id="filB6F1AB4D1BE250A3ACB331185754A19F" KeyPath="yes" Source="$(var.storeManagerFiles)\Lucene.Net.dll" />
            </Component>
            <Component Id="cmpD05C98AD38CD8ADD188AA029CEFAC5F2" Directory="storeManagerFolder" Guid="{FAA8BA1F-BBFA-4CF9-B66B-D4F32B4B136D}">
                <File Id="fil318F4147E5DAFCEC4A86FBFD0BC75347" KeyPath="yes" Source="$(var.storeManagerFiles)\Newtonsoft.Json.dll" />
            </Component>
            <Component Id="cmpA6B26B6CD116ACA796FD2A20EAEC975D" Directory="storeManagerFolder" Guid="{CDB6815B-9EAE-471F-BB45-695B26DB7E80}">
                <File Id="fil0788B47FE4E797A29699DA13E8DFFF89" KeyPath="yes" Source="$(var.storeManagerFiles)\OpenLink.Data.Virtuoso.dll" />
            </Component>
            <Component Id="cmpFF0A1F7B9BB380750FD572A1AEDCEF9C" Directory="storeManagerFolder" Guid="{878DFFEA-F120-4F11-9692-BE145216945F}">
                <File Id="fil81247EBC8A810664A6A5E22298E00FD2" KeyPath="yes" Source="$(var.storeManagerFiles)\StoreManager.Core.dll" />
            </Component>
            <Component Id="cmp426E50B2B46E3F1BFFA0BE56324832D2" Directory="storeManagerFolder" Guid="{82733A9A-6B33-460A-AAB6-40E41014CFA2}">
                <File Id="fil1A66030D17A1A3AFDF3B7D6F5231C604" KeyPath="yes" Source="$(var.storeManagerFiles)\StoreManager.exe" />
            </Component>
            <Component Id="cmp6B0C3A59AA0B561CD21FF8A9F18AFF53" Directory="storeManagerFolder" Guid="{3E0FF898-49F0-41BA-B8A0-9B469038F6B5}">
                <File Id="filAB965D35ED944E7CB7079B4FD26E2DD8" KeyPath="yes" Source="$(var.storeManagerFiles)\StoreManager.exe.config" />
            </Component>
            <Component Id="cmp07BE15AD5B5C9818E4D1075A6EFF85A4" Directory="storeManagerFolder" Guid="{04D0F628-BB63-49F5-8CAA-A3CE2D36450F}">
                <File Id="filF8D39F2F2B56FA8C811A0C804EB26F76" KeyPath="yes" Source="$(var.storeManagerFiles)\VDS.Common.dll" />
            </Component>
            <Component Id="cmp407C2242FBDD449148AADBA7726C009B" Directory="dirFAD4F38DCB12F9878CA10910414348E0" Guid="{A58BD2A4-E073-4081-B9EF-6418926291A6}">
=======
            <Component Id="cmpC78032376596A8BCB79BB0BDD685EF57" Directory="storeManagerFolder" Guid="{026BAD04-157F-4CB0-97B3-2F4DB2DD3E39}">
                <File Id="filFF90531F530751193CE369F2A0AFA828" KeyPath="yes" Source="$(var.storeManagerFiles)\database_gear.ico" />
            </Component>
            <Component Id="cmp6F4F2C6FB2A4F0C35B1C81C56725F909" Directory="storeManagerFolder" Guid="{5363075C-AF2B-427E-A24B-5339D182BA76}">
                <File Id="filF7E18884A8DA0880DB2833FFDA2D52F9" KeyPath="yes" Source="$(var.storeManagerFiles)\dotNetRDF.Data.Virtuoso.dll" />
            </Component>
            <Component Id="cmpE2CDB5F399E60BB04684A01AE54C13AA" Directory="storeManagerFolder" Guid="{2E528215-7AEA-45F5-BE23-E890559DFEC3}">
                <File Id="fil9C986A5D64FF4E5F2CCE8C85FDE8CAEF" KeyPath="yes" Source="$(var.storeManagerFiles)\dotNetRDF.dll" />
            </Component>
            <Component Id="cmp41BD85AF8681BE56332E100C9A7C4DD6" Directory="storeManagerFolder" Guid="{F6220595-07B5-4181-BA93-71CD994AAFD3}">
                <File Id="filF7C753630B1392B57071511667A2597A" KeyPath="yes" Source="$(var.storeManagerFiles)\dotNetRDF.Query.FullText.dll" />
            </Component>
            <Component Id="cmp2E0C613B8E014C09A99340535D2F9459" Directory="storeManagerFolder" Guid="{04A9893D-53AC-49B4-AD03-898A046DB1FD}">
                <File Id="filEDAB750E090A2BDC93EC885009CD1846" KeyPath="yes" Source="$(var.storeManagerFiles)\dotNetRDF.WinForms.dll" />
            </Component>
            <Component Id="cmp1156FA91A1CA04E7FED0726AE48A490D" Directory="storeManagerFolder" Guid="{7246899F-F0D9-42D6-A77D-5D319F4A08FC}">
                <File Id="filE29CD32B820101BF7D4E917954FB9325" KeyPath="yes" Source="$(var.storeManagerFiles)\file-manager.ico" />
            </Component>
            <Component Id="cmp01F2F16489AB19A8C0592CCB1D851002" Directory="storeManagerFolder" Guid="{235099A7-C13C-484B-8BD6-7E345B8FBF5F}">
                <File Id="fil480D61A356FE5CFE4F90AC7EF3D36DF8" KeyPath="yes" Source="$(var.storeManagerFiles)\HtmlAgilityPack.dll" />
            </Component>
            <Component Id="cmpDF9036F9E427AAEBE5421EFB3385FA66" Directory="storeManagerFolder" Guid="{5CF565C9-546C-462E-B0C5-65CF441CD2F7}">
                <File Id="filB6F1AB4D1BE250A3ACB331185754A19F" KeyPath="yes" Source="$(var.storeManagerFiles)\Lucene.Net.dll" />
            </Component>
            <Component Id="cmpD05C98AD38CD8ADD188AA029CEFAC5F2" Directory="storeManagerFolder" Guid="{8565BCFF-DD82-46A3-911F-2C7C56D9D094}">
                <File Id="fil318F4147E5DAFCEC4A86FBFD0BC75347" KeyPath="yes" Source="$(var.storeManagerFiles)\Newtonsoft.Json.dll" />
            </Component>
            <Component Id="cmpA6B26B6CD116ACA796FD2A20EAEC975D" Directory="storeManagerFolder" Guid="{2FE596D8-00DE-4D81-B6E6-94C4155CE9CC}">
                <File Id="fil0788B47FE4E797A29699DA13E8DFFF89" KeyPath="yes" Source="$(var.storeManagerFiles)\OpenLink.Data.Virtuoso.dll" />
            </Component>
            <Component Id="cmpFF0A1F7B9BB380750FD572A1AEDCEF9C" Directory="storeManagerFolder" Guid="{29408FD1-110A-43AE-8097-2FE0CC55793B}">
                <File Id="fil81247EBC8A810664A6A5E22298E00FD2" KeyPath="yes" Source="$(var.storeManagerFiles)\StoreManager.Core.dll" />
            </Component>
            <Component Id="cmp426E50B2B46E3F1BFFA0BE56324832D2" Directory="storeManagerFolder" Guid="{3CD586A5-14A0-4162-9E5D-720EA28C3D4C}">
                <File Id="fil1A66030D17A1A3AFDF3B7D6F5231C604" KeyPath="yes" Source="$(var.storeManagerFiles)\StoreManager.exe" />
            </Component>
            <Component Id="cmp6B0C3A59AA0B561CD21FF8A9F18AFF53" Directory="storeManagerFolder" Guid="{553CC76C-F6E6-40D7-8B21-6D6E65F1FA81}">
                <File Id="filAB965D35ED944E7CB7079B4FD26E2DD8" KeyPath="yes" Source="$(var.storeManagerFiles)\StoreManager.exe.config" />
            </Component>
            <Component Id="cmpA43F15C15656E2032B06ADB2C823ED63" Directory="storeManagerFolder" Guid="{8A8AF4DE-8952-4556-8EB9-968CE633CB1A}">
                <File Id="filC34E0B5E516A25CA000CA4DA9B9631E0" KeyPath="yes" Source="$(var.storeManagerFiles)\StoreManager.vshost.exe" />
            </Component>
            <Component Id="cmpE4C246DE28B781A4CD39EAAB52FCEE5A" Directory="storeManagerFolder" Guid="{337E5531-C03B-4A53-86BA-B173AD178E62}">
                <File Id="fil079FDFB6EF415A5671A9E641B321AABB" KeyPath="yes" Source="$(var.storeManagerFiles)\StoreManager.vshost.exe.config" />
            </Component>
            <Component Id="cmp07BE15AD5B5C9818E4D1075A6EFF85A4" Directory="storeManagerFolder" Guid="{23AD7FD4-6334-4DEE-A5DF-E5B6A967ABE9}">
                <File Id="filF8D39F2F2B56FA8C811A0C804EB26F76" KeyPath="yes" Source="$(var.storeManagerFiles)\VDS.Common.dll" />
            </Component>
            <Component Id="cmp407C2242FBDD449148AADBA7726C009B" Directory="dirFAD4F38DCB12F9878CA10910414348E0" Guid="{E673A816-7C9E-4F77-8A00-E4813516B314}">
>>>>>>> 04a458ee
                <File Id="fil394A1C4222FD075B77878F676F942194" KeyPath="yes" Source="$(var.storeManagerFiles)\plugins\Store Manager Plugins.txt" />
            </Component>
        </ComponentGroup>
    </Fragment>
</Wix><|MERGE_RESOLUTION|>--- conflicted
+++ resolved
@@ -1,109 +1,63 @@
-﻿<?xml version="1.0" encoding="utf-8"?>
-<Wix xmlns="http://schemas.microsoft.com/wix/2006/wi">
-    <Fragment>
-        <DirectoryRef Id="storeManagerFolder">
-            <Directory Id="dirFAD4F38DCB12F9878CA10910414348E0" Name="plugins" />
-        </DirectoryRef>
-    </Fragment>
-    <Fragment>
-        <ComponentGroup Id="storeManagerComponentGroup">
-<<<<<<< HEAD
-            <Component Id="cmpC78032376596A8BCB79BB0BDD685EF57" Directory="storeManagerFolder" Guid="{64928B1F-F884-4714-B49A-78A9B0AC3635}">
-                <File Id="filFF90531F530751193CE369F2A0AFA828" KeyPath="yes" Source="$(var.storeManagerFiles)\database_gear.ico" />
-            </Component>
-            <Component Id="cmp6F4F2C6FB2A4F0C35B1C81C56725F909" Directory="storeManagerFolder" Guid="{C225022D-CD23-431B-A713-29A2D4B47EB2}">
-                <File Id="filF7E18884A8DA0880DB2833FFDA2D52F9" KeyPath="yes" Source="$(var.storeManagerFiles)\dotNetRDF.Data.Virtuoso.dll" />
-            </Component>
-            <Component Id="cmpE2CDB5F399E60BB04684A01AE54C13AA" Directory="storeManagerFolder" Guid="{DA8F51F8-51B2-443C-BD2D-FDC7C6FD172D}">
-                <File Id="fil9C986A5D64FF4E5F2CCE8C85FDE8CAEF" KeyPath="yes" Source="$(var.storeManagerFiles)\dotNetRDF.dll" />
-            </Component>
-            <Component Id="cmp41BD85AF8681BE56332E100C9A7C4DD6" Directory="storeManagerFolder" Guid="{0BDABBDB-F7AB-4EAB-AA04-F20EBFF94301}">
-                <File Id="filF7C753630B1392B57071511667A2597A" KeyPath="yes" Source="$(var.storeManagerFiles)\dotNetRDF.Query.FullText.dll" />
-            </Component>
-            <Component Id="cmp2E0C613B8E014C09A99340535D2F9459" Directory="storeManagerFolder" Guid="{6565D721-EDC2-4905-A16E-0326D1253D61}">
-                <File Id="filEDAB750E090A2BDC93EC885009CD1846" KeyPath="yes" Source="$(var.storeManagerFiles)\dotNetRDF.WinForms.dll" />
-            </Component>
-            <Component Id="cmp1156FA91A1CA04E7FED0726AE48A490D" Directory="storeManagerFolder" Guid="{BD0B8C1C-A0F1-4902-8E93-5ACB47094765}">
-                <File Id="filE29CD32B820101BF7D4E917954FB9325" KeyPath="yes" Source="$(var.storeManagerFiles)\file-manager.ico" />
-            </Component>
-            <Component Id="cmp01F2F16489AB19A8C0592CCB1D851002" Directory="storeManagerFolder" Guid="{FB5E0B01-8983-4F1D-B84A-67A8538124E6}">
-                <File Id="fil480D61A356FE5CFE4F90AC7EF3D36DF8" KeyPath="yes" Source="$(var.storeManagerFiles)\HtmlAgilityPack.dll" />
-            </Component>
-            <Component Id="cmpDF9036F9E427AAEBE5421EFB3385FA66" Directory="storeManagerFolder" Guid="{4C0D2652-67D4-4886-8F63-1B28695337D4}">
-                <File Id="filB6F1AB4D1BE250A3ACB331185754A19F" KeyPath="yes" Source="$(var.storeManagerFiles)\Lucene.Net.dll" />
-            </Component>
-            <Component Id="cmpD05C98AD38CD8ADD188AA029CEFAC5F2" Directory="storeManagerFolder" Guid="{FAA8BA1F-BBFA-4CF9-B66B-D4F32B4B136D}">
-                <File Id="fil318F4147E5DAFCEC4A86FBFD0BC75347" KeyPath="yes" Source="$(var.storeManagerFiles)\Newtonsoft.Json.dll" />
-            </Component>
-            <Component Id="cmpA6B26B6CD116ACA796FD2A20EAEC975D" Directory="storeManagerFolder" Guid="{CDB6815B-9EAE-471F-BB45-695B26DB7E80}">
-                <File Id="fil0788B47FE4E797A29699DA13E8DFFF89" KeyPath="yes" Source="$(var.storeManagerFiles)\OpenLink.Data.Virtuoso.dll" />
-            </Component>
-            <Component Id="cmpFF0A1F7B9BB380750FD572A1AEDCEF9C" Directory="storeManagerFolder" Guid="{878DFFEA-F120-4F11-9692-BE145216945F}">
-                <File Id="fil81247EBC8A810664A6A5E22298E00FD2" KeyPath="yes" Source="$(var.storeManagerFiles)\StoreManager.Core.dll" />
-            </Component>
-            <Component Id="cmp426E50B2B46E3F1BFFA0BE56324832D2" Directory="storeManagerFolder" Guid="{82733A9A-6B33-460A-AAB6-40E41014CFA2}">
-                <File Id="fil1A66030D17A1A3AFDF3B7D6F5231C604" KeyPath="yes" Source="$(var.storeManagerFiles)\StoreManager.exe" />
-            </Component>
-            <Component Id="cmp6B0C3A59AA0B561CD21FF8A9F18AFF53" Directory="storeManagerFolder" Guid="{3E0FF898-49F0-41BA-B8A0-9B469038F6B5}">
-                <File Id="filAB965D35ED944E7CB7079B4FD26E2DD8" KeyPath="yes" Source="$(var.storeManagerFiles)\StoreManager.exe.config" />
-            </Component>
-            <Component Id="cmp07BE15AD5B5C9818E4D1075A6EFF85A4" Directory="storeManagerFolder" Guid="{04D0F628-BB63-49F5-8CAA-A3CE2D36450F}">
-                <File Id="filF8D39F2F2B56FA8C811A0C804EB26F76" KeyPath="yes" Source="$(var.storeManagerFiles)\VDS.Common.dll" />
-            </Component>
-            <Component Id="cmp407C2242FBDD449148AADBA7726C009B" Directory="dirFAD4F38DCB12F9878CA10910414348E0" Guid="{A58BD2A4-E073-4081-B9EF-6418926291A6}">
-=======
-            <Component Id="cmpC78032376596A8BCB79BB0BDD685EF57" Directory="storeManagerFolder" Guid="{026BAD04-157F-4CB0-97B3-2F4DB2DD3E39}">
-                <File Id="filFF90531F530751193CE369F2A0AFA828" KeyPath="yes" Source="$(var.storeManagerFiles)\database_gear.ico" />
-            </Component>
-            <Component Id="cmp6F4F2C6FB2A4F0C35B1C81C56725F909" Directory="storeManagerFolder" Guid="{5363075C-AF2B-427E-A24B-5339D182BA76}">
-                <File Id="filF7E18884A8DA0880DB2833FFDA2D52F9" KeyPath="yes" Source="$(var.storeManagerFiles)\dotNetRDF.Data.Virtuoso.dll" />
-            </Component>
-            <Component Id="cmpE2CDB5F399E60BB04684A01AE54C13AA" Directory="storeManagerFolder" Guid="{2E528215-7AEA-45F5-BE23-E890559DFEC3}">
-                <File Id="fil9C986A5D64FF4E5F2CCE8C85FDE8CAEF" KeyPath="yes" Source="$(var.storeManagerFiles)\dotNetRDF.dll" />
-            </Component>
-            <Component Id="cmp41BD85AF8681BE56332E100C9A7C4DD6" Directory="storeManagerFolder" Guid="{F6220595-07B5-4181-BA93-71CD994AAFD3}">
-                <File Id="filF7C753630B1392B57071511667A2597A" KeyPath="yes" Source="$(var.storeManagerFiles)\dotNetRDF.Query.FullText.dll" />
-            </Component>
-            <Component Id="cmp2E0C613B8E014C09A99340535D2F9459" Directory="storeManagerFolder" Guid="{04A9893D-53AC-49B4-AD03-898A046DB1FD}">
-                <File Id="filEDAB750E090A2BDC93EC885009CD1846" KeyPath="yes" Source="$(var.storeManagerFiles)\dotNetRDF.WinForms.dll" />
-            </Component>
-            <Component Id="cmp1156FA91A1CA04E7FED0726AE48A490D" Directory="storeManagerFolder" Guid="{7246899F-F0D9-42D6-A77D-5D319F4A08FC}">
-                <File Id="filE29CD32B820101BF7D4E917954FB9325" KeyPath="yes" Source="$(var.storeManagerFiles)\file-manager.ico" />
-            </Component>
-            <Component Id="cmp01F2F16489AB19A8C0592CCB1D851002" Directory="storeManagerFolder" Guid="{235099A7-C13C-484B-8BD6-7E345B8FBF5F}">
-                <File Id="fil480D61A356FE5CFE4F90AC7EF3D36DF8" KeyPath="yes" Source="$(var.storeManagerFiles)\HtmlAgilityPack.dll" />
-            </Component>
-            <Component Id="cmpDF9036F9E427AAEBE5421EFB3385FA66" Directory="storeManagerFolder" Guid="{5CF565C9-546C-462E-B0C5-65CF441CD2F7}">
-                <File Id="filB6F1AB4D1BE250A3ACB331185754A19F" KeyPath="yes" Source="$(var.storeManagerFiles)\Lucene.Net.dll" />
-            </Component>
-            <Component Id="cmpD05C98AD38CD8ADD188AA029CEFAC5F2" Directory="storeManagerFolder" Guid="{8565BCFF-DD82-46A3-911F-2C7C56D9D094}">
-                <File Id="fil318F4147E5DAFCEC4A86FBFD0BC75347" KeyPath="yes" Source="$(var.storeManagerFiles)\Newtonsoft.Json.dll" />
-            </Component>
-            <Component Id="cmpA6B26B6CD116ACA796FD2A20EAEC975D" Directory="storeManagerFolder" Guid="{2FE596D8-00DE-4D81-B6E6-94C4155CE9CC}">
-                <File Id="fil0788B47FE4E797A29699DA13E8DFFF89" KeyPath="yes" Source="$(var.storeManagerFiles)\OpenLink.Data.Virtuoso.dll" />
-            </Component>
-            <Component Id="cmpFF0A1F7B9BB380750FD572A1AEDCEF9C" Directory="storeManagerFolder" Guid="{29408FD1-110A-43AE-8097-2FE0CC55793B}">
-                <File Id="fil81247EBC8A810664A6A5E22298E00FD2" KeyPath="yes" Source="$(var.storeManagerFiles)\StoreManager.Core.dll" />
-            </Component>
-            <Component Id="cmp426E50B2B46E3F1BFFA0BE56324832D2" Directory="storeManagerFolder" Guid="{3CD586A5-14A0-4162-9E5D-720EA28C3D4C}">
-                <File Id="fil1A66030D17A1A3AFDF3B7D6F5231C604" KeyPath="yes" Source="$(var.storeManagerFiles)\StoreManager.exe" />
-            </Component>
-            <Component Id="cmp6B0C3A59AA0B561CD21FF8A9F18AFF53" Directory="storeManagerFolder" Guid="{553CC76C-F6E6-40D7-8B21-6D6E65F1FA81}">
-                <File Id="filAB965D35ED944E7CB7079B4FD26E2DD8" KeyPath="yes" Source="$(var.storeManagerFiles)\StoreManager.exe.config" />
-            </Component>
-            <Component Id="cmpA43F15C15656E2032B06ADB2C823ED63" Directory="storeManagerFolder" Guid="{8A8AF4DE-8952-4556-8EB9-968CE633CB1A}">
-                <File Id="filC34E0B5E516A25CA000CA4DA9B9631E0" KeyPath="yes" Source="$(var.storeManagerFiles)\StoreManager.vshost.exe" />
-            </Component>
-            <Component Id="cmpE4C246DE28B781A4CD39EAAB52FCEE5A" Directory="storeManagerFolder" Guid="{337E5531-C03B-4A53-86BA-B173AD178E62}">
-                <File Id="fil079FDFB6EF415A5671A9E641B321AABB" KeyPath="yes" Source="$(var.storeManagerFiles)\StoreManager.vshost.exe.config" />
-            </Component>
-            <Component Id="cmp07BE15AD5B5C9818E4D1075A6EFF85A4" Directory="storeManagerFolder" Guid="{23AD7FD4-6334-4DEE-A5DF-E5B6A967ABE9}">
-                <File Id="filF8D39F2F2B56FA8C811A0C804EB26F76" KeyPath="yes" Source="$(var.storeManagerFiles)\VDS.Common.dll" />
-            </Component>
-            <Component Id="cmp407C2242FBDD449148AADBA7726C009B" Directory="dirFAD4F38DCB12F9878CA10910414348E0" Guid="{E673A816-7C9E-4F77-8A00-E4813516B314}">
->>>>>>> 04a458ee
-                <File Id="fil394A1C4222FD075B77878F676F942194" KeyPath="yes" Source="$(var.storeManagerFiles)\plugins\Store Manager Plugins.txt" />
-            </Component>
-        </ComponentGroup>
-    </Fragment>
+﻿<?xml version="1.0" encoding="utf-8"?>
+<Wix xmlns="http://schemas.microsoft.com/wix/2006/wi">
+    <Fragment>
+        <DirectoryRef Id="storeManagerFolder">
+            <Directory Id="dirFAD4F38DCB12F9878CA10910414348E0" Name="plugins" />
+        </DirectoryRef>
+    </Fragment>
+    <Fragment>
+        <ComponentGroup Id="storeManagerComponentGroup">
+            <Component Id="cmpC78032376596A8BCB79BB0BDD685EF57" Directory="storeManagerFolder" Guid="{026BAD04-157F-4CB0-97B3-2F4DB2DD3E39}">
+                <File Id="filFF90531F530751193CE369F2A0AFA828" KeyPath="yes" Source="$(var.storeManagerFiles)\database_gear.ico" />
+            </Component>
+            <Component Id="cmp6F4F2C6FB2A4F0C35B1C81C56725F909" Directory="storeManagerFolder" Guid="{5363075C-AF2B-427E-A24B-5339D182BA76}">
+                <File Id="filF7E18884A8DA0880DB2833FFDA2D52F9" KeyPath="yes" Source="$(var.storeManagerFiles)\dotNetRDF.Data.Virtuoso.dll" />
+            </Component>
+            <Component Id="cmpE2CDB5F399E60BB04684A01AE54C13AA" Directory="storeManagerFolder" Guid="{2E528215-7AEA-45F5-BE23-E890559DFEC3}">
+                <File Id="fil9C986A5D64FF4E5F2CCE8C85FDE8CAEF" KeyPath="yes" Source="$(var.storeManagerFiles)\dotNetRDF.dll" />
+            </Component>
+            <Component Id="cmp41BD85AF8681BE56332E100C9A7C4DD6" Directory="storeManagerFolder" Guid="{F6220595-07B5-4181-BA93-71CD994AAFD3}">
+                <File Id="filF7C753630B1392B57071511667A2597A" KeyPath="yes" Source="$(var.storeManagerFiles)\dotNetRDF.Query.FullText.dll" />
+            </Component>
+            <Component Id="cmp2E0C613B8E014C09A99340535D2F9459" Directory="storeManagerFolder" Guid="{04A9893D-53AC-49B4-AD03-898A046DB1FD}">
+                <File Id="filEDAB750E090A2BDC93EC885009CD1846" KeyPath="yes" Source="$(var.storeManagerFiles)\dotNetRDF.WinForms.dll" />
+            </Component>
+            <Component Id="cmp1156FA91A1CA04E7FED0726AE48A490D" Directory="storeManagerFolder" Guid="{7246899F-F0D9-42D6-A77D-5D319F4A08FC}">
+                <File Id="filE29CD32B820101BF7D4E917954FB9325" KeyPath="yes" Source="$(var.storeManagerFiles)\file-manager.ico" />
+            </Component>
+            <Component Id="cmp01F2F16489AB19A8C0592CCB1D851002" Directory="storeManagerFolder" Guid="{235099A7-C13C-484B-8BD6-7E345B8FBF5F}">
+                <File Id="fil480D61A356FE5CFE4F90AC7EF3D36DF8" KeyPath="yes" Source="$(var.storeManagerFiles)\HtmlAgilityPack.dll" />
+            </Component>
+            <Component Id="cmpDF9036F9E427AAEBE5421EFB3385FA66" Directory="storeManagerFolder" Guid="{5CF565C9-546C-462E-B0C5-65CF441CD2F7}">
+                <File Id="filB6F1AB4D1BE250A3ACB331185754A19F" KeyPath="yes" Source="$(var.storeManagerFiles)\Lucene.Net.dll" />
+            </Component>
+            <Component Id="cmpD05C98AD38CD8ADD188AA029CEFAC5F2" Directory="storeManagerFolder" Guid="{8565BCFF-DD82-46A3-911F-2C7C56D9D094}">
+                <File Id="fil318F4147E5DAFCEC4A86FBFD0BC75347" KeyPath="yes" Source="$(var.storeManagerFiles)\Newtonsoft.Json.dll" />
+            </Component>
+            <Component Id="cmpA6B26B6CD116ACA796FD2A20EAEC975D" Directory="storeManagerFolder" Guid="{2FE596D8-00DE-4D81-B6E6-94C4155CE9CC}">
+                <File Id="fil0788B47FE4E797A29699DA13E8DFFF89" KeyPath="yes" Source="$(var.storeManagerFiles)\OpenLink.Data.Virtuoso.dll" />
+            </Component>
+            <Component Id="cmpFF0A1F7B9BB380750FD572A1AEDCEF9C" Directory="storeManagerFolder" Guid="{29408FD1-110A-43AE-8097-2FE0CC55793B}">
+                <File Id="fil81247EBC8A810664A6A5E22298E00FD2" KeyPath="yes" Source="$(var.storeManagerFiles)\StoreManager.Core.dll" />
+            </Component>
+            <Component Id="cmp426E50B2B46E3F1BFFA0BE56324832D2" Directory="storeManagerFolder" Guid="{3CD586A5-14A0-4162-9E5D-720EA28C3D4C}">
+                <File Id="fil1A66030D17A1A3AFDF3B7D6F5231C604" KeyPath="yes" Source="$(var.storeManagerFiles)\StoreManager.exe" />
+            </Component>
+            <Component Id="cmp6B0C3A59AA0B561CD21FF8A9F18AFF53" Directory="storeManagerFolder" Guid="{553CC76C-F6E6-40D7-8B21-6D6E65F1FA81}">
+                <File Id="filAB965D35ED944E7CB7079B4FD26E2DD8" KeyPath="yes" Source="$(var.storeManagerFiles)\StoreManager.exe.config" />
+            </Component>
+            <Component Id="cmpA43F15C15656E2032B06ADB2C823ED63" Directory="storeManagerFolder" Guid="{8A8AF4DE-8952-4556-8EB9-968CE633CB1A}">
+                <File Id="filC34E0B5E516A25CA000CA4DA9B9631E0" KeyPath="yes" Source="$(var.storeManagerFiles)\StoreManager.vshost.exe" />
+            </Component>
+            <Component Id="cmpE4C246DE28B781A4CD39EAAB52FCEE5A" Directory="storeManagerFolder" Guid="{337E5531-C03B-4A53-86BA-B173AD178E62}">
+                <File Id="fil079FDFB6EF415A5671A9E641B321AABB" KeyPath="yes" Source="$(var.storeManagerFiles)\StoreManager.vshost.exe.config" />
+            </Component>
+            <Component Id="cmp07BE15AD5B5C9818E4D1075A6EFF85A4" Directory="storeManagerFolder" Guid="{23AD7FD4-6334-4DEE-A5DF-E5B6A967ABE9}">
+                <File Id="filF8D39F2F2B56FA8C811A0C804EB26F76" KeyPath="yes" Source="$(var.storeManagerFiles)\VDS.Common.dll" />
+            </Component>
+            <Component Id="cmp407C2242FBDD449148AADBA7726C009B" Directory="dirFAD4F38DCB12F9878CA10910414348E0" Guid="{E673A816-7C9E-4F77-8A00-E4813516B314}">
+                <File Id="fil394A1C4222FD075B77878F676F942194" KeyPath="yes" Source="$(var.storeManagerFiles)\plugins\Store Manager Plugins.txt" />
+            </Component>
+        </ComponentGroup>
+    </Fragment>
 </Wix>