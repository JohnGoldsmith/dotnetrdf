--- conflicted
+++ resolved
@@ -1,47 +1,28 @@
-﻿<?xml version="1.0" encoding="utf-8"?>
-<Wix xmlns="http://schemas.microsoft.com/wix/2006/wi">
-    <Fragment>
-        <DirectoryRef Id="rdfQueryFolder" />
-    </Fragment>
-    <Fragment>
-        <ComponentGroup Id="rdfQueryComponentGroup">
-<<<<<<< HEAD
-            <Component Id="cmpD6CB9E977EF193E898D3FE2181D54372" Directory="rdfQueryFolder" Guid="{BAB9B4AC-68D1-434B-AEBF-E85910B25373}">
-                <File Id="fil7A4FC98A2F6F097459FF8CD7DDECFFCF" KeyPath="yes" Source="$(var.rdfQueryFiles)\dotNetRDF.dll" />
-            </Component>
-            <Component Id="cmp38546BB93F46A0EBB43D2491BA282F15" Directory="rdfQueryFolder" Guid="{27DA8C67-0BB4-4A25-B610-E77637195E13}">
-                <File Id="fil2937CCE34AD880648DC3A6D62834DB26" KeyPath="yes" Source="$(var.rdfQueryFiles)\HtmlAgilityPack.dll" />
-            </Component>
-            <Component Id="cmp7D5B3FF7D01A20973976233F198397D4" Directory="rdfQueryFolder" Guid="{BBA5633D-B3F8-4761-B311-621A963003E0}">
-                <File Id="filFD86948E3DC7D561A56692A804BA1565" KeyPath="yes" Source="$(var.rdfQueryFiles)\Newtonsoft.Json.dll" />
-            </Component>
-            <Component Id="cmp36E4785262A65FCE489DF1A3ACF8FF28" Directory="rdfQueryFolder" Guid="{6284BDE1-A9AD-4A80-9A0D-EC1794B95004}">
-                <File Id="fil75C2D25169126CE0BB6C983DB1483A9C" KeyPath="yes" Source="$(var.rdfQueryFiles)\rdfQuery.exe" />
-            </Component>
-            <Component Id="cmpE661889987507CD4C3CE21C6F98CA39C" Directory="rdfQueryFolder" Guid="{8B11B0FA-B8D1-4D43-B66B-BFD09EE14E98}">
-                <File Id="filD2C1B4DF50AA5D878D108CF6E68D0466" KeyPath="yes" Source="$(var.rdfQueryFiles)\rdfQuery.exe.config" />
-            </Component>
-            <Component Id="cmpC304194B0F10A8266C096C0761CDF383" Directory="rdfQueryFolder" Guid="{08F2D516-481F-4673-99AD-B1B4BC21D1A4}">
-=======
-            <Component Id="cmpD6CB9E977EF193E898D3FE2181D54372" Directory="rdfQueryFolder" Guid="{F47672C5-1E45-433E-8881-EB60559D36C5}">
-                <File Id="fil7A4FC98A2F6F097459FF8CD7DDECFFCF" KeyPath="yes" Source="$(var.rdfQueryFiles)\dotNetRDF.dll" />
-            </Component>
-            <Component Id="cmp38546BB93F46A0EBB43D2491BA282F15" Directory="rdfQueryFolder" Guid="{B2F91CE5-EC79-4E66-B88C-3E344CF3805C}">
-                <File Id="fil2937CCE34AD880648DC3A6D62834DB26" KeyPath="yes" Source="$(var.rdfQueryFiles)\HtmlAgilityPack.dll" />
-            </Component>
-            <Component Id="cmp7D5B3FF7D01A20973976233F198397D4" Directory="rdfQueryFolder" Guid="{658AD0A4-576F-4A31-B971-052EFE68A186}">
-                <File Id="filFD86948E3DC7D561A56692A804BA1565" KeyPath="yes" Source="$(var.rdfQueryFiles)\Newtonsoft.Json.dll" />
-            </Component>
-            <Component Id="cmp36E4785262A65FCE489DF1A3ACF8FF28" Directory="rdfQueryFolder" Guid="{7902AA25-6267-46F1-A3A2-61B0D6D70E06}">
-                <File Id="fil75C2D25169126CE0BB6C983DB1483A9C" KeyPath="yes" Source="$(var.rdfQueryFiles)\rdfQuery.exe" />
-            </Component>
-            <Component Id="cmpE661889987507CD4C3CE21C6F98CA39C" Directory="rdfQueryFolder" Guid="{444F8955-2B3A-4753-93E9-E6A94AF57A3A}">
-                <File Id="filD2C1B4DF50AA5D878D108CF6E68D0466" KeyPath="yes" Source="$(var.rdfQueryFiles)\rdfQuery.exe.config" />
-            </Component>
-            <Component Id="cmpC304194B0F10A8266C096C0761CDF383" Directory="rdfQueryFolder" Guid="{57F02A06-C71D-4843-BC99-D994F7B6B0B3}">
->>>>>>> 04a458ee
-                <File Id="fil92AA32EB8565D97F334D9C74F26CC067" KeyPath="yes" Source="$(var.rdfQueryFiles)\VDS.Common.dll" />
-            </Component>
-        </ComponentGroup>
-    </Fragment>
+﻿<?xml version="1.0" encoding="utf-8"?>
+<Wix xmlns="http://schemas.microsoft.com/wix/2006/wi">
+    <Fragment>
+        <DirectoryRef Id="rdfQueryFolder" />
+    </Fragment>
+    <Fragment>
+        <ComponentGroup Id="rdfQueryComponentGroup">
+            <Component Id="cmpD6CB9E977EF193E898D3FE2181D54372" Directory="rdfQueryFolder" Guid="{F47672C5-1E45-433E-8881-EB60559D36C5}">
+                <File Id="fil7A4FC98A2F6F097459FF8CD7DDECFFCF" KeyPath="yes" Source="$(var.rdfQueryFiles)\dotNetRDF.dll" />
+            </Component>
+            <Component Id="cmp38546BB93F46A0EBB43D2491BA282F15" Directory="rdfQueryFolder" Guid="{B2F91CE5-EC79-4E66-B88C-3E344CF3805C}">
+                <File Id="fil2937CCE34AD880648DC3A6D62834DB26" KeyPath="yes" Source="$(var.rdfQueryFiles)\HtmlAgilityPack.dll" />
+            </Component>
+            <Component Id="cmp7D5B3FF7D01A20973976233F198397D4" Directory="rdfQueryFolder" Guid="{658AD0A4-576F-4A31-B971-052EFE68A186}">
+                <File Id="filFD86948E3DC7D561A56692A804BA1565" KeyPath="yes" Source="$(var.rdfQueryFiles)\Newtonsoft.Json.dll" />
+            </Component>
+            <Component Id="cmp36E4785262A65FCE489DF1A3ACF8FF28" Directory="rdfQueryFolder" Guid="{7902AA25-6267-46F1-A3A2-61B0D6D70E06}">
+                <File Id="fil75C2D25169126CE0BB6C983DB1483A9C" KeyPath="yes" Source="$(var.rdfQueryFiles)\rdfQuery.exe" />
+            </Component>
+            <Component Id="cmpE661889987507CD4C3CE21C6F98CA39C" Directory="rdfQueryFolder" Guid="{444F8955-2B3A-4753-93E9-E6A94AF57A3A}">
+                <File Id="filD2C1B4DF50AA5D878D108CF6E68D0466" KeyPath="yes" Source="$(var.rdfQueryFiles)\rdfQuery.exe.config" />
+            </Component>
+            <Component Id="cmpC304194B0F10A8266C096C0761CDF383" Directory="rdfQueryFolder" Guid="{57F02A06-C71D-4843-BC99-D994F7B6B0B3}">
+                <File Id="fil92AA32EB8565D97F334D9C74F26CC067" KeyPath="yes" Source="$(var.rdfQueryFiles)\VDS.Common.dll" />
+            </Component>
+        </ComponentGroup>
+    </Fragment>
 </Wix>