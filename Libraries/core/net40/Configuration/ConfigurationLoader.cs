/*
dotNetRDF is free and open source software licensed under the MIT License

-----------------------------------------------------------------------------

Copyright (c) 2009-2012 dotNetRDF Project (dotnetrdf-developer@lists.sf.net)

Permission is hereby granted, free of charge, to any person obtaining a copy
of this software and associated documentation files (the "Software"), to deal
in the Software without restriction, including without limitation the rights
to use, copy, modify, merge, publish, distribute, sublicense, and/or sell
copies of the Software, and to permit persons to whom the Software is furnished
to do so, subject to the following conditions:

The above copyright notice and this permission notice shall be included in all
copies or substantial portions of the Software.

THE SOFTWARE IS PROVIDED "AS IS", WITHOUT WARRANTY OF ANY KIND, EXPRESS OR 
IMPLIED, INCLUDING BUT NOT LIMITED TO THE WARRANTIES OF MERCHANTABILITY, 
FITNESS FOR A PARTICULAR PURPOSE AND NONINFRINGEMENT. IN NO EVENT SHALL THE
AUTHORS OR COPYRIGHT HOLDERS BE LIABLE FOR ANY CLAIM, DAMAGES OR OTHER LIABILITY,
WHETHER IN AN ACTION OF CONTRACT, TORT OR OTHERWISE, ARISING FROM, OUT OF OR IN
CONNECTION WITH THE SOFTWARE OR THE USE OR OTHER DEALINGS IN THE SOFTWARE.
*/

using System;
using System.Collections.Generic;
using System.IO;
using System.Linq;
using System.Net;
using System.Reflection;
using VDS.RDF.Nodes;
using VDS.RDF.Parsing;
using VDS.RDF.Query.Operators;
#if !NO_SYSTEMCONFIGURATION
using SysConfig = System.Configuration;
#endif

namespace VDS.RDF.Configuration
{
    /// <summary>
    /// The Configuration Loader is responsible for the loading of Configuration information and objects based upon information encoded in a Graph but more generally may be used for the loading of any type of object whose configuration has been loaded in a Graph and for which a relevant <see cref="IObjectFactory">IObjectFactory</see> is available.
    /// </summary>
    /// <remarks>
    /// <para></para>
    /// </remarks>
    public class ConfigurationLoader
    {
        #region Constants

        /// <summary>
        /// Configuration Namespace URI
        /// </summary>
        public const String ConfigurationNamespace = "http://www.dotnetrdf.org/configuration#";

        /// <summary>
        /// Constants for URI Schemes with special meaning within the Configuration API
        /// </summary>
        public const String UriSchemeAppSettings = "appsetting",
                            UriSchemeConfigureOptions = "dotnetrdf-configure";

        /// <summary>
        /// URI Constants for configuration properties
        /// </summary>
        public const String PropertyType = ConfigurationNamespace + "type",
                            PropertyImports = ConfigurationNamespace + "imports",
                            PropertyConfigure = ConfigurationNamespace  + "configure",
                            PropertyEnabled = ConfigurationNamespace + "enabled",
                            PropertyUser = ConfigurationNamespace + "user",
                            PropertyPassword = ConfigurationNamespace + "password",
                            PropertyCredentials = ConfigurationNamespace + "credentials",
                            PropertyUseCredentialsForProxy = ConfigurationNamespace + "useCredentialsForProxy",
                            //Manager connection properties
                            PropertyServer = ConfigurationNamespace + "server",
                            PropertyPort = ConfigurationNamespace + "port",
                            PropertyDatabase = ConfigurationNamespace + "database",
                            PropertyCatalog = ConfigurationNamespace + "catalogID",
                            PropertyStore = ConfigurationNamespace + "storeID",
                            PropertyQueryPath = ConfigurationNamespace + "queryPath",
                            PropertyUpdatePath = ConfigurationNamespace + "updatePath",
                            //Manager connection options
                            PropertyReadOnly = ConfigurationNamespace + "readOnly",
                            PropertyEnableUpdates = ConfigurationNamespace + "enableUpdates",
                            PropertyAsync = ConfigurationNamespace + "async",
                            PropertyLoadMode = ConfigurationNamespace + "loadMode",
                            PropertyEncryptConnection = ConfigurationNamespace + "encryptConnection",
                            //Properties for associating Managers with other things
                            PropertyStorageProvider = ConfigurationNamespace + "storageProvider",
                            //Properties for associating Processors with other things
                            PropertyQueryProcessor = ConfigurationNamespace + "queryProcessor",
                            PropertyUpdateProcessor = ConfigurationNamespace + "updateProcessor",
                            PropertyProtocolProcessor = ConfigurationNamespace + "protocolProcessor",
                            PropertyUsingDataset = ConfigurationNamespace + "usingDataset",
                            //Properties for associating Stores and Graphs with other things
                            PropertyUsingStore = ConfigurationNamespace + "usingStore",
                            PropertyUsingGraph = ConfigurationNamespace + "usingGraph",
                            //Properties for setting low level storage for Triple Stores and Graphs
                            PropertyUsingTripleCollection = ConfigurationNamespace + "usingTripleCollection",
                            PropertyUsingGraphCollection = ConfigurationNamespace + "usingGraphCollection",
                            //Properties for defining where data comes from
                            PropertyFromFile = ConfigurationNamespace + "fromFile",
                            PropertyFromEmbedded = ConfigurationNamespace + "fromEmbedded",
                            PropertyFromUri = ConfigurationNamespace + "fromUri",
                            PropertyFromString = ConfigurationNamespace + "fromString",
                            PropertyFromDataset = ConfigurationNamespace + "fromDataset",
                            PropertyFromStore = ConfigurationNamespace + "fromStore",
                            PropertyFromGraph = ConfigurationNamespace + "fromGraph",
                            PropertyWithUri = ConfigurationNamespace + "withUri",
                            PropertyAssignUri = ConfigurationNamespace + "assignUri",
                            //Properties for Endpoints
                            PropertyEndpoint = ConfigurationNamespace + "endpoint",
                            PropertyEndpointUri = ConfigurationNamespace + "endpointUri",
                            PropertyDefaultGraphUri = ConfigurationNamespace + "defaultGraphUri",
                            PropertyNamedGraphUri = ConfigurationNamespace + "namedGraphUri",
                            PropertyUnionDefaultGraph = ConfigurationNamespace + "unionDefaultGraph",
                            PropertyProxy = ConfigurationNamespace + "proxy",
                            //Properties for reasoners
                            PropertyReasoner = ConfigurationNamespace + "reasoner",
                            PropertyOwlReasoner = ConfigurationNamespace + "owlReasoner",
                            //Properties for permissions
                            PropertyUserGroup = ConfigurationNamespace + "userGroup",
                            PropertyMember = ConfigurationNamespace + "member",
                            PropertyRequiresAuthentication = ConfigurationNamespace + "requiresAuthentication",
                            PropertyPermissionModel = ConfigurationNamespace + "permissionModel",
                            PropertyAllow = ConfigurationNamespace + "allow",
                            PropertyDeny = ConfigurationNamespace + "deny",
                            PropertyAction = ConfigurationNamespace + "action",
                            //Properties for HTTP Handler configuration primarily around SPARQL endpoint configuration
                            PropertyEnableCors = ConfigurationNamespace + "enableCors",
                            PropertySyntax = ConfigurationNamespace + "syntax",
                            PropertyTimeout = ConfigurationNamespace + "timeout",
                            PropertyPartialResults = ConfigurationNamespace + "partialResults",
                            PropertyShowErrors = ConfigurationNamespace + "showErrors",
                            PropertyHaltOnError = ConfigurationNamespace + "haltOnError",
                            PropertyShowQueryForm = ConfigurationNamespace + "showQueryForm",
                            PropertyShowUpdateForm = ConfigurationNamespace + "showUpdateForm",
                            PropertyDefaultQueryFile = ConfigurationNamespace + "defaultQueryFile",
                            PropertyDefaultUpdateFile = ConfigurationNamespace + "defaultUpdateFile",
                            PropertyIntroFile = ConfigurationNamespace + "introText",
                            PropertyStylesheet = ConfigurationNamespace + "stylesheet",
                            PropertyCacheDuration = ConfigurationNamespace + "cacheDuration",
                            PropertyCacheSliding = ConfigurationNamespace + "cacheSliding",
                            PropertyExpressionFactory = ConfigurationNamespace + "expressionFactory",
                            PropertyFunctionFactory = ConfigurationNamespace + "propertyFunctionFactory",
                            PropertyDescribeAlgorithm = ConfigurationNamespace + "describeAlgorithm",
                            PropertyServiceDescription = ConfigurationNamespace + "serviceDescription",
                            PropertyQueryOptimiser = ConfigurationNamespace + "queryOptimiser",
                            PropertyAlgebraOptimiser = ConfigurationNamespace + "algebraOptimiser",
                            //Properties for writers
                            PropertyCompressionLevel = ConfigurationNamespace + "compressionLevel",
                            PropertyPrettyPrinting = ConfigurationNamespace + "prettyPrinting",
                            PropertyHighSpeedWriting = ConfigurationNamespace + "highSpeedWriting",
                            PropertyDtdWriting = ConfigurationNamespace + "dtdWriting",
                            PropertyAttributeWriting = ConfigurationNamespace + "attributeWriting",
                            PropertyMultiThreadedWriting = ConfigurationNamespace + "multiThreadedWriting",
                            PropertyImportNamespacesFrom = ConfigurationNamespace + "importNamespacesFrom"
                            ;

        /// <summary>
        /// URI Constants for configuration classes
        /// </summary>
        public const String ClassObjectFactory = ConfigurationNamespace + "ObjectFactory",
                            //Classes for Triple Stores and Graphs and their associated low level storage
                            ClassTripleStore = ConfigurationNamespace + "TripleStore",
                            ClassGraphCollection = ConfigurationNamespace + "GraphCollection",
                            ClassGraph = ConfigurationNamespace + "Graph",
                            ClassTripleCollection = ConfigurationNamespace + "TripleCollection",
                            //Classes for Storage Providers and Servers
                            ClassStorageServer = ConfigurationNamespace + "StorageServer",
                            ClassStorageProvider = ConfigurationNamespace + "StorageProvider",
                            //Classes for ASP.Net integration
                            ClassHttpHandler = ConfigurationNamespace + "HttpHandler",
                            //Classes for SPARQL features
                            ClassSparqlEndpoint = ConfigurationNamespace + "SparqlEndpoint",
                            ClassSparqlQueryProcessor = ConfigurationNamespace + "SparqlQueryProcessor",
                            ClassSparqlUpdateProcessor = ConfigurationNamespace + "SparqlUpdateProcessor",
                            ClassSparqlHttpProtocolProcessor = ConfigurationNamespace + "SparqlHttpProtocolProcessor",
                            ClassSparqlExpressionFactory = ConfigurationNamespace + "SparqlExpressionFactory",
                            ClassSparqlPropertyFunctionFactory = ConfigurationNamespace + "SparqlPropertyFunctionFactory",
                            ClassSparqlDataset = ConfigurationNamespace + "SparqlDataset",
                            ClassQueryOptimiser = ConfigurationNamespace + "QueryOptimiser",
                            ClassAlgebraOptimiser = ConfigurationNamespace + "AlgebraOptimiser",
                            ClassSparqlOperator = ConfigurationNamespace + "SparqlOperator",
                            //Classes for reasoners
                            ClassReasoner = ConfigurationNamespace + "Reasoner",
                            ClassOwlReasoner = ConfigurationNamespace + "OwlReasoner",
                            ClassProxy = ConfigurationNamespace + "Proxy",
                            //Classes for Users and permissions
                            ClassUserGroup = ConfigurationNamespace + "UserGroup",
                            ClassUser = ConfigurationNamespace + "User",
                            ClassPermission = ConfigurationNamespace + "Permission",
                            //Classes for Parsers and Serializers
                            ClassRdfParser = ConfigurationNamespace + "RdfParser",
                            ClassDatasetParser = ConfigurationNamespace + "DatasetParser",
                            ClassSparqlResultsParser = ConfigurationNamespace + "SparqlResultsParser",
                            ClassRdfWriter = ConfigurationNamespace + "RdfWriter",
                            ClassDatasetWriter = ConfigurationNamespace + "DatasetWriter",
                            ClassSparqlResultsWriter = ConfigurationNamespace + "SparqlResultsWriter";

        /// <summary>
        /// QName Constants for Default Types for some configuration classes
        /// </summary>
        public const String DefaultTypeTripleStore = "VDS.RDF.TripleStore",
                            DefaultTypeGraphCollection  = "VDS.RDF.GraphCollection",
                            DefaultTypeGraph = "VDS.RDF.Graph",
                            DefaultTypeTripleCollection = "VDS.RDF.TreeIndexedTripleCollection",
                            DefaultTypeSparqlQueryProcessor = "VDS.RDF.Query.LeviathanQueryProcessor",
                            DefaultTypeSparqlUpdateProcessor = "VDS.RDF.Update.LeviathanUpdateProcessor",
                            DefaultTypeSparqlHttpProtocolProcessor = "VDS.RDF.Update.Protocol.LeviathanProtocolProcessor",
                            DefaultTypeUserGroup = "VDS.RDF.Configuration.Permissions";

        #endregion

        #region Member Variables

        /// <summary>
        /// Cache for loaded objects
        /// </summary>
        private static Dictionary<CachedObjectKey, Object> _cache = new Dictionary<CachedObjectKey, object>();

        /// <summary>
        /// Set of built-in object factories that are automatically registered and used
        /// </summary>
        private static List<IObjectFactory> _factories = new List<IObjectFactory>()
        {
            //Default Data Factories
            new GraphFactory(),
            new StoreFactory(),
            new CollectionFactory(),
            //Default Manager Factories
            new StorageFactory(),
            new DatasetFactory(),
            //Endpoint Factories
            new SparqlEndpointFactory(),
            //Processor Factories
            new QueryProcessorFactory(),
            new UpdateProcessorFactory(),
#if !NO_WEB && !NO_ASP
            new ProtocolProcessorFactory(),
#endif
            //User and Permission related Factories
            new UserGroupFactory(),
            new PermissionFactory(),
            new CredentialsFactory(),
#if !NO_PROXY
            new ProxyFactory(),
#endif
            //SPARQL Extension related Factories
            new OptimiserFactory(),
            new ReasonerFactory(),
            new ExpressionFactoryFactory(),
            new PropertyFunctionFactoryFactory(),
            new OperatorFactory(),
            //ObjectFactory Factory
            new ObjectFactoryFactory(),
            //Parser and Writer Factories
            new ParserFactory(),
            new WriterFactory()
        };
        /// <summary>
        /// Path resolver
        /// </summary>
        private static IPathResolver _resolver = null;

        #endregion

        #region Graph Loading and Auto-Configuration

#if !NO_SYNC_HTTP

        /// <summary>
        /// Loads a Configuration Graph and applies auto-configuration
        /// </summary>
        /// <param name="u">URI to load from</param>
        /// <returns></returns>
        public static IGraph LoadConfiguration(Uri u)
        {
            return ConfigurationLoader.LoadConfiguration(u, true);
        }

        /// <summary>
        /// Loads a Configuration Graph and applies auto-configuration if desired
        /// </summary>
        /// <param name="u">URI to load from</param>
        /// <param name="autoConfigure">Whether to apply auto-configuration</param>
        /// <returns></returns>
        public static IGraph LoadConfiguration(Uri u, bool autoConfigure)
        {
            Graph g = new Graph();
            UriLoader.Load(g, u);
            return ConfigurationLoader.LoadCommon(g, g.CreateUriNode(u), autoConfigure);
        }

#endif

#if !NO_FILE
        /// <summary>
        /// Loads a Configuration Graph and applies auto-configuration
        /// </summary>
        /// <param name="file">File to load from</param>
        /// <returns></returns>
        public static IGraph LoadConfiguration(String file)
        {
            return ConfigurationLoader.LoadConfiguration(file, true);
        }

        /// <summary>
        /// Loads a Configuration Graph and applies auto-configuration if desired
        /// </summary>
        /// <param name="file">File to load from</param>
        /// <param name="autoConfigure">Whether to apply auto-configuration</param>
        /// <returns></returns>
        public static IGraph LoadConfiguration(String file, bool autoConfigure)
        {
            Graph g = new Graph();
            FileLoader.Load(g, file);
            return ConfigurationLoader.LoadCommon(g, new INode[] { g.CreateLiteralNode(file), g.CreateLiteralNode(Path.GetFileName(file)) }, autoConfigure);
        }
#else
        public static IGraph LoadConfiguration(string filename, Uri baseUri, Stream inputStream)
        {
            return ConfigurationLoader.LoadConfiguration(filename, baseUri, inputStream, true);
        }

        public static IGraph LoadConfiguration(string filename, Uri  baseUri, Stream inputStream, bool autoConfigure)
        {
            Graph g = new Graph() {BaseUri = baseUri};
            StreamLoader.Load(g, filename, inputStream);
            return ConfigurationLoader.LoadCommon(g,
                                                  new INode[]
                                                      {g.CreateLiteralNode(filename), g.CreateLiteralNode(baseUri.ToSafeString())},
                                                  autoConfigure);
        }
#endif

        /// <summary>
        /// Loads a Configuration Graph and applies auto-configuration
        /// </summary>
        /// <param name="resource">Embedded Resource to load</param>
        /// <returns></returns>
        public static IGraph LoadEmbeddedConfiguration(String resource)
        {
            return ConfigurationLoader.LoadEmbeddedConfiguration(resource, true);
        }

        /// <summary>
        /// Loads a Configuration Graph and applies auto-configuration if desired
        /// </summary>
        /// <param name="resource">Embedded Resource to load</param>
        /// <param name="autoConfigure">Whether to apply auto-configuration</param>
        /// <returns></returns>
        public static IGraph LoadEmbeddedConfiguration(String resource, bool autoConfigure)
        {
            Graph g = new Graph();
            EmbeddedResourceLoader.Load(g, resource);
            return ConfigurationLoader.LoadCommon(g, g.CreateLiteralNode(resource), autoConfigure);
        }

        /// <summary>
        /// Common loader for Configuration Graphs, handles the resolution of dnr:imports and applies the auto-configuration if selected
        /// </summary>
        /// <param name="g">Configuration Graph</param>
        /// <param name="source">Source the graph originated from</param>
        /// <param name="autoConfigure">Whether to apply auto-configuration</param>
        /// <returns></returns>
        private static IGraph LoadCommon(IGraph g, INode source, bool autoConfigure)
        {
            return ConfigurationLoader.LoadCommon(g, source.AsEnumerable(), autoConfigure);
        }

        /// <summary>
        /// Common loader for Configuration Graphs, handles the resolution of dnr:imports and applies the auto-configuration if selected
        /// </summary>
        /// <param name="g">Configuration Graph</param>
        /// <param name="sources">Sources the graph originated from</param>
        /// <param name="autoConfigure">Whether to apply auto-configuration</param>
        /// <returns></returns>
        private static IGraph LoadCommon(IGraph g, IEnumerable<INode> sources, bool autoConfigure)
        {
            //Add initial sources to already imported list
            HashSet<INode> imported = new HashSet<INode>();
            foreach (INode source in sources)
            {
                imported.Add(source);
            }

            //Find initial imports
            INode imports = g.CreateUriNode(UriFactory.Create(PropertyImports));
            Queue<INode> importQueue = new Queue<INode>();
            foreach (INode importData in g.GetTriplesWithPredicate(imports).Select(t => t.Object))
            {
                importQueue.Enqueue(importData);
            }

            while (importQueue.Count > 0)
            {
                //Load data from imported configuration graph
                INode importData = importQueue.Dequeue();
                Graph data = new Graph();
                switch (importData.NodeType)
                {
#if !NO_SYNC_HTTP
                    case NodeType.Uri:
                        importData = ConfigurationLoader.ResolveAppSetting(g, importData);
                        if (!imported.Contains(importData))
                        {
                            UriLoader.Load(data, ((IUriNode)importData).Uri);
                            imported.Add(importData);
                        }
                        break;
#endif
#if !NO_FILE
                    case NodeType.Literal:
                        if (!imported.Contains(importData))
                        {
                            FileLoader.Load(data, ConfigurationLoader.ResolvePath(((ILiteralNode)importData).Value));
                            imported.Add(importData);
                        }
                        break;
#endif
                    default:
                        throw new DotNetRdfConfigurationException("Invalid dnr:imports target " + importData.ToString() + ", dnr:imports may only be used to point to an object which is a URI/Literal.  If sing Silverlight only Literals are currently permitted.");
                }

                //Scan for nested imports
                foreach (INode nestedImport in data.GetTriplesWithPredicate(imports).Select(t => t.Object))
                {
                    if (!imported.Contains(nestedImport)) importQueue.Enqueue(nestedImport);
                }
                //Merge into final graph
                g.Merge(data);
            }

            //Apply auto-configuration if requested
            if (autoConfigure) ConfigurationLoader.AutoConfigure(g);

            return g;
        }

        /// <summary>
        /// Given a Configuration Graph applies all available auto-configuration based on the contents of the graph
        /// </summary>
        /// <param name="g">Configuration Graph</param>
        public static void AutoConfigure(IGraph g)
        {
            ConfigurationLoader.AutoConfigureObjectFactories(g);
            ConfigurationLoader.AutoConfigureReadersAndWriters(g);
            ConfigurationLoader.AutoConfigureSparqlOperators(g);
            ConfigurationLoader.AutoConfigureStaticOptions(g);
        }

        /// <summary>
        /// Given a Configuration Graph will detect and configure Object Factories defined in the configuration
        /// </summary>
        /// <param name="g">Configuration Graph</param>
        public static void AutoConfigureObjectFactories(IGraph g)
        {
            IUriNode rdfType = g.CreateUriNode(UriFactory.Create(RdfSpecsHelper.RdfType));
            INode objLoader = g.CreateUriNode(UriFactory.Create(ClassObjectFactory));

            foreach (INode objNode in g.GetTriplesWithPredicateObject(rdfType, objLoader).Select(t => t.Subject))
            {
                Object temp = LoadObject(g, objNode);
                if (temp is IObjectFactory)
                {
                    AddObjectFactory((IObjectFactory)temp);
                }
                else
                {
                    throw new DotNetRdfConfigurationException("Auto-detection of Object Loaders failed as the Node '" + objNode.ToString() + "' was stated to be rdf:type of dnr:ObjectFactory but failed to load as an object which implements the IObjectFactory interface");
                }
            }
        }

        /// <summary>
        /// Given a Configuration Graph will detect and configure static options that are specified using the dnr:configure property with special &lt;dotnetrdf-configure:Class/Property&gt; subject URIs
        /// </summary>
        /// <param name="g">Configuration Graph</param>
        /// <remarks>
        /// <para>
        /// An example of using this mechanism to configure a static option is as follows:
        /// </para>
        /// <pre>
        /// &lt;dotnetrdf-configure:VDS.RDF.Options#UsePLinqEvaluation&gt; dnr:configure false .
        /// </pre>
        /// <para>
        /// Class and property names must be fully qualified, to specify static options outside of dotNetRDF itself you can add an additional path segment with the assembly name after the initial configure keyword.  If the class/property does not exist or the value of the literal cannot be appropriately converted to the type of the property then an exception will be thrown.  If there is a problem setting the property (e.g. it does not have a public setter) then an exception will be thrown.
        /// </para>
        /// </remarks>
        public static void AutoConfigureStaticOptions(IGraph g)
        {
            IUriNode dnrConfigure = g.CreateUriNode(UriFactory.Create(PropertyConfigure));

            foreach (Triple t in g.GetTriplesWithPredicate(dnrConfigure))
            {
                if (t.Subject.NodeType == NodeType.Uri)
                {
                    Uri propertyUri = ((IUriNode)t.Subject).Uri;
                    if (propertyUri.Scheme.Equals(UriSchemeConfigureOptions))
                    {
                        //Parse the Class and Property out of the URI
                        String className = propertyUri.AbsolutePath;
                        if (propertyUri.Fragment.Length <= 1) throw new DotNetRdfConfigurationException("Malformed Configure Options URI used as subject for a dnr:configure triple, <" + propertyUri.AbsoluteUri + "> is missing the fragment identifier to specify the property name");
                        String propName = propertyUri.Fragment.Substring(1);

                        //Get the Value we are setting to this property
                        INode value = t.Object;

                        //Get the type whose static option we are attempting to change
                        Type type = Type.GetType(className);
                        if (type == null) throw new DotNetRdfConfigurationException("Malformed Configure Options URI used as a subject for a dnr:configure triple, <" + propertyUri.AbsoluteUri + "> specifies a class '" + className + "' which could not be loaded.  Please ensure the type name is fully qualified");

                        //Get the property in question
                        PropertyInfo property = type.GetProperty(propName);
                        if (property == null) throw new DotNetRdfConfigurationException("Malformed Configure Options URI used as a subject for a dnr:configure triple, <" + propertyUri.AbsoluteUri + "> specifies a property '" + propName + "' which does not exist or is not static");
                        if (!property.GetSetMethod().IsStatic) throw new DotNetRdfConfigurationException("Malformed Configure Options URI used as a subject for a dnr:configure triple, <" + propertyUri.AbsoluteUri + "> specifies a property '" + propName + "' which is not static");
                        Type valueType = property.PropertyType;
                        try
                        {
                            IValuedNode valueNode = value.AsValuedNode();
                            if (valueType.Equals(typeof(int)))
                            {
                                int intValue = (int)valueNode.AsInteger();
                                property.SetValue(null, intValue, null);
                            }
                            else if (valueType.Equals(typeof(long)))
                            {
                                long longValue = valueNode.AsInteger();
                                property.SetValue(null, longValue, null);
                            }
                            else if (valueType.Equals(typeof(bool)))
                            {
                                bool boolValue = valueNode.AsBoolean();
                                property.SetValue(null, boolValue, null);
                            }
                            else if (valueType.Equals(typeof(String)))
                            {
                                property.SetValue(null, valueNode.AsString(), null);
                            }
                            else if (valueType.Equals(typeof(Uri)))
                            {
                                Uri uriValue = (value.NodeType == NodeType.Uri ? ((IUriNode)value).Uri : UriFactory.Create(valueNode.AsString()));
                                property.SetValue(null, uriValue, null);
                            }
                            else if (valueType.IsEnum)
                            {
                                if (value.NodeType != NodeType.Literal) throw new DotNetRdfConfigurationException("Malformed dnf:configure triple - " + t.ToString() + " - the object must be a literal when the property being set has a enumeration type");
                                Object enumVal = Enum.Parse(valueType, valueNode.AsString(), true);
                                property.SetValue(null, enumVal, null);
                            }
                            else
                            {
                                throw new DotNetRdfConfigurationException("Configure Options URIs can currently only be used to configure static properties with int, long, bool, String, URI or enumeration typed values.  The URI <" + propertyUri.AbsoluteUri + "> points to a property with the unsupported type " + valueType.FullName);
                            }
                        }
                        catch (DotNetRdfConfigurationException)
                        {
                            //Don't rewrap
                            throw;
                        }
                        catch (Exception ex)
                        {
                            //Rewrap as Configuration error
                            throw new DotNetRdfConfigurationException("Unexpected error trying to set the static property identified by the Configure Options URI <" + propertyUri.AbsoluteUri + ">, please ensure that the lexical form of the value being set is valid for the property you are trying to set", ex);
                        }
                    }
                }
            }
        }

        /// <summary>
        /// Given a Configuration Graph will detect Readers and Writers for RDF and SPARQL syntaxes and register them with <see cref="MimeTypesHelper">MimeTypesHelper</see>.  This will cause the library defaults to be overridden where appropriate.
        /// </summary>
        /// <param name="g">Configuration Graph</param>
        public static void AutoConfigureReadersAndWriters(IGraph g)
        {
            IUriNode rdfType = g.CreateUriNode(UriFactory.Create(RdfSpecsHelper.RdfType));
            INode desiredType = g.CreateUriNode(UriFactory.Create(ClassRdfParser));
            INode formatMimeType = g.CreateUriNode(UriFactory.Create("http://www.w3.org/ns/formats/media_type"));
            INode formatExtension = g.CreateUriNode(UriFactory.Create("http://www.w3.org/ns/formats/preferred_suffix"));
            Object temp;
            String[] mimeTypes, extensions;

            //Load RDF Parsers
            foreach (INode objNode in g.GetTriplesWithPredicateObject(rdfType, desiredType).Select(t => t.Subject))
            {
                temp = LoadObject(g, objNode);
                if (temp is IRdfReader)
                {
                    //Get the formats to associate this with
                    mimeTypes = ConfigurationLoader.GetConfigurationArray(g, objNode, formatMimeType);
                    if (mimeTypes.Length == 0) throw new DotNetRdfConfigurationException("Auto-configuration of Readers and Writers failed as the Parser specified by the Node '" + objNode.ToString() + "' is not associated with any MIME types");
                    extensions = ConfigurationLoader.GetConfigurationArray(g, objNode, formatExtension);

                    //Register
                    MimeTypesHelper.RegisterParser((IRdfReader)temp, mimeTypes, extensions);
                }
                else
                {
                    throw new DotNetRdfConfigurationException("Auto-configuration of Readers and Writers failed as the Node '" + objNode.ToString() + "' was stated to be rdf:type of dnr:RdfParser but failed to load as an object which implements the required IRdfReader interface");
                }
            }

            //Load Dataset parsers
            desiredType = g.CreateUriNode(UriFactory.Create(ClassDatasetParser));
            foreach (INode objNode in g.GetTriplesWithPredicateObject(rdfType, desiredType).Select(t => t.Subject))
            {
                temp = LoadObject(g, objNode);
                if (temp is IStoreReader)
                {
                    //Get the formats to associate this with
                    mimeTypes = ConfigurationLoader.GetConfigurationArray(g, objNode, formatMimeType);
                    if (mimeTypes.Length == 0) throw new DotNetRdfConfigurationException("Auto-configuration of Readers and Writers failed as the Parser specified by the Node '" + objNode.ToString() + "' is not associated with any MIME types");
                    extensions = ConfigurationLoader.GetConfigurationArray(g, objNode, formatExtension);

                    //Register
                    MimeTypesHelper.RegisterParser((IStoreReader)temp, mimeTypes, extensions);
                }
                else
                {
                    throw new DotNetRdfConfigurationException("Auto-configuration of Readers and Writers failed as the Node '" + objNode.ToString() + "' was stated to be rdf:type of dnr:DatasetParser but failed to load as an object which implements the required IStoreReader interface");
                }
            }

            //Load SPARQL Result parsers
            desiredType = g.CreateUriNode(UriFactory.Create(ClassSparqlResultsParser));
            foreach (INode objNode in g.GetTriplesWithPredicateObject(rdfType, desiredType).Select(t => t.Subject))
            {
                temp = LoadObject(g, objNode);
                if (temp is ISparqlResultsReader)
                {
                    //Get the formats to associate this with
                    mimeTypes = ConfigurationLoader.GetConfigurationArray(g, objNode, formatMimeType);
                    if (mimeTypes.Length == 0) throw new DotNetRdfConfigurationException("Auto-configuration of Readers and Writers failed as the Parser specified by the Node '" + objNode.ToString() + "' is not associated with any MIME types");
                    extensions = ConfigurationLoader.GetConfigurationArray(g, objNode, formatExtension);

                    //Register
                    MimeTypesHelper.RegisterParser((ISparqlResultsReader)temp, mimeTypes, extensions);
                }
                else
                {
                    throw new DotNetRdfConfigurationException("Auto-configuration of Readers and Writers failed as the Node '" + objNode.ToString() + "' was stated to be rdf:type of dnr:SparqlResultsParser but failed to load as an object which implements the required ISparqlResultsReader interface");
                }
            }

            //Load RDF Writers
            desiredType = g.CreateUriNode(UriFactory.Create(ClassRdfWriter));
            foreach (INode objNode in g.GetTriplesWithPredicateObject(rdfType, desiredType).Select(t => t.Subject))
            {
                temp = LoadObject(g, objNode);
                if (temp is IRdfWriter)
                {
                    //Get the formats to associate this with
                    mimeTypes = ConfigurationLoader.GetConfigurationArray(g, objNode, formatMimeType);
                    if (mimeTypes.Length == 0) throw new DotNetRdfConfigurationException("Auto-configuration of Readers and Writers failed as the Writer specified by the Node '" + objNode.ToString() + "' is not associated with any MIME types");
                    extensions = ConfigurationLoader.GetConfigurationArray(g, objNode, formatExtension);

                    //Register
                    MimeTypesHelper.RegisterWriter((IRdfWriter)temp, mimeTypes, extensions);
                }
                else
                {
                    throw new DotNetRdfConfigurationException("Auto-configuration of Readers and Writers failed as the Node '" + objNode.ToString() + "' was stated to be rdf:type of dnr:RdfWriter but failed to load as an object which implements the required IRdfWriter interface");
                }
            }

            //Load Dataset Writers
            desiredType = g.CreateUriNode(UriFactory.Create(ClassDatasetWriter));
            foreach (INode objNode in g.GetTriplesWithPredicateObject(rdfType, desiredType).Select(t => t.Subject))
            {
                temp = LoadObject(g, objNode);
                if (temp is IStoreWriter)
                {
                    //Get the formats to associate this with
                    mimeTypes = ConfigurationLoader.GetConfigurationArray(g, objNode, formatMimeType);
                    if (mimeTypes.Length == 0) throw new DotNetRdfConfigurationException("Auto-configuration of Readers and Writers failed as the Writer specified by the Node '" + objNode.ToString() + "' is not associated with any MIME types");
                    extensions = ConfigurationLoader.GetConfigurationArray(g, objNode, formatExtension);

                    //Register
                    MimeTypesHelper.RegisterWriter((IStoreWriter)temp, mimeTypes, extensions);
                }
                else
                {
                    throw new DotNetRdfConfigurationException("Auto-configuration of Readers and Writers failed as the Node '" + objNode.ToString() + "' was stated to be rdf:type of dnr:DatasetWriter but failed to load as an object which implements the required IStoreWriter interface");
                }
            }

            //Load SPARQL Result Writers
            desiredType = g.CreateUriNode(UriFactory.Create(ClassDatasetWriter));
            foreach (INode objNode in g.GetTriplesWithPredicateObject(rdfType, desiredType).Select(t => t.Subject))
            {
                temp = LoadObject(g, objNode);
                if (temp is ISparqlResultsWriter)
                {
                    //Get the formats to associate this with
                    mimeTypes = ConfigurationLoader.GetConfigurationArray(g, objNode, formatMimeType);
                    if (mimeTypes.Length == 0) throw new DotNetRdfConfigurationException("Auto-configuration of Readers and Writers failed as the Writer specified by the Node '" + objNode.ToString() + "' is not associated with any MIME types");
                    extensions = ConfigurationLoader.GetConfigurationArray(g, objNode, formatExtension);

                    //Register
                    MimeTypesHelper.RegisterWriter((ISparqlResultsWriter)temp, mimeTypes, extensions);
                }
                else
                {
                    throw new DotNetRdfConfigurationException("Auto-configuration of Readers and Writers failed as the Node '" + objNode.ToString() + "' was stated to be rdf:type of dnr:SparqlResultsWriter but failed to load as an object which implements the required ISparqlResultsWriter interface");
                }
            }
        }

        /// <summary>
        /// Given a Configuration Graph will detect and configure SPARQL Operators
        /// </summary>
        /// <param name="g">Configuration Graph</param>
        public static void AutoConfigureSparqlOperators(IGraph g)
        {
            INode rdfType = g.CreateUriNode(UriFactory.Create(RdfSpecsHelper.RdfType)),
                  operatorClass = g.CreateUriNode(UriFactory.Create(ClassSparqlOperator)),
                  enabled = g.CreateUriNode(UriFactory.Create(PropertyEnabled));

            foreach (Triple t in g.GetTriplesWithPredicateObject(rdfType, operatorClass))
            {
                Object temp = ConfigurationLoader.LoadObject(g, t.Subject);
                if (temp is ISparqlOperator)
                {
                    bool enable = ConfigurationLoader.GetConfigurationBoolean(g, t.Subject, enabled, true);
                    if (enable)
                    {
                        SparqlOperators.AddOperator((ISparqlOperator)temp);
                    }
                    else
                    {
                        SparqlOperators.RemoveOperatorByType((ISparqlOperator)temp);
                    }
                }
                else
                {
                    throw new DotNetRdfConfigurationException("Auto-configuration of SPARQL Operators failed as the Operator specified by the Node '" + t.Subject.ToString() + "' does not implement the required ISparqlOperator interface");
                }
            }
        }

        #endregion

        #region Object Loading

        /// <summary>
        /// Checks for circular references and throws an error if there is one
        /// </summary>
        /// <param name="a">Object you are attempting to load</param>
        /// <param name="b">Object being referenced</param>
        /// <param name="property">QName for the property that makes the reference</param>
        /// <remarks>
        /// <para>
        /// If the Object you are trying to load and the Object you need to load are equal then this is a circular reference and an error is thrown
        /// </para>
        /// <para>
        /// The <see cref="ConfigurationLoader">ConfigurationLoader</see> is not currently capable of detecting more subtle circular references
        /// </para>
        /// </remarks>
        public static bool CheckCircularReference(INode a, INode b, String property)
        {
            if (a.Equals(b))
            {
                throw new DotNetRdfConfigurationException("Unable to load the Object identified by the Node '" + a.ToString() + "' as one of the values for the " + property + " property is a circular reference to the Object we are attempting to load");
            }
            else
            {
                return false;
            }
        }

        /// <summary>
        /// Creates a URI Node that refers to some Configuration property/type
        /// </summary>
        /// <param name="g">Configuration Graph</param>
        /// <param name="qname">QName of the property/type</param>
        /// <returns></returns>
        /// <remarks>
        /// <para>
        /// The QName provides should be of the form <strong>dnr:qname</strong> - the <strong>dnr</strong> prefix will be automatically be considered to be to the Configuration Namespace which is defined by the <see cref="ConfigurationLoader.ConfigurationNamespace">ConfigurationNamespace</see> constant.
        /// </para>
        /// <para>
        /// This function uses caching to ensure that URI Nodes aren't needlessly recreated in order to save memory.
        /// </para>
        /// </remarks>
        [Obsolete("This method is obsolete and should no longer be used, constants are now URIs so you should just create URI Nodes directly on your Configuration Graph", false)]
        public static INode CreateConfigurationNode(IGraph g, String qname)
        {
            return g.CreateUriNode(UriFactory.Create(qname));
        }

        /// <summary>
        /// Clears the Object Loader cache (this is not recommended)
        /// </summary>
        /// <remarks>
        /// <para>
        /// This method should only be invoked in cases where you have attempted to load an object and some error occurred which was external to dotNetRDF e.g. network connectivity problem and 
        /// </para>
        /// </remarks>
        public static void ClearCache()
        {
            _cache.Clear();
        }

        /// <summary>
        /// Gets all the values given for a property of a given Object in the Configuration Graph
        /// </summary>
        /// <param name="g">Configuration Graph</param>
        /// <param name="objNode">Object Node</param>
        /// <param name="property">Property Node</param>
        /// <returns>
        /// Enumeration of values given for the property for the Object
        /// </returns>
        public static IEnumerable<INode> GetConfigurationData(IGraph g, INode objNode, INode property)
        {
            return g.GetTriplesWithSubjectPredicate(objNode, property).Select(t => ResolveAppSetting(g, t.Object));
        }

        /// <summary>
        /// Gets all the literal values given for a property of a given Object in the Configuration Graph
        /// </summary>
        /// <param name="g">Configuration Graph</param>
        /// <param name="objNode">Object Node</param>
        /// <param name="property">Property Node</param>
        /// <returns></returns>
        /// <remarks>
        /// <para>
        /// Only returns the value part of Literal Nodes which are given as values for the property i.e. ignores all non-Literals and discards any language/data type from Literals
        /// </para>
        /// </remarks>
        public static String[] GetConfigurationArray(IGraph g, INode objNode, INode property)
        {
            return g.GetTriplesWithSubjectPredicate(objNode, property).Select(t => t.Object).Where(n => n.NodeType == NodeType.Literal).Select(n => ((ILiteralNode)n).Value).ToArray();
        }

        /// <summary>
        /// Gets the first value given for a property of a given Object in the Configuration Graph
        /// </summary>
        /// <param name="g">Configuration Graph</param>
        /// <param name="objNode">Object Node</param>
        /// <param name="property">Property Node</param>
        /// <returns>
        /// First value given for the property of the Object
        /// </returns>
        public static INode GetConfigurationNode(IGraph g, INode objNode, INode property)
        {
            INode temp = g.GetTriplesWithSubjectPredicate(objNode, property).Select(t => t.Object).FirstOrDefault();
            return ResolveAppSetting(g, temp);
        }

        /// <summary>
        /// Gets the first value given for the first found property of a given Object in the Configuration Graph
        /// </summary>
        /// <param name="g">Configuration Graph</param>
        /// <param name="objNode">Object Node</param>
        /// <param name="properties">Properties</param>
        /// <returns>
        /// First value given for the first property of the Object which is matched
        /// </returns>
        public static INode GetConfigurationNode(IGraph g, INode objNode, IEnumerable<INode> properties)
        {
            return properties.Select(p => ConfigurationLoader.GetConfigurationNode(g, objNode, p)).Where(n => n != null).FirstOrDefault();
        }

        /// <summary>
        /// Gets the String value or null of the first instance of a property for a given Object in the Configuration Graph where the value for the property is a Literal Node
        /// </summary>
        /// <param name="g">Configuration Graph</param>
        /// <param name="objNode">Object Node</param>
        /// <param name="property">Property Node</param>
        /// <returns>
        /// <para>
        /// String value of the first instance of the property or a null if no values or not a literal value
        /// </para>
        /// <para>
        /// If you want the String value regardless of Node type then use the <see cref="ConfigurationLoader.GetConfigurationValue(IGraph,INode,INode)">GetConfigurationValue</see> function instead
        /// </para>
        /// </returns>
        public static String GetConfigurationString(IGraph g, INode objNode, INode property)
        {
            INode n = g.GetTriplesWithSubjectPredicate(objNode, property).Select(t => t.Object).FirstOrDefault();
            if (n == null) return null;
            if (n.NodeType == NodeType.Literal)
            {
                return ((ILiteralNode)n).Value;
            }
            else
            {
                INode temp = ResolveAppSetting(g, n);
                if (temp == null) return null;
                if (temp.NodeType == NodeType.Literal)
                {
                    return ((ILiteralNode)temp).Value;
                }
                else
                {
                    return null;
                }
            }
        }

        /// <summary>
        /// Gets the String value or null of the first instance of the first property for a given Object in the Configuration Graph where the value for the property is a Literal Node
        /// </summary>
        /// <param name="g">Configuration Graph</param>
        /// <param name="objNode">Object Node</param>
        /// <param name="properties">Property Nodes</param>
        /// <returns>
        /// <para>
        /// String value of the first instance of the first property or a null if no values or not a literal value
        /// </para>
        /// <para>
        /// If you want the String value regardless of Node type then use the <see cref="ConfigurationLoader.GetConfigurationValue(IGraph,INode,IEnumerable{INode})">GetConfigurationValue</see> function instead
        /// </para>
        /// </returns>
        public static String GetConfigurationString(IGraph g, INode objNode, IEnumerable<INode> properties)
        {
            return properties.Select(p => ConfigurationLoader.GetConfigurationString(g, objNode, p)).Where(s => s != null).FirstOrDefault();
        }

        /// <summary>
        /// Gets the String value or null of the first instance of a property for a given Object in the Configuration Graph
        /// </summary>
        /// <param name="g">Configuration Graph</param>
        /// <param name="objNode">Object Node</param>
        /// <param name="property">Property Node</param>
        /// <returns></returns>
        public static String GetConfigurationValue(IGraph g, INode objNode, INode property)
        {
            INode n = g.GetTriplesWithSubjectPredicate(objNode, property).Select(t => t.Object).FirstOrDefault();
            if (n == null) return null;
            switch (n.NodeType)
            {
                case NodeType.Blank:
                    return n.ToString();
                case NodeType.Literal:
                    return ((ILiteralNode)n).Value;
                case NodeType.Uri:
                    INode temp = ResolveAppSetting(g, n);
                    if (temp == null) return null;
                    if (temp.NodeType == NodeType.Literal)
                    {
                        return ((ILiteralNode)temp).Value;
                    }
                    else
                    {
                        return temp.ToString();
                    }
                default:
                    return null;
            }
        }

        /// <summary>
        /// Gets the String value or null of the first instance of the first property for a given Object in the Configuration Graph
        /// </summary>
        /// <param name="g">Configuration Graph</param>
        /// <param name="objNode">Object Node</param>
        /// <param name="properties">Property Nodes</param>
        /// <returns></returns>
        public static String GetConfigurationValue(IGraph g, INode objNode, IEnumerable<INode> properties)
        {
            return properties.Select(p => ConfigurationLoader.GetConfigurationValue(g, objNode, p)).Where(s => s != null).FirstOrDefault();
        }

        /// <summary>
        /// Gets the Boolean value or a given default of the first instance of a property for a given Object in the Configuration Graph
        /// </summary>
        /// <param name="g">Configuration Graph</param>
        /// <param name="objNode">Object Node</param>
        /// <param name="property">Property Node</param>
        /// <param name="defValue">Default Value to return if there is no valid boolean value</param>
        /// <returns>
        /// If there is a valid boolean value for the property then that is returned, in any other case the given <paramref name="defValue">Default Value</paramref> is returned
        /// </returns>
        public static bool GetConfigurationBoolean(IGraph g, INode objNode, INode property, bool defValue)
        {
            INode n = g.GetTriplesWithSubjectPredicate(objNode, property).Select(t => t.Object).FirstOrDefault();
            if (n == null) return defValue;

            //Resolve AppSettings
            if (n.NodeType != NodeType.Literal)
            {
                n = ResolveAppSetting(g, n);
                if (n == null) return defValue;
            }

            if (n.NodeType == NodeType.Literal)
            {
                bool temp;
                if (Boolean.TryParse(((ILiteralNode)n).Value, out temp))
                {
                    return temp;
                }
                else
                {
                    return defValue;
                }
            }
            else
            {
                return defValue;
            }
        }

        /// <summary>
        /// Gets the Boolean value or a given default of the first instance of the first property for a given Object in the Configuration Graph
        /// </summary>
        /// <param name="g">Configuration Graph</param>
        /// <param name="objNode">Object Node</param>
        /// <param name="properties">Property Nodes</param>
        /// <param name="defValue">Default Value to return if there is no valid boolean value</param>
        /// <returns>
        /// If there is a valid boolean value for any property then that is returned, in any other case the given <paramref name="defValue">Default Value</paramref> is returned
        /// </returns>
        public static bool GetConfigurationBoolean(IGraph g, INode objNode, IEnumerable<INode> properties, bool defValue)
        {
            foreach (INode property in properties)
            {
                INode n = g.GetTriplesWithSubjectPredicate(objNode, property).Select(t => t.Object).FirstOrDefault();
                if (n == null) continue;

                //Resolve AppSettings
                if (n.NodeType != NodeType.Literal)
                {
                    n = ResolveAppSetting(g, n);
                    if (n == null) continue;
                }

                if (n.NodeType == NodeType.Literal)
                {
                    bool temp;
                    if (Boolean.TryParse(((ILiteralNode)n).Value, out temp))
                    {
                        return temp;
                    }
                }
            }
            return defValue;
        }

        /// <summary>
        /// Gets the 64 bit Integer value or a given default of the first instance of a property for a given Object in the Configuration Graph
        /// </summary>
        /// <param name="g">Configuration Graph</param>
        /// <param name="objNode">Object Node</param>
        /// <param name="property">Property Node</param>
        /// <param name="defValue">Default Value to return if there is no valid boolean value</param>
        /// <returns>
        /// If there is a valid integer value for the property then that is returned, in any other case the given <paramref name="defValue">Default Value</paramref> is returned
        /// </returns>
        public static long GetConfigurationInt64(IGraph g, INode objNode, INode property, long defValue)
        {
            INode n = g.GetTriplesWithSubjectPredicate(objNode, property).Select(t => t.Object).FirstOrDefault();
            if (n == null) return defValue;

            //Resolve AppSettings
            if (n.NodeType != NodeType.Literal)
            {
                n = ResolveAppSetting(g, n);
                if (n == null) return defValue;
            }

            if (n.NodeType == NodeType.Literal)
            {
                long temp;
                if (Int64.TryParse(((ILiteralNode)n).Value, out temp))
                {
                    return temp;
                }
                else
                {
                    return defValue;
                }
            }
            else
            {
                return defValue;
            }
        }

        /// <summary>
        /// Gets the 64 bit Integer value or a given default of the first instance of the first property for a given Object in the Configuration Graph
        /// </summary>
        /// <param name="g">Configuration Graph</param>
        /// <param name="objNode">Object Node</param>
        /// <param name="properties">Property Nodes</param>
        /// <param name="defValue">Default Value to return if there is no valid boolean value</param>
        /// <returns>
        /// If there is a valid integer value for any property then that is returned, in any other case the given <paramref name="defValue">Default Value</paramref> is returned
        /// </returns>
        public static long GetConfigurationInt64(IGraph g, INode objNode, IEnumerable<INode> properties, long defValue)
        {
            foreach (INode property in properties)
            {
                INode n = g.GetTriplesWithSubjectPredicate(objNode, property).Select(t => t.Object).FirstOrDefault();
                if (n == null) continue;

                //Resolve AppSettings
                if (n.NodeType != NodeType.Literal)
                {
                    n = ResolveAppSetting(g, n);
                    if (n == null) continue;
                }

                if (n.NodeType == NodeType.Literal)
                {
                    long temp;
                    if (Int64.TryParse(((ILiteralNode)n).Value, out temp))
                    {
                        return temp;
                    }
                }
            }
            return defValue;
        }

        /// <summary>
        /// Gets the 64 bit Integer value or a given default of the first instance of a property for a given Object in the Configuration Graph
        /// </summary>
        /// <param name="g">Configuration Graph</param>
        /// <param name="objNode">Object Node</param>
        /// <param name="property">Property Node</param>
        /// <param name="defValue">Default Value to return if there is no valid boolean value</param>
        /// <returns>
        /// If there is a valid integer value for the property then that is returned, in any other case the given <paramref name="defValue">Default Value</paramref> is returned
        /// </returns>
        public static int GetConfigurationInt32(IGraph g, INode objNode, INode property, int defValue)
        {
            INode n = g.GetTriplesWithSubjectPredicate(objNode, property).Select(t => t.Object).FirstOrDefault();
            if (n == null) return defValue;

            //Resolve AppSettings
            if (n.NodeType != NodeType.Literal)
            {
                n = ResolveAppSetting(g, n);
                if (n == null) return defValue;
            }

            if (n.NodeType == NodeType.Literal)
            {
                int temp;
                if (Int32.TryParse(((ILiteralNode)n).Value, out temp))
                {
                    return temp;
                }
                else
                {
                    return defValue;
                }
            }
            else
            {
                return defValue;
            }
        }

        /// <summary>
        /// Gets the 64 bit Integer value or a given default of the first instance of the first property for a given Object in the Configuration Graph
        /// </summary>
        /// <param name="g">Configuration Graph</param>
        /// <param name="objNode">Object Node</param>
        /// <param name="properties">Property Nodes</param>
        /// <param name="defValue">Default Value to return if there is no valid boolean value</param>
        /// <returns>
        /// If there is a valid integer value for any property then that is returned, in any other case the given <paramref name="defValue">Default Value</paramref> is returned
        /// </returns>
        public static int GetConfigurationInt32(IGraph g, INode objNode, IEnumerable<INode> properties, int defValue)
        {
            foreach (INode property in properties)
            {
                INode n = g.GetTriplesWithSubjectPredicate(objNode, property).Select(t => t.Object).FirstOrDefault();
                if (n == null) continue;

                //Resolve AppSettings
                if (n.NodeType != NodeType.Literal)
                {
                    n = ResolveAppSetting(g, n);
                    if (n == null) continue;
                }

                if (n.NodeType == NodeType.Literal)
                {
                    int temp;
                    if (Int32.TryParse(((ILiteralNode)n).Value, out temp))
                    {
                        return temp;
                    }
                }
            }
            return defValue;
        }

        /// <summary>
        /// Gets the Username and Password specified for a given Object
        /// </summary>
        /// <param name="g">Configuration Graph</param>
        /// <param name="objNode">Object Node</param>
        /// <param name="allowCredentials">Whether settings may be specified using the dnr:credentials property</param>
        /// <param name="user">Username</param>
        /// <param name="pwd">Password</param>
        /// <remarks>
        /// Username and/or Password will be null if there is no value specified for the relevant properties
        /// </remarks>
        public static void GetUsernameAndPassword(IGraph g, INode objNode, bool allowCredentials, out String user, out String pwd)
        {
            INode propUser = g.CreateUriNode(UriFactory.Create(ConfigurationLoader.PropertyUser)),
                  propPwd = g.CreateUriNode(UriFactory.Create(ConfigurationLoader.PropertyPassword));

            user = ConfigurationLoader.GetConfigurationString(g, objNode, propUser);
            pwd = ConfigurationLoader.GetConfigurationString(g, objNode, propPwd);
            if ((user == null || pwd == null) && allowCredentials)
            {
                //Have they been specified as credentials instead?
                INode propCredentials = g.CreateUriNode(UriFactory.Create(ConfigurationLoader.PropertyCredentials));
                INode credObj = ConfigurationLoader.GetConfigurationNode(g, objNode, propCredentials);
                if (credObj != null)
                {
                    NetworkCredential credentials = (NetworkCredential)ConfigurationLoader.LoadObject(g, credObj, typeof(NetworkCredential));
                    user = credentials.UserName;
                    pwd = credentials.Password;
                }
            }
        }

        /// <summary>
        /// Gets whether the given Object has already been loaded and cached
        /// </summary>
        /// <param name="g">Configuration Graph</param>
        /// <param name="objNode">Object Node</param>
        /// <returns></returns>
        /// <remarks>
        /// If this returns true then loading that object again should be essentially instantaneous as it will come from the cache
        /// </remarks>
        public static bool IsCached(IGraph g, INode objNode)
        {
            CachedObjectKey key = new CachedObjectKey(objNode, g);
            return _cache.ContainsKey(key);
        }

        /// <summary>
        /// Loads the Object identified by the given Node as an object of the given type based on information from the Configuration Graph
        /// </summary>
        /// <param name="g">Configuration Graph</param>
        /// <param name="objNode">Object Node</param>
        /// <param name="targetType">Target Type</param>
        /// <returns></returns>
        /// <remarks>
        /// <para>
        /// Callers of this method should be careful to check that the Object returned is of a usable type to them.  The Target Type parameter does not guarantee that the return value is of that type it is only used to determine which registered instances of <see cref="IObjectFactory">IObjectFactory</see> are potentially capable of creating the desired Object
        /// </para>
        /// <para>
        /// Callers should also take care that any Objects returned from this method are disposed of when the caller no longer has a use for them as otherwise the reference kept in the cache here will cause the Object to remain in-memory consuming resources
        /// </para>
        /// </remarks>
        public static Object LoadObject(IGraph g, INode objNode, Type targetType)
        {
            if (targetType == null) throw new DotNetRdfConfigurationException("Unable to load the Object identified by the Node '" + objNode.ToString() + "' as a null target type was provided - this may be due to a failure to specify a fully qualified type name with the dnr:type property for this object");
            if (objNode == null) throw new DotNetRdfConfigurationException("Unable to load an Object as a null Object Node was provided");

            if (objNode.NodeType == NodeType.GraphLiteral || objNode.NodeType == NodeType.Literal)
            {
                throw new DotNetRdfConfigurationException("Unable to load an Object as the Object Node was not a URI/Blank Node as required");
            }

            //Use an Object caching mechanism to avoid instantiating the same thing multiple times since this could be VERY costly
            CachedObjectKey key = new CachedObjectKey(objNode, g);
            if (_cache.ContainsKey(key))
            {
                if (_cache[key] == null)
                {
                    //This means we've begun trying to cache the Object but haven't loaded it yet
                    //i.e. we've encountered an indirect circular reference or the caller failed to check
                    //for direct circular references with the CheckCircularReference() method
                    throw new DotNetRdfConfigurationException("Unable to load the Object identified by the Node '" + objNode.ToString() + "' as we have already started trying to load this Object which indicates that your Configuration Graph contains a circular reference");
                }
                else if (_cache[key] is UnloadableObject)
                {
                    //We don't retry loading if we fail
                    throw new DotNetRdfConfigurationException("Unable to load the Object identified by the Node '" + objNode.ToString() + "' as previous attempt(s) to load the Object failed.  Call ClearCache() before attempting loading if you wish to retry loading");
                }
                else
                {
                    //Return from Cache
                    return _cache[key];
                }
            }
            else
            {
                _cache.Add(key, null);
            }

            Object temp = null;

            //Try and find an Object Loader that can load this object
            try
            {
                foreach (IObjectFactory loader in _factories)
                {
                    if (loader.CanLoadObject(targetType))
                    {
                        if (loader.TryLoadObject(g, objNode, targetType, out temp)) break;
                    }
                }
            }
            catch (DotNetRdfConfigurationException)
            {
                _cache[key] = new UnloadableObject();
                throw;
            }
            catch (Exception ex)
            {
                _cache[key] = new UnloadableObject();
                throw new DotNetRdfConfigurationException("Unable to load the Object identified by the Node '" + objNode.ToString() + "' as an error occurred in the Object Loader which attempted to load it", ex);
            }

            //Error or return
            if (temp == null) throw new DotNetRdfConfigurationException("Unable to load the Object identified by the Node '" + objNode.ToString() + "' as an instance of type '" + targetType.ToString() + "' since no Object Loaders are able to load this type");
            _cache[key] = temp;
            return temp;
        }

        /// <summary>
        /// Loads the Object identified by the given Node based on information from the Configuration Graph
        /// </summary>
        /// <param name="g">Configuration Graph</param>
        /// <param name="objNode">Object Node</param>
        /// <returns></returns>
        /// <remarks>
        /// <para>
        /// Use this overload when you have a Node which identifies an Object and you don't know what the type of that Object is.  This function looks up the <strong>dnr:type</strong> property for the given Object and then calls the other version of this function providing it with the relevant type information.
        /// </para>
        /// </remarks>
        public static Object LoadObject(IGraph g, INode objNode)
        {
            String typeName = ConfigurationLoader.GetConfigurationString(g, objNode, g.CreateUriNode(UriFactory.Create(PropertyType)));
            if (typeName == null)
            {
                typeName = GetDefaultType(g, objNode);
                if (typeName == null)
                {
                    throw new DotNetRdfConfigurationException("Unable to load the Object identified by the Node '" + objNode.ToString() + "' since there is no dnr:type property associated with it");
                }
                else
                {
                    return ConfigurationLoader.LoadObject(g, objNode, Type.GetType(typeName));
                }
            }
            else
            {
                return ConfigurationLoader.LoadObject(g, objNode, Type.GetType(typeName));
            }
        }

        /// <summary>
        /// Attempts to find the Default Type to load an Object as when no explicit dnr:type property has been declared but an rdf:type property has been declared giving a valid Configuration Class
        /// </summary>
        /// <param name="g">Configuration Graph</param>
        /// <param name="objNode">Object Node</param>
        /// <returns></returns>
        /// <remarks>
        /// <para>
        /// <strong>Note:</strong> Only some configuration classes have corresponding default types, in general it is recommended that Configuration Graphs should always use the dnr:type property to explicitly state the intended type of an Object
        /// </para>
        /// </remarks>
        public static String GetDefaultType(IGraph g, INode objNode)
        {
            IUriNode rdfType = g.CreateUriNode(UriFactory.Create(RdfSpecsHelper.RdfType));
            INode declaredType = ConfigurationLoader.GetConfigurationNode(g, objNode, rdfType);
            if (declaredType == null) return null; //Fixes Bug CORE-98
            if (declaredType.NodeType == NodeType.Uri)
            {
                String typeUri = declaredType.ToString();
                if (typeUri.StartsWith(ConfigurationNamespace))
                {
                    return ConfigurationLoader.GetDefaultType(typeUri);
                }
                else
                {
                    return null;
                }
            }
            else
            {
                return null;
            }
        }

        /// <summary>
        /// Attempts to return the Default Type to load an Object as when there is no dnr:type property but there is a rdf:type property
        /// </summary>
        /// <param name="typeUri">Type URI declared by the rdf:type property</param>
        /// <returns></returns>
        public static String GetDefaultType(String typeUri)
        {
            switch (typeUri)
            {
                case ClassGraph:
                    return DefaultTypeGraph;
                case ClassGraphCollection:
                    return DefaultTypeGraphCollection;
                case ClassSparqlHttpProtocolProcessor:
                    return DefaultTypeSparqlHttpProtocolProcessor;
                case ClassSparqlQueryProcessor:
                    return DefaultTypeSparqlQueryProcessor;
                case ClassSparqlUpdateProcessor:
                    return DefaultTypeSparqlUpdateProcessor;
                case ClassTripleCollection:
                    return DefaultTypeTripleCollection;
                case ClassTripleStore:
                    return DefaultTypeTripleStore;
                case ClassUser:
                    return typeof(System.Net.NetworkCredential).AssemblyQualifiedName;
                case ClassUserGroup:
                    return DefaultTypeUserGroup;
#if !NO_PROXY
                case ClassProxy:
                    return typeof(System.Net.WebProxy).AssemblyQualifiedName;
#endif
                default:
                    return null;
            }
        }

        /// <summary>
        /// Attempts to resolve special &lt;appsettings&gt; URIs into actual values
        /// </summary>
        /// <param name="g"></param>
        /// <param name="n"></param>
        /// <returns></returns>
        /// <remarks>
        /// <para>
        /// These special URIs have the form &lt;appsetting:Key&gt; where <strong>Key</strong> is the key for an appSetting in your applications configuration file.  When used these URIs are resolved at load time into the actual values from your configuration file.  This allows you to avoid spreading configuration data over multiple files since you can specify things like connection settings in the Application Config file and then simply reference them in the dotNetRDF configuration file.
        /// </para>
        /// <para>
        /// <strong>Warning: </strong> This feature is not supported in the Silverlight build 
        /// </para>
        /// </remarks>
        public static INode ResolveAppSetting(IGraph g, INode n)
        {
#if SILVERLIGHT
            return n;
#else
            if (n == null) return null;
            if (n.NodeType != NodeType.Uri) return n;

            Uri uri = ((IUriNode)n).Uri;
            if (!uri.Scheme.Equals(UriSchemeAppSettings)) return n;

            String strUri = uri.AbsoluteUri;
            String key = strUri.Substring(strUri.IndexOf(':') + 1);
            if (SysConfig.ConfigurationManager.AppSettings[key] == null)
            {
                return null;
            }
            else
            {
                return g.CreateLiteralNode(SysConfig.ConfigurationManager.AppSettings[key]);
            }
#endif
        }

        #endregion

        #region Instance methods

        private readonly IGraph _configGraph;

        /// <summary>
        /// Creates a new instance of <see cref="ConfigurationLoader" />, which
        /// loads an existing configuration graph and applies auto-configuration
        /// </summary>
        public ConfigurationLoader(IGraph configGraph)
            : this(configGraph, true)
        {
        }

        /// <summary>
        /// Creates a new instance of <see cref="ConfigurationLoader" />, which
        /// loads an existing configuration graph and optionally applies auto-configuration
        /// </summary>
        public ConfigurationLoader(IGraph configGraph, bool autoConfigure)
        {
            if (autoConfigure)
            {
                AutoConfigure(configGraph);
            }
            _configGraph = configGraph;
        }

#if !NO_FILE
        /// <summary>
        /// Creates a new instance of <see cref="ConfigurationLoader" />, which
        /// loads an existing configuration graph and applies auto-configuration
        /// </summary>
        public ConfigurationLoader(string file)
            : this(file, true)
        {
        }

        /// <summary>
        /// Creates a new instance of <see cref="ConfigurationLoader" />, which
        /// loads an existing configuration graph and optionally applies auto-configuration
        /// </summary>
        public ConfigurationLoader(string file, bool autoConfigure)
        {
            _configGraph = LoadConfiguration(file, autoConfigure);
        }
#endif

<<<<<<< HEAD
#if !NO_SYNC_HTTP
=======

#if !SILVERLIGHT
>>>>>>> cc84ed3e
        /// <summary>
        /// Creates a new instance of <see cref="ConfigurationLoader" />, which
        /// loads an existing configuration graph from file and applies auto-configuration
        /// </summary>
        public ConfigurationLoader(Uri graphUri)
            : this(graphUri, true)
        {
        }

        /// <summary>
        /// Creates a new instance of <see cref="ConfigurationLoader" />, which
        /// loads an existing configuration graph and optionally applies auto-configuration
        /// </summary>
        public ConfigurationLoader(Uri graphUri, bool autoConfigure)
        {
            _configGraph = LoadConfiguration(graphUri, autoConfigure);
        }
#endif

        /// <summary>
        /// Loads the Object identified by the given blank node identifier as an object of the given type based on information from the Configuration Graph
        /// </summary>
        /// <remarks>
        /// See remarks under <see cref="LoadObject(VDS.RDF.IGraph,VDS.RDF.INode)"/> 
        /// </remarks>
        public T LoadObject<T>(string blankNodeIdentifier)
        {
            IBlankNode blankNode = _configGraph.GetBlankNode(blankNodeIdentifier);
            if (blankNode == null)
            {
                throw new ArgumentException(string.Format("Resource _:{0} was not found is configuration graph", blankNode));
            }

            return (T)LoadObject(_configGraph, blankNode);
        }

        /// <summary>
        /// Loads the Object identified by the given URI as an object of the given type based on information from the Configuration Graph
        /// </summary>
        /// <remarks>
        /// See remarks under <see cref="LoadObject(VDS.RDF.IGraph,VDS.RDF.INode)"/> 
        /// </remarks>
        public T LoadObject<T>(Uri objectIdentifier)
        {
            IUriNode uriNode = _configGraph.GetUriNode(objectIdentifier);
            if (uriNode == null)
            {
                throw new ArgumentException(string.Format("Resource <{0}> was not found is configuration graph", objectIdentifier));
            }

            return (T)LoadObject(_configGraph, uriNode);
        }

        #endregion

        /// <summary>
        /// Registers an Object Factory with the Configuration Loader
        /// </summary>
        /// <param name="factory">Object Factory</param>
        public static void AddObjectFactory(IObjectFactory factory)
        {
            Type loaderType = factory.GetType();
            if (!_factories.Any(l => l.GetType().Equals(loaderType)))
            {
                _factories.Add(factory);
            }
        }

        /// <summary>
        /// Gets/Sets the in-use Path Resolver
        /// </summary>
        public static IPathResolver PathResolver
        {
            get
            {
                return _resolver;
            }
            set
            {
                _resolver = value;
            }
        }

        /// <summary>
        /// Resolves a Path using the in-use path-resolver
        /// </summary>
        /// <param name="path">Path to resolve</param>
        /// <returns></returns>
        public static String ResolvePath(String path)
        {
            if (_resolver == null) return path;
            return _resolver.ResolvePath(path);
        }
    }

    /// <summary>
    /// Marker class used in the <see cref="ConfigurationLoader">ConfigurationLoader</see> Object cache to mark objects which are unloadable due to some errors to stop the loader repeatedly trying to load an Object whose configuration is invalid, incomplete or otherwise erroneous.
    /// </summary>
    struct UnloadableObject
    {

    }
}
<|MERGE_RESOLUTION|>--- conflicted
+++ resolved
@@ -1,1619 +1,1615 @@
-/*
-dotNetRDF is free and open source software licensed under the MIT License
-
------------------------------------------------------------------------------
-
-Copyright (c) 2009-2012 dotNetRDF Project (dotnetrdf-developer@lists.sf.net)
-
-Permission is hereby granted, free of charge, to any person obtaining a copy
-of this software and associated documentation files (the "Software"), to deal
-in the Software without restriction, including without limitation the rights
-to use, copy, modify, merge, publish, distribute, sublicense, and/or sell
-copies of the Software, and to permit persons to whom the Software is furnished
-to do so, subject to the following conditions:
-
-The above copyright notice and this permission notice shall be included in all
-copies or substantial portions of the Software.
-
-THE SOFTWARE IS PROVIDED "AS IS", WITHOUT WARRANTY OF ANY KIND, EXPRESS OR 
-IMPLIED, INCLUDING BUT NOT LIMITED TO THE WARRANTIES OF MERCHANTABILITY, 
-FITNESS FOR A PARTICULAR PURPOSE AND NONINFRINGEMENT. IN NO EVENT SHALL THE
-AUTHORS OR COPYRIGHT HOLDERS BE LIABLE FOR ANY CLAIM, DAMAGES OR OTHER LIABILITY,
-WHETHER IN AN ACTION OF CONTRACT, TORT OR OTHERWISE, ARISING FROM, OUT OF OR IN
-CONNECTION WITH THE SOFTWARE OR THE USE OR OTHER DEALINGS IN THE SOFTWARE.
-*/
-
-using System;
-using System.Collections.Generic;
-using System.IO;
-using System.Linq;
-using System.Net;
-using System.Reflection;
-using VDS.RDF.Nodes;
-using VDS.RDF.Parsing;
-using VDS.RDF.Query.Operators;
-#if !NO_SYSTEMCONFIGURATION
-using SysConfig = System.Configuration;
-#endif
-
-namespace VDS.RDF.Configuration
-{
-    /// <summary>
-    /// The Configuration Loader is responsible for the loading of Configuration information and objects based upon information encoded in a Graph but more generally may be used for the loading of any type of object whose configuration has been loaded in a Graph and for which a relevant <see cref="IObjectFactory">IObjectFactory</see> is available.
-    /// </summary>
-    /// <remarks>
-    /// <para></para>
-    /// </remarks>
-    public class ConfigurationLoader
-    {
-        #region Constants
-
-        /// <summary>
-        /// Configuration Namespace URI
-        /// </summary>
-        public const String ConfigurationNamespace = "http://www.dotnetrdf.org/configuration#";
-
-        /// <summary>
-        /// Constants for URI Schemes with special meaning within the Configuration API
-        /// </summary>
-        public const String UriSchemeAppSettings = "appsetting",
-                            UriSchemeConfigureOptions = "dotnetrdf-configure";
-
-        /// <summary>
-        /// URI Constants for configuration properties
-        /// </summary>
-        public const String PropertyType = ConfigurationNamespace + "type",
-                            PropertyImports = ConfigurationNamespace + "imports",
-                            PropertyConfigure = ConfigurationNamespace  + "configure",
-                            PropertyEnabled = ConfigurationNamespace + "enabled",
-                            PropertyUser = ConfigurationNamespace + "user",
-                            PropertyPassword = ConfigurationNamespace + "password",
-                            PropertyCredentials = ConfigurationNamespace + "credentials",
-                            PropertyUseCredentialsForProxy = ConfigurationNamespace + "useCredentialsForProxy",
-                            //Manager connection properties
-                            PropertyServer = ConfigurationNamespace + "server",
-                            PropertyPort = ConfigurationNamespace + "port",
-                            PropertyDatabase = ConfigurationNamespace + "database",
-                            PropertyCatalog = ConfigurationNamespace + "catalogID",
-                            PropertyStore = ConfigurationNamespace + "storeID",
-                            PropertyQueryPath = ConfigurationNamespace + "queryPath",
-                            PropertyUpdatePath = ConfigurationNamespace + "updatePath",
-                            //Manager connection options
-                            PropertyReadOnly = ConfigurationNamespace + "readOnly",
-                            PropertyEnableUpdates = ConfigurationNamespace + "enableUpdates",
-                            PropertyAsync = ConfigurationNamespace + "async",
-                            PropertyLoadMode = ConfigurationNamespace + "loadMode",
-                            PropertyEncryptConnection = ConfigurationNamespace + "encryptConnection",
-                            //Properties for associating Managers with other things
-                            PropertyStorageProvider = ConfigurationNamespace + "storageProvider",
-                            //Properties for associating Processors with other things
-                            PropertyQueryProcessor = ConfigurationNamespace + "queryProcessor",
-                            PropertyUpdateProcessor = ConfigurationNamespace + "updateProcessor",
-                            PropertyProtocolProcessor = ConfigurationNamespace + "protocolProcessor",
-                            PropertyUsingDataset = ConfigurationNamespace + "usingDataset",
-                            //Properties for associating Stores and Graphs with other things
-                            PropertyUsingStore = ConfigurationNamespace + "usingStore",
-                            PropertyUsingGraph = ConfigurationNamespace + "usingGraph",
-                            //Properties for setting low level storage for Triple Stores and Graphs
-                            PropertyUsingTripleCollection = ConfigurationNamespace + "usingTripleCollection",
-                            PropertyUsingGraphCollection = ConfigurationNamespace + "usingGraphCollection",
-                            //Properties for defining where data comes from
-                            PropertyFromFile = ConfigurationNamespace + "fromFile",
-                            PropertyFromEmbedded = ConfigurationNamespace + "fromEmbedded",
-                            PropertyFromUri = ConfigurationNamespace + "fromUri",
-                            PropertyFromString = ConfigurationNamespace + "fromString",
-                            PropertyFromDataset = ConfigurationNamespace + "fromDataset",
-                            PropertyFromStore = ConfigurationNamespace + "fromStore",
-                            PropertyFromGraph = ConfigurationNamespace + "fromGraph",
-                            PropertyWithUri = ConfigurationNamespace + "withUri",
-                            PropertyAssignUri = ConfigurationNamespace + "assignUri",
-                            //Properties for Endpoints
-                            PropertyEndpoint = ConfigurationNamespace + "endpoint",
-                            PropertyEndpointUri = ConfigurationNamespace + "endpointUri",
-                            PropertyDefaultGraphUri = ConfigurationNamespace + "defaultGraphUri",
-                            PropertyNamedGraphUri = ConfigurationNamespace + "namedGraphUri",
-                            PropertyUnionDefaultGraph = ConfigurationNamespace + "unionDefaultGraph",
-                            PropertyProxy = ConfigurationNamespace + "proxy",
-                            //Properties for reasoners
-                            PropertyReasoner = ConfigurationNamespace + "reasoner",
-                            PropertyOwlReasoner = ConfigurationNamespace + "owlReasoner",
-                            //Properties for permissions
-                            PropertyUserGroup = ConfigurationNamespace + "userGroup",
-                            PropertyMember = ConfigurationNamespace + "member",
-                            PropertyRequiresAuthentication = ConfigurationNamespace + "requiresAuthentication",
-                            PropertyPermissionModel = ConfigurationNamespace + "permissionModel",
-                            PropertyAllow = ConfigurationNamespace + "allow",
-                            PropertyDeny = ConfigurationNamespace + "deny",
-                            PropertyAction = ConfigurationNamespace + "action",
-                            //Properties for HTTP Handler configuration primarily around SPARQL endpoint configuration
-                            PropertyEnableCors = ConfigurationNamespace + "enableCors",
-                            PropertySyntax = ConfigurationNamespace + "syntax",
-                            PropertyTimeout = ConfigurationNamespace + "timeout",
-                            PropertyPartialResults = ConfigurationNamespace + "partialResults",
-                            PropertyShowErrors = ConfigurationNamespace + "showErrors",
-                            PropertyHaltOnError = ConfigurationNamespace + "haltOnError",
-                            PropertyShowQueryForm = ConfigurationNamespace + "showQueryForm",
-                            PropertyShowUpdateForm = ConfigurationNamespace + "showUpdateForm",
-                            PropertyDefaultQueryFile = ConfigurationNamespace + "defaultQueryFile",
-                            PropertyDefaultUpdateFile = ConfigurationNamespace + "defaultUpdateFile",
-                            PropertyIntroFile = ConfigurationNamespace + "introText",
-                            PropertyStylesheet = ConfigurationNamespace + "stylesheet",
-                            PropertyCacheDuration = ConfigurationNamespace + "cacheDuration",
-                            PropertyCacheSliding = ConfigurationNamespace + "cacheSliding",
-                            PropertyExpressionFactory = ConfigurationNamespace + "expressionFactory",
-                            PropertyFunctionFactory = ConfigurationNamespace + "propertyFunctionFactory",
-                            PropertyDescribeAlgorithm = ConfigurationNamespace + "describeAlgorithm",
-                            PropertyServiceDescription = ConfigurationNamespace + "serviceDescription",
-                            PropertyQueryOptimiser = ConfigurationNamespace + "queryOptimiser",
-                            PropertyAlgebraOptimiser = ConfigurationNamespace + "algebraOptimiser",
-                            //Properties for writers
-                            PropertyCompressionLevel = ConfigurationNamespace + "compressionLevel",
-                            PropertyPrettyPrinting = ConfigurationNamespace + "prettyPrinting",
-                            PropertyHighSpeedWriting = ConfigurationNamespace + "highSpeedWriting",
-                            PropertyDtdWriting = ConfigurationNamespace + "dtdWriting",
-                            PropertyAttributeWriting = ConfigurationNamespace + "attributeWriting",
-                            PropertyMultiThreadedWriting = ConfigurationNamespace + "multiThreadedWriting",
-                            PropertyImportNamespacesFrom = ConfigurationNamespace + "importNamespacesFrom"
-                            ;
-
-        /// <summary>
-        /// URI Constants for configuration classes
-        /// </summary>
-        public const String ClassObjectFactory = ConfigurationNamespace + "ObjectFactory",
-                            //Classes for Triple Stores and Graphs and their associated low level storage
-                            ClassTripleStore = ConfigurationNamespace + "TripleStore",
-                            ClassGraphCollection = ConfigurationNamespace + "GraphCollection",
-                            ClassGraph = ConfigurationNamespace + "Graph",
-                            ClassTripleCollection = ConfigurationNamespace + "TripleCollection",
-                            //Classes for Storage Providers and Servers
-                            ClassStorageServer = ConfigurationNamespace + "StorageServer",
-                            ClassStorageProvider = ConfigurationNamespace + "StorageProvider",
-                            //Classes for ASP.Net integration
-                            ClassHttpHandler = ConfigurationNamespace + "HttpHandler",
-                            //Classes for SPARQL features
-                            ClassSparqlEndpoint = ConfigurationNamespace + "SparqlEndpoint",
-                            ClassSparqlQueryProcessor = ConfigurationNamespace + "SparqlQueryProcessor",
-                            ClassSparqlUpdateProcessor = ConfigurationNamespace + "SparqlUpdateProcessor",
-                            ClassSparqlHttpProtocolProcessor = ConfigurationNamespace + "SparqlHttpProtocolProcessor",
-                            ClassSparqlExpressionFactory = ConfigurationNamespace + "SparqlExpressionFactory",
-                            ClassSparqlPropertyFunctionFactory = ConfigurationNamespace + "SparqlPropertyFunctionFactory",
-                            ClassSparqlDataset = ConfigurationNamespace + "SparqlDataset",
-                            ClassQueryOptimiser = ConfigurationNamespace + "QueryOptimiser",
-                            ClassAlgebraOptimiser = ConfigurationNamespace + "AlgebraOptimiser",
-                            ClassSparqlOperator = ConfigurationNamespace + "SparqlOperator",
-                            //Classes for reasoners
-                            ClassReasoner = ConfigurationNamespace + "Reasoner",
-                            ClassOwlReasoner = ConfigurationNamespace + "OwlReasoner",
-                            ClassProxy = ConfigurationNamespace + "Proxy",
-                            //Classes for Users and permissions
-                            ClassUserGroup = ConfigurationNamespace + "UserGroup",
-                            ClassUser = ConfigurationNamespace + "User",
-                            ClassPermission = ConfigurationNamespace + "Permission",
-                            //Classes for Parsers and Serializers
-                            ClassRdfParser = ConfigurationNamespace + "RdfParser",
-                            ClassDatasetParser = ConfigurationNamespace + "DatasetParser",
-                            ClassSparqlResultsParser = ConfigurationNamespace + "SparqlResultsParser",
-                            ClassRdfWriter = ConfigurationNamespace + "RdfWriter",
-                            ClassDatasetWriter = ConfigurationNamespace + "DatasetWriter",
-                            ClassSparqlResultsWriter = ConfigurationNamespace + "SparqlResultsWriter";
-
-        /// <summary>
-        /// QName Constants for Default Types for some configuration classes
-        /// </summary>
-        public const String DefaultTypeTripleStore = "VDS.RDF.TripleStore",
-                            DefaultTypeGraphCollection  = "VDS.RDF.GraphCollection",
-                            DefaultTypeGraph = "VDS.RDF.Graph",
-                            DefaultTypeTripleCollection = "VDS.RDF.TreeIndexedTripleCollection",
-                            DefaultTypeSparqlQueryProcessor = "VDS.RDF.Query.LeviathanQueryProcessor",
-                            DefaultTypeSparqlUpdateProcessor = "VDS.RDF.Update.LeviathanUpdateProcessor",
-                            DefaultTypeSparqlHttpProtocolProcessor = "VDS.RDF.Update.Protocol.LeviathanProtocolProcessor",
-                            DefaultTypeUserGroup = "VDS.RDF.Configuration.Permissions";
-
-        #endregion
-
-        #region Member Variables
-
-        /// <summary>
-        /// Cache for loaded objects
-        /// </summary>
-        private static Dictionary<CachedObjectKey, Object> _cache = new Dictionary<CachedObjectKey, object>();
-
-        /// <summary>
-        /// Set of built-in object factories that are automatically registered and used
-        /// </summary>
-        private static List<IObjectFactory> _factories = new List<IObjectFactory>()
-        {
-            //Default Data Factories
-            new GraphFactory(),
-            new StoreFactory(),
-            new CollectionFactory(),
-            //Default Manager Factories
-            new StorageFactory(),
-            new DatasetFactory(),
-            //Endpoint Factories
-            new SparqlEndpointFactory(),
-            //Processor Factories
-            new QueryProcessorFactory(),
-            new UpdateProcessorFactory(),
-#if !NO_WEB && !NO_ASP
-            new ProtocolProcessorFactory(),
-#endif
-            //User and Permission related Factories
-            new UserGroupFactory(),
-            new PermissionFactory(),
-            new CredentialsFactory(),
-#if !NO_PROXY
-            new ProxyFactory(),
-#endif
-            //SPARQL Extension related Factories
-            new OptimiserFactory(),
-            new ReasonerFactory(),
-            new ExpressionFactoryFactory(),
-            new PropertyFunctionFactoryFactory(),
-            new OperatorFactory(),
-            //ObjectFactory Factory
-            new ObjectFactoryFactory(),
-            //Parser and Writer Factories
-            new ParserFactory(),
-            new WriterFactory()
-        };
-        /// <summary>
-        /// Path resolver
-        /// </summary>
-        private static IPathResolver _resolver = null;
-
-        #endregion
-
-        #region Graph Loading and Auto-Configuration
-
-#if !NO_SYNC_HTTP
-
-        /// <summary>
-        /// Loads a Configuration Graph and applies auto-configuration
-        /// </summary>
-        /// <param name="u">URI to load from</param>
-        /// <returns></returns>
-        public static IGraph LoadConfiguration(Uri u)
-        {
-            return ConfigurationLoader.LoadConfiguration(u, true);
-        }
-
-        /// <summary>
-        /// Loads a Configuration Graph and applies auto-configuration if desired
-        /// </summary>
-        /// <param name="u">URI to load from</param>
-        /// <param name="autoConfigure">Whether to apply auto-configuration</param>
-        /// <returns></returns>
-        public static IGraph LoadConfiguration(Uri u, bool autoConfigure)
-        {
-            Graph g = new Graph();
-            UriLoader.Load(g, u);
-            return ConfigurationLoader.LoadCommon(g, g.CreateUriNode(u), autoConfigure);
-        }
-
-#endif
-
-#if !NO_FILE
-        /// <summary>
-        /// Loads a Configuration Graph and applies auto-configuration
-        /// </summary>
-        /// <param name="file">File to load from</param>
-        /// <returns></returns>
-        public static IGraph LoadConfiguration(String file)
-        {
-            return ConfigurationLoader.LoadConfiguration(file, true);
-        }
-
-        /// <summary>
-        /// Loads a Configuration Graph and applies auto-configuration if desired
-        /// </summary>
-        /// <param name="file">File to load from</param>
-        /// <param name="autoConfigure">Whether to apply auto-configuration</param>
-        /// <returns></returns>
-        public static IGraph LoadConfiguration(String file, bool autoConfigure)
-        {
-            Graph g = new Graph();
-            FileLoader.Load(g, file);
-            return ConfigurationLoader.LoadCommon(g, new INode[] { g.CreateLiteralNode(file), g.CreateLiteralNode(Path.GetFileName(file)) }, autoConfigure);
-        }
-#else
-        public static IGraph LoadConfiguration(string filename, Uri baseUri, Stream inputStream)
-        {
-            return ConfigurationLoader.LoadConfiguration(filename, baseUri, inputStream, true);
-        }
-
-        public static IGraph LoadConfiguration(string filename, Uri  baseUri, Stream inputStream, bool autoConfigure)
-        {
-            Graph g = new Graph() {BaseUri = baseUri};
-            StreamLoader.Load(g, filename, inputStream);
-            return ConfigurationLoader.LoadCommon(g,
-                                                  new INode[]
-                                                      {g.CreateLiteralNode(filename), g.CreateLiteralNode(baseUri.ToSafeString())},
-                                                  autoConfigure);
-        }
-#endif
-
-        /// <summary>
-        /// Loads a Configuration Graph and applies auto-configuration
-        /// </summary>
-        /// <param name="resource">Embedded Resource to load</param>
-        /// <returns></returns>
-        public static IGraph LoadEmbeddedConfiguration(String resource)
-        {
-            return ConfigurationLoader.LoadEmbeddedConfiguration(resource, true);
-        }
-
-        /// <summary>
-        /// Loads a Configuration Graph and applies auto-configuration if desired
-        /// </summary>
-        /// <param name="resource">Embedded Resource to load</param>
-        /// <param name="autoConfigure">Whether to apply auto-configuration</param>
-        /// <returns></returns>
-        public static IGraph LoadEmbeddedConfiguration(String resource, bool autoConfigure)
-        {
-            Graph g = new Graph();
-            EmbeddedResourceLoader.Load(g, resource);
-            return ConfigurationLoader.LoadCommon(g, g.CreateLiteralNode(resource), autoConfigure);
-        }
-
-        /// <summary>
-        /// Common loader for Configuration Graphs, handles the resolution of dnr:imports and applies the auto-configuration if selected
-        /// </summary>
-        /// <param name="g">Configuration Graph</param>
-        /// <param name="source">Source the graph originated from</param>
-        /// <param name="autoConfigure">Whether to apply auto-configuration</param>
-        /// <returns></returns>
-        private static IGraph LoadCommon(IGraph g, INode source, bool autoConfigure)
-        {
-            return ConfigurationLoader.LoadCommon(g, source.AsEnumerable(), autoConfigure);
-        }
-
-        /// <summary>
-        /// Common loader for Configuration Graphs, handles the resolution of dnr:imports and applies the auto-configuration if selected
-        /// </summary>
-        /// <param name="g">Configuration Graph</param>
-        /// <param name="sources">Sources the graph originated from</param>
-        /// <param name="autoConfigure">Whether to apply auto-configuration</param>
-        /// <returns></returns>
-        private static IGraph LoadCommon(IGraph g, IEnumerable<INode> sources, bool autoConfigure)
-        {
-            //Add initial sources to already imported list
-            HashSet<INode> imported = new HashSet<INode>();
-            foreach (INode source in sources)
-            {
-                imported.Add(source);
-            }
-
-            //Find initial imports
-            INode imports = g.CreateUriNode(UriFactory.Create(PropertyImports));
-            Queue<INode> importQueue = new Queue<INode>();
-            foreach (INode importData in g.GetTriplesWithPredicate(imports).Select(t => t.Object))
-            {
-                importQueue.Enqueue(importData);
-            }
-
-            while (importQueue.Count > 0)
-            {
-                //Load data from imported configuration graph
-                INode importData = importQueue.Dequeue();
-                Graph data = new Graph();
-                switch (importData.NodeType)
-                {
-#if !NO_SYNC_HTTP
-                    case NodeType.Uri:
-                        importData = ConfigurationLoader.ResolveAppSetting(g, importData);
-                        if (!imported.Contains(importData))
-                        {
-                            UriLoader.Load(data, ((IUriNode)importData).Uri);
-                            imported.Add(importData);
-                        }
-                        break;
-#endif
-#if !NO_FILE
-                    case NodeType.Literal:
-                        if (!imported.Contains(importData))
-                        {
-                            FileLoader.Load(data, ConfigurationLoader.ResolvePath(((ILiteralNode)importData).Value));
-                            imported.Add(importData);
-                        }
-                        break;
-#endif
-                    default:
-                        throw new DotNetRdfConfigurationException("Invalid dnr:imports target " + importData.ToString() + ", dnr:imports may only be used to point to an object which is a URI/Literal.  If sing Silverlight only Literals are currently permitted.");
-                }
-
-                //Scan for nested imports
-                foreach (INode nestedImport in data.GetTriplesWithPredicate(imports).Select(t => t.Object))
-                {
-                    if (!imported.Contains(nestedImport)) importQueue.Enqueue(nestedImport);
-                }
-                //Merge into final graph
-                g.Merge(data);
-            }
-
-            //Apply auto-configuration if requested
-            if (autoConfigure) ConfigurationLoader.AutoConfigure(g);
-
-            return g;
-        }
-
-        /// <summary>
-        /// Given a Configuration Graph applies all available auto-configuration based on the contents of the graph
-        /// </summary>
-        /// <param name="g">Configuration Graph</param>
-        public static void AutoConfigure(IGraph g)
-        {
-            ConfigurationLoader.AutoConfigureObjectFactories(g);
-            ConfigurationLoader.AutoConfigureReadersAndWriters(g);
-            ConfigurationLoader.AutoConfigureSparqlOperators(g);
-            ConfigurationLoader.AutoConfigureStaticOptions(g);
-        }
-
-        /// <summary>
-        /// Given a Configuration Graph will detect and configure Object Factories defined in the configuration
-        /// </summary>
-        /// <param name="g">Configuration Graph</param>
-        public static void AutoConfigureObjectFactories(IGraph g)
-        {
-            IUriNode rdfType = g.CreateUriNode(UriFactory.Create(RdfSpecsHelper.RdfType));
-            INode objLoader = g.CreateUriNode(UriFactory.Create(ClassObjectFactory));
-
-            foreach (INode objNode in g.GetTriplesWithPredicateObject(rdfType, objLoader).Select(t => t.Subject))
-            {
-                Object temp = LoadObject(g, objNode);
-                if (temp is IObjectFactory)
-                {
-                    AddObjectFactory((IObjectFactory)temp);
-                }
-                else
-                {
-                    throw new DotNetRdfConfigurationException("Auto-detection of Object Loaders failed as the Node '" + objNode.ToString() + "' was stated to be rdf:type of dnr:ObjectFactory but failed to load as an object which implements the IObjectFactory interface");
-                }
-            }
-        }
-
-        /// <summary>
-        /// Given a Configuration Graph will detect and configure static options that are specified using the dnr:configure property with special &lt;dotnetrdf-configure:Class/Property&gt; subject URIs
-        /// </summary>
-        /// <param name="g">Configuration Graph</param>
-        /// <remarks>
-        /// <para>
-        /// An example of using this mechanism to configure a static option is as follows:
-        /// </para>
-        /// <pre>
-        /// &lt;dotnetrdf-configure:VDS.RDF.Options#UsePLinqEvaluation&gt; dnr:configure false .
-        /// </pre>
-        /// <para>
-        /// Class and property names must be fully qualified, to specify static options outside of dotNetRDF itself you can add an additional path segment with the assembly name after the initial configure keyword.  If the class/property does not exist or the value of the literal cannot be appropriately converted to the type of the property then an exception will be thrown.  If there is a problem setting the property (e.g. it does not have a public setter) then an exception will be thrown.
-        /// </para>
-        /// </remarks>
-        public static void AutoConfigureStaticOptions(IGraph g)
-        {
-            IUriNode dnrConfigure = g.CreateUriNode(UriFactory.Create(PropertyConfigure));
-
-            foreach (Triple t in g.GetTriplesWithPredicate(dnrConfigure))
-            {
-                if (t.Subject.NodeType == NodeType.Uri)
-                {
-                    Uri propertyUri = ((IUriNode)t.Subject).Uri;
-                    if (propertyUri.Scheme.Equals(UriSchemeConfigureOptions))
-                    {
-                        //Parse the Class and Property out of the URI
-                        String className = propertyUri.AbsolutePath;
-                        if (propertyUri.Fragment.Length <= 1) throw new DotNetRdfConfigurationException("Malformed Configure Options URI used as subject for a dnr:configure triple, <" + propertyUri.AbsoluteUri + "> is missing the fragment identifier to specify the property name");
-                        String propName = propertyUri.Fragment.Substring(1);
-
-                        //Get the Value we are setting to this property
-                        INode value = t.Object;
-
-                        //Get the type whose static option we are attempting to change
-                        Type type = Type.GetType(className);
-                        if (type == null) throw new DotNetRdfConfigurationException("Malformed Configure Options URI used as a subject for a dnr:configure triple, <" + propertyUri.AbsoluteUri + "> specifies a class '" + className + "' which could not be loaded.  Please ensure the type name is fully qualified");
-
-                        //Get the property in question
-                        PropertyInfo property = type.GetProperty(propName);
-                        if (property == null) throw new DotNetRdfConfigurationException("Malformed Configure Options URI used as a subject for a dnr:configure triple, <" + propertyUri.AbsoluteUri + "> specifies a property '" + propName + "' which does not exist or is not static");
-                        if (!property.GetSetMethod().IsStatic) throw new DotNetRdfConfigurationException("Malformed Configure Options URI used as a subject for a dnr:configure triple, <" + propertyUri.AbsoluteUri + "> specifies a property '" + propName + "' which is not static");
-                        Type valueType = property.PropertyType;
-                        try
-                        {
-                            IValuedNode valueNode = value.AsValuedNode();
-                            if (valueType.Equals(typeof(int)))
-                            {
-                                int intValue = (int)valueNode.AsInteger();
-                                property.SetValue(null, intValue, null);
-                            }
-                            else if (valueType.Equals(typeof(long)))
-                            {
-                                long longValue = valueNode.AsInteger();
-                                property.SetValue(null, longValue, null);
-                            }
-                            else if (valueType.Equals(typeof(bool)))
-                            {
-                                bool boolValue = valueNode.AsBoolean();
-                                property.SetValue(null, boolValue, null);
-                            }
-                            else if (valueType.Equals(typeof(String)))
-                            {
-                                property.SetValue(null, valueNode.AsString(), null);
-                            }
-                            else if (valueType.Equals(typeof(Uri)))
-                            {
-                                Uri uriValue = (value.NodeType == NodeType.Uri ? ((IUriNode)value).Uri : UriFactory.Create(valueNode.AsString()));
-                                property.SetValue(null, uriValue, null);
-                            }
-                            else if (valueType.IsEnum)
-                            {
-                                if (value.NodeType != NodeType.Literal) throw new DotNetRdfConfigurationException("Malformed dnf:configure triple - " + t.ToString() + " - the object must be a literal when the property being set has a enumeration type");
-                                Object enumVal = Enum.Parse(valueType, valueNode.AsString(), true);
-                                property.SetValue(null, enumVal, null);
-                            }
-                            else
-                            {
-                                throw new DotNetRdfConfigurationException("Configure Options URIs can currently only be used to configure static properties with int, long, bool, String, URI or enumeration typed values.  The URI <" + propertyUri.AbsoluteUri + "> points to a property with the unsupported type " + valueType.FullName);
-                            }
-                        }
-                        catch (DotNetRdfConfigurationException)
-                        {
-                            //Don't rewrap
-                            throw;
-                        }
-                        catch (Exception ex)
-                        {
-                            //Rewrap as Configuration error
-                            throw new DotNetRdfConfigurationException("Unexpected error trying to set the static property identified by the Configure Options URI <" + propertyUri.AbsoluteUri + ">, please ensure that the lexical form of the value being set is valid for the property you are trying to set", ex);
-                        }
-                    }
-                }
-            }
-        }
-
-        /// <summary>
-        /// Given a Configuration Graph will detect Readers and Writers for RDF and SPARQL syntaxes and register them with <see cref="MimeTypesHelper">MimeTypesHelper</see>.  This will cause the library defaults to be overridden where appropriate.
-        /// </summary>
-        /// <param name="g">Configuration Graph</param>
-        public static void AutoConfigureReadersAndWriters(IGraph g)
-        {
-            IUriNode rdfType = g.CreateUriNode(UriFactory.Create(RdfSpecsHelper.RdfType));
-            INode desiredType = g.CreateUriNode(UriFactory.Create(ClassRdfParser));
-            INode formatMimeType = g.CreateUriNode(UriFactory.Create("http://www.w3.org/ns/formats/media_type"));
-            INode formatExtension = g.CreateUriNode(UriFactory.Create("http://www.w3.org/ns/formats/preferred_suffix"));
-            Object temp;
-            String[] mimeTypes, extensions;
-
-            //Load RDF Parsers
-            foreach (INode objNode in g.GetTriplesWithPredicateObject(rdfType, desiredType).Select(t => t.Subject))
-            {
-                temp = LoadObject(g, objNode);
-                if (temp is IRdfReader)
-                {
-                    //Get the formats to associate this with
-                    mimeTypes = ConfigurationLoader.GetConfigurationArray(g, objNode, formatMimeType);
-                    if (mimeTypes.Length == 0) throw new DotNetRdfConfigurationException("Auto-configuration of Readers and Writers failed as the Parser specified by the Node '" + objNode.ToString() + "' is not associated with any MIME types");
-                    extensions = ConfigurationLoader.GetConfigurationArray(g, objNode, formatExtension);
-
-                    //Register
-                    MimeTypesHelper.RegisterParser((IRdfReader)temp, mimeTypes, extensions);
-                }
-                else
-                {
-                    throw new DotNetRdfConfigurationException("Auto-configuration of Readers and Writers failed as the Node '" + objNode.ToString() + "' was stated to be rdf:type of dnr:RdfParser but failed to load as an object which implements the required IRdfReader interface");
-                }
-            }
-
-            //Load Dataset parsers
-            desiredType = g.CreateUriNode(UriFactory.Create(ClassDatasetParser));
-            foreach (INode objNode in g.GetTriplesWithPredicateObject(rdfType, desiredType).Select(t => t.Subject))
-            {
-                temp = LoadObject(g, objNode);
-                if (temp is IStoreReader)
-                {
-                    //Get the formats to associate this with
-                    mimeTypes = ConfigurationLoader.GetConfigurationArray(g, objNode, formatMimeType);
-                    if (mimeTypes.Length == 0) throw new DotNetRdfConfigurationException("Auto-configuration of Readers and Writers failed as the Parser specified by the Node '" + objNode.ToString() + "' is not associated with any MIME types");
-                    extensions = ConfigurationLoader.GetConfigurationArray(g, objNode, formatExtension);
-
-                    //Register
-                    MimeTypesHelper.RegisterParser((IStoreReader)temp, mimeTypes, extensions);
-                }
-                else
-                {
-                    throw new DotNetRdfConfigurationException("Auto-configuration of Readers and Writers failed as the Node '" + objNode.ToString() + "' was stated to be rdf:type of dnr:DatasetParser but failed to load as an object which implements the required IStoreReader interface");
-                }
-            }
-
-            //Load SPARQL Result parsers
-            desiredType = g.CreateUriNode(UriFactory.Create(ClassSparqlResultsParser));
-            foreach (INode objNode in g.GetTriplesWithPredicateObject(rdfType, desiredType).Select(t => t.Subject))
-            {
-                temp = LoadObject(g, objNode);
-                if (temp is ISparqlResultsReader)
-                {
-                    //Get the formats to associate this with
-                    mimeTypes = ConfigurationLoader.GetConfigurationArray(g, objNode, formatMimeType);
-                    if (mimeTypes.Length == 0) throw new DotNetRdfConfigurationException("Auto-configuration of Readers and Writers failed as the Parser specified by the Node '" + objNode.ToString() + "' is not associated with any MIME types");
-                    extensions = ConfigurationLoader.GetConfigurationArray(g, objNode, formatExtension);
-
-                    //Register
-                    MimeTypesHelper.RegisterParser((ISparqlResultsReader)temp, mimeTypes, extensions);
-                }
-                else
-                {
-                    throw new DotNetRdfConfigurationException("Auto-configuration of Readers and Writers failed as the Node '" + objNode.ToString() + "' was stated to be rdf:type of dnr:SparqlResultsParser but failed to load as an object which implements the required ISparqlResultsReader interface");
-                }
-            }
-
-            //Load RDF Writers
-            desiredType = g.CreateUriNode(UriFactory.Create(ClassRdfWriter));
-            foreach (INode objNode in g.GetTriplesWithPredicateObject(rdfType, desiredType).Select(t => t.Subject))
-            {
-                temp = LoadObject(g, objNode);
-                if (temp is IRdfWriter)
-                {
-                    //Get the formats to associate this with
-                    mimeTypes = ConfigurationLoader.GetConfigurationArray(g, objNode, formatMimeType);
-                    if (mimeTypes.Length == 0) throw new DotNetRdfConfigurationException("Auto-configuration of Readers and Writers failed as the Writer specified by the Node '" + objNode.ToString() + "' is not associated with any MIME types");
-                    extensions = ConfigurationLoader.GetConfigurationArray(g, objNode, formatExtension);
-
-                    //Register
-                    MimeTypesHelper.RegisterWriter((IRdfWriter)temp, mimeTypes, extensions);
-                }
-                else
-                {
-                    throw new DotNetRdfConfigurationException("Auto-configuration of Readers and Writers failed as the Node '" + objNode.ToString() + "' was stated to be rdf:type of dnr:RdfWriter but failed to load as an object which implements the required IRdfWriter interface");
-                }
-            }
-
-            //Load Dataset Writers
-            desiredType = g.CreateUriNode(UriFactory.Create(ClassDatasetWriter));
-            foreach (INode objNode in g.GetTriplesWithPredicateObject(rdfType, desiredType).Select(t => t.Subject))
-            {
-                temp = LoadObject(g, objNode);
-                if (temp is IStoreWriter)
-                {
-                    //Get the formats to associate this with
-                    mimeTypes = ConfigurationLoader.GetConfigurationArray(g, objNode, formatMimeType);
-                    if (mimeTypes.Length == 0) throw new DotNetRdfConfigurationException("Auto-configuration of Readers and Writers failed as the Writer specified by the Node '" + objNode.ToString() + "' is not associated with any MIME types");
-                    extensions = ConfigurationLoader.GetConfigurationArray(g, objNode, formatExtension);
-
-                    //Register
-                    MimeTypesHelper.RegisterWriter((IStoreWriter)temp, mimeTypes, extensions);
-                }
-                else
-                {
-                    throw new DotNetRdfConfigurationException("Auto-configuration of Readers and Writers failed as the Node '" + objNode.ToString() + "' was stated to be rdf:type of dnr:DatasetWriter but failed to load as an object which implements the required IStoreWriter interface");
-                }
-            }
-
-            //Load SPARQL Result Writers
-            desiredType = g.CreateUriNode(UriFactory.Create(ClassDatasetWriter));
-            foreach (INode objNode in g.GetTriplesWithPredicateObject(rdfType, desiredType).Select(t => t.Subject))
-            {
-                temp = LoadObject(g, objNode);
-                if (temp is ISparqlResultsWriter)
-                {
-                    //Get the formats to associate this with
-                    mimeTypes = ConfigurationLoader.GetConfigurationArray(g, objNode, formatMimeType);
-                    if (mimeTypes.Length == 0) throw new DotNetRdfConfigurationException("Auto-configuration of Readers and Writers failed as the Writer specified by the Node '" + objNode.ToString() + "' is not associated with any MIME types");
-                    extensions = ConfigurationLoader.GetConfigurationArray(g, objNode, formatExtension);
-
-                    //Register
-                    MimeTypesHelper.RegisterWriter((ISparqlResultsWriter)temp, mimeTypes, extensions);
-                }
-                else
-                {
-                    throw new DotNetRdfConfigurationException("Auto-configuration of Readers and Writers failed as the Node '" + objNode.ToString() + "' was stated to be rdf:type of dnr:SparqlResultsWriter but failed to load as an object which implements the required ISparqlResultsWriter interface");
-                }
-            }
-        }
-
-        /// <summary>
-        /// Given a Configuration Graph will detect and configure SPARQL Operators
-        /// </summary>
-        /// <param name="g">Configuration Graph</param>
-        public static void AutoConfigureSparqlOperators(IGraph g)
-        {
-            INode rdfType = g.CreateUriNode(UriFactory.Create(RdfSpecsHelper.RdfType)),
-                  operatorClass = g.CreateUriNode(UriFactory.Create(ClassSparqlOperator)),
-                  enabled = g.CreateUriNode(UriFactory.Create(PropertyEnabled));
-
-            foreach (Triple t in g.GetTriplesWithPredicateObject(rdfType, operatorClass))
-            {
-                Object temp = ConfigurationLoader.LoadObject(g, t.Subject);
-                if (temp is ISparqlOperator)
-                {
-                    bool enable = ConfigurationLoader.GetConfigurationBoolean(g, t.Subject, enabled, true);
-                    if (enable)
-                    {
-                        SparqlOperators.AddOperator((ISparqlOperator)temp);
-                    }
-                    else
-                    {
-                        SparqlOperators.RemoveOperatorByType((ISparqlOperator)temp);
-                    }
-                }
-                else
-                {
-                    throw new DotNetRdfConfigurationException("Auto-configuration of SPARQL Operators failed as the Operator specified by the Node '" + t.Subject.ToString() + "' does not implement the required ISparqlOperator interface");
-                }
-            }
-        }
-
-        #endregion
-
-        #region Object Loading
-
-        /// <summary>
-        /// Checks for circular references and throws an error if there is one
-        /// </summary>
-        /// <param name="a">Object you are attempting to load</param>
-        /// <param name="b">Object being referenced</param>
-        /// <param name="property">QName for the property that makes the reference</param>
-        /// <remarks>
-        /// <para>
-        /// If the Object you are trying to load and the Object you need to load are equal then this is a circular reference and an error is thrown
-        /// </para>
-        /// <para>
-        /// The <see cref="ConfigurationLoader">ConfigurationLoader</see> is not currently capable of detecting more subtle circular references
-        /// </para>
-        /// </remarks>
-        public static bool CheckCircularReference(INode a, INode b, String property)
-        {
-            if (a.Equals(b))
-            {
-                throw new DotNetRdfConfigurationException("Unable to load the Object identified by the Node '" + a.ToString() + "' as one of the values for the " + property + " property is a circular reference to the Object we are attempting to load");
-            }
-            else
-            {
-                return false;
-            }
-        }
-
-        /// <summary>
-        /// Creates a URI Node that refers to some Configuration property/type
-        /// </summary>
-        /// <param name="g">Configuration Graph</param>
-        /// <param name="qname">QName of the property/type</param>
-        /// <returns></returns>
-        /// <remarks>
-        /// <para>
-        /// The QName provides should be of the form <strong>dnr:qname</strong> - the <strong>dnr</strong> prefix will be automatically be considered to be to the Configuration Namespace which is defined by the <see cref="ConfigurationLoader.ConfigurationNamespace">ConfigurationNamespace</see> constant.
-        /// </para>
-        /// <para>
-        /// This function uses caching to ensure that URI Nodes aren't needlessly recreated in order to save memory.
-        /// </para>
-        /// </remarks>
-        [Obsolete("This method is obsolete and should no longer be used, constants are now URIs so you should just create URI Nodes directly on your Configuration Graph", false)]
-        public static INode CreateConfigurationNode(IGraph g, String qname)
-        {
-            return g.CreateUriNode(UriFactory.Create(qname));
-        }
-
-        /// <summary>
-        /// Clears the Object Loader cache (this is not recommended)
-        /// </summary>
-        /// <remarks>
-        /// <para>
-        /// This method should only be invoked in cases where you have attempted to load an object and some error occurred which was external to dotNetRDF e.g. network connectivity problem and 
-        /// </para>
-        /// </remarks>
-        public static void ClearCache()
-        {
-            _cache.Clear();
-        }
-
-        /// <summary>
-        /// Gets all the values given for a property of a given Object in the Configuration Graph
-        /// </summary>
-        /// <param name="g">Configuration Graph</param>
-        /// <param name="objNode">Object Node</param>
-        /// <param name="property">Property Node</param>
-        /// <returns>
-        /// Enumeration of values given for the property for the Object
-        /// </returns>
-        public static IEnumerable<INode> GetConfigurationData(IGraph g, INode objNode, INode property)
-        {
-            return g.GetTriplesWithSubjectPredicate(objNode, property).Select(t => ResolveAppSetting(g, t.Object));
-        }
-
-        /// <summary>
-        /// Gets all the literal values given for a property of a given Object in the Configuration Graph
-        /// </summary>
-        /// <param name="g">Configuration Graph</param>
-        /// <param name="objNode">Object Node</param>
-        /// <param name="property">Property Node</param>
-        /// <returns></returns>
-        /// <remarks>
-        /// <para>
-        /// Only returns the value part of Literal Nodes which are given as values for the property i.e. ignores all non-Literals and discards any language/data type from Literals
-        /// </para>
-        /// </remarks>
-        public static String[] GetConfigurationArray(IGraph g, INode objNode, INode property)
-        {
-            return g.GetTriplesWithSubjectPredicate(objNode, property).Select(t => t.Object).Where(n => n.NodeType == NodeType.Literal).Select(n => ((ILiteralNode)n).Value).ToArray();
-        }
-
-        /// <summary>
-        /// Gets the first value given for a property of a given Object in the Configuration Graph
-        /// </summary>
-        /// <param name="g">Configuration Graph</param>
-        /// <param name="objNode">Object Node</param>
-        /// <param name="property">Property Node</param>
-        /// <returns>
-        /// First value given for the property of the Object
-        /// </returns>
-        public static INode GetConfigurationNode(IGraph g, INode objNode, INode property)
-        {
-            INode temp = g.GetTriplesWithSubjectPredicate(objNode, property).Select(t => t.Object).FirstOrDefault();
-            return ResolveAppSetting(g, temp);
-        }
-
-        /// <summary>
-        /// Gets the first value given for the first found property of a given Object in the Configuration Graph
-        /// </summary>
-        /// <param name="g">Configuration Graph</param>
-        /// <param name="objNode">Object Node</param>
-        /// <param name="properties">Properties</param>
-        /// <returns>
-        /// First value given for the first property of the Object which is matched
-        /// </returns>
-        public static INode GetConfigurationNode(IGraph g, INode objNode, IEnumerable<INode> properties)
-        {
-            return properties.Select(p => ConfigurationLoader.GetConfigurationNode(g, objNode, p)).Where(n => n != null).FirstOrDefault();
-        }
-
-        /// <summary>
-        /// Gets the String value or null of the first instance of a property for a given Object in the Configuration Graph where the value for the property is a Literal Node
-        /// </summary>
-        /// <param name="g">Configuration Graph</param>
-        /// <param name="objNode">Object Node</param>
-        /// <param name="property">Property Node</param>
-        /// <returns>
-        /// <para>
-        /// String value of the first instance of the property or a null if no values or not a literal value
-        /// </para>
-        /// <para>
-        /// If you want the String value regardless of Node type then use the <see cref="ConfigurationLoader.GetConfigurationValue(IGraph,INode,INode)">GetConfigurationValue</see> function instead
-        /// </para>
-        /// </returns>
-        public static String GetConfigurationString(IGraph g, INode objNode, INode property)
-        {
-            INode n = g.GetTriplesWithSubjectPredicate(objNode, property).Select(t => t.Object).FirstOrDefault();
-            if (n == null) return null;
-            if (n.NodeType == NodeType.Literal)
-            {
-                return ((ILiteralNode)n).Value;
-            }
-            else
-            {
-                INode temp = ResolveAppSetting(g, n);
-                if (temp == null) return null;
-                if (temp.NodeType == NodeType.Literal)
-                {
-                    return ((ILiteralNode)temp).Value;
-                }
-                else
-                {
-                    return null;
-                }
-            }
-        }
-
-        /// <summary>
-        /// Gets the String value or null of the first instance of the first property for a given Object in the Configuration Graph where the value for the property is a Literal Node
-        /// </summary>
-        /// <param name="g">Configuration Graph</param>
-        /// <param name="objNode">Object Node</param>
-        /// <param name="properties">Property Nodes</param>
-        /// <returns>
-        /// <para>
-        /// String value of the first instance of the first property or a null if no values or not a literal value
-        /// </para>
-        /// <para>
-        /// If you want the String value regardless of Node type then use the <see cref="ConfigurationLoader.GetConfigurationValue(IGraph,INode,IEnumerable{INode})">GetConfigurationValue</see> function instead
-        /// </para>
-        /// </returns>
-        public static String GetConfigurationString(IGraph g, INode objNode, IEnumerable<INode> properties)
-        {
-            return properties.Select(p => ConfigurationLoader.GetConfigurationString(g, objNode, p)).Where(s => s != null).FirstOrDefault();
-        }
-
-        /// <summary>
-        /// Gets the String value or null of the first instance of a property for a given Object in the Configuration Graph
-        /// </summary>
-        /// <param name="g">Configuration Graph</param>
-        /// <param name="objNode">Object Node</param>
-        /// <param name="property">Property Node</param>
-        /// <returns></returns>
-        public static String GetConfigurationValue(IGraph g, INode objNode, INode property)
-        {
-            INode n = g.GetTriplesWithSubjectPredicate(objNode, property).Select(t => t.Object).FirstOrDefault();
-            if (n == null) return null;
-            switch (n.NodeType)
-            {
-                case NodeType.Blank:
-                    return n.ToString();
-                case NodeType.Literal:
-                    return ((ILiteralNode)n).Value;
-                case NodeType.Uri:
-                    INode temp = ResolveAppSetting(g, n);
-                    if (temp == null) return null;
-                    if (temp.NodeType == NodeType.Literal)
-                    {
-                        return ((ILiteralNode)temp).Value;
-                    }
-                    else
-                    {
-                        return temp.ToString();
-                    }
-                default:
-                    return null;
-            }
-        }
-
-        /// <summary>
-        /// Gets the String value or null of the first instance of the first property for a given Object in the Configuration Graph
-        /// </summary>
-        /// <param name="g">Configuration Graph</param>
-        /// <param name="objNode">Object Node</param>
-        /// <param name="properties">Property Nodes</param>
-        /// <returns></returns>
-        public static String GetConfigurationValue(IGraph g, INode objNode, IEnumerable<INode> properties)
-        {
-            return properties.Select(p => ConfigurationLoader.GetConfigurationValue(g, objNode, p)).Where(s => s != null).FirstOrDefault();
-        }
-
-        /// <summary>
-        /// Gets the Boolean value or a given default of the first instance of a property for a given Object in the Configuration Graph
-        /// </summary>
-        /// <param name="g">Configuration Graph</param>
-        /// <param name="objNode">Object Node</param>
-        /// <param name="property">Property Node</param>
-        /// <param name="defValue">Default Value to return if there is no valid boolean value</param>
-        /// <returns>
-        /// If there is a valid boolean value for the property then that is returned, in any other case the given <paramref name="defValue">Default Value</paramref> is returned
-        /// </returns>
-        public static bool GetConfigurationBoolean(IGraph g, INode objNode, INode property, bool defValue)
-        {
-            INode n = g.GetTriplesWithSubjectPredicate(objNode, property).Select(t => t.Object).FirstOrDefault();
-            if (n == null) return defValue;
-
-            //Resolve AppSettings
-            if (n.NodeType != NodeType.Literal)
-            {
-                n = ResolveAppSetting(g, n);
-                if (n == null) return defValue;
-            }
-
-            if (n.NodeType == NodeType.Literal)
-            {
-                bool temp;
-                if (Boolean.TryParse(((ILiteralNode)n).Value, out temp))
-                {
-                    return temp;
-                }
-                else
-                {
-                    return defValue;
-                }
-            }
-            else
-            {
-                return defValue;
-            }
-        }
-
-        /// <summary>
-        /// Gets the Boolean value or a given default of the first instance of the first property for a given Object in the Configuration Graph
-        /// </summary>
-        /// <param name="g">Configuration Graph</param>
-        /// <param name="objNode">Object Node</param>
-        /// <param name="properties">Property Nodes</param>
-        /// <param name="defValue">Default Value to return if there is no valid boolean value</param>
-        /// <returns>
-        /// If there is a valid boolean value for any property then that is returned, in any other case the given <paramref name="defValue">Default Value</paramref> is returned
-        /// </returns>
-        public static bool GetConfigurationBoolean(IGraph g, INode objNode, IEnumerable<INode> properties, bool defValue)
-        {
-            foreach (INode property in properties)
-            {
-                INode n = g.GetTriplesWithSubjectPredicate(objNode, property).Select(t => t.Object).FirstOrDefault();
-                if (n == null) continue;
-
-                //Resolve AppSettings
-                if (n.NodeType != NodeType.Literal)
-                {
-                    n = ResolveAppSetting(g, n);
-                    if (n == null) continue;
-                }
-
-                if (n.NodeType == NodeType.Literal)
-                {
-                    bool temp;
-                    if (Boolean.TryParse(((ILiteralNode)n).Value, out temp))
-                    {
-                        return temp;
-                    }
-                }
-            }
-            return defValue;
-        }
-
-        /// <summary>
-        /// Gets the 64 bit Integer value or a given default of the first instance of a property for a given Object in the Configuration Graph
-        /// </summary>
-        /// <param name="g">Configuration Graph</param>
-        /// <param name="objNode">Object Node</param>
-        /// <param name="property">Property Node</param>
-        /// <param name="defValue">Default Value to return if there is no valid boolean value</param>
-        /// <returns>
-        /// If there is a valid integer value for the property then that is returned, in any other case the given <paramref name="defValue">Default Value</paramref> is returned
-        /// </returns>
-        public static long GetConfigurationInt64(IGraph g, INode objNode, INode property, long defValue)
-        {
-            INode n = g.GetTriplesWithSubjectPredicate(objNode, property).Select(t => t.Object).FirstOrDefault();
-            if (n == null) return defValue;
-
-            //Resolve AppSettings
-            if (n.NodeType != NodeType.Literal)
-            {
-                n = ResolveAppSetting(g, n);
-                if (n == null) return defValue;
-            }
-
-            if (n.NodeType == NodeType.Literal)
-            {
-                long temp;
-                if (Int64.TryParse(((ILiteralNode)n).Value, out temp))
-                {
-                    return temp;
-                }
-                else
-                {
-                    return defValue;
-                }
-            }
-            else
-            {
-                return defValue;
-            }
-        }
-
-        /// <summary>
-        /// Gets the 64 bit Integer value or a given default of the first instance of the first property for a given Object in the Configuration Graph
-        /// </summary>
-        /// <param name="g">Configuration Graph</param>
-        /// <param name="objNode">Object Node</param>
-        /// <param name="properties">Property Nodes</param>
-        /// <param name="defValue">Default Value to return if there is no valid boolean value</param>
-        /// <returns>
-        /// If there is a valid integer value for any property then that is returned, in any other case the given <paramref name="defValue">Default Value</paramref> is returned
-        /// </returns>
-        public static long GetConfigurationInt64(IGraph g, INode objNode, IEnumerable<INode> properties, long defValue)
-        {
-            foreach (INode property in properties)
-            {
-                INode n = g.GetTriplesWithSubjectPredicate(objNode, property).Select(t => t.Object).FirstOrDefault();
-                if (n == null) continue;
-
-                //Resolve AppSettings
-                if (n.NodeType != NodeType.Literal)
-                {
-                    n = ResolveAppSetting(g, n);
-                    if (n == null) continue;
-                }
-
-                if (n.NodeType == NodeType.Literal)
-                {
-                    long temp;
-                    if (Int64.TryParse(((ILiteralNode)n).Value, out temp))
-                    {
-                        return temp;
-                    }
-                }
-            }
-            return defValue;
-        }
-
-        /// <summary>
-        /// Gets the 64 bit Integer value or a given default of the first instance of a property for a given Object in the Configuration Graph
-        /// </summary>
-        /// <param name="g">Configuration Graph</param>
-        /// <param name="objNode">Object Node</param>
-        /// <param name="property">Property Node</param>
-        /// <param name="defValue">Default Value to return if there is no valid boolean value</param>
-        /// <returns>
-        /// If there is a valid integer value for the property then that is returned, in any other case the given <paramref name="defValue">Default Value</paramref> is returned
-        /// </returns>
-        public static int GetConfigurationInt32(IGraph g, INode objNode, INode property, int defValue)
-        {
-            INode n = g.GetTriplesWithSubjectPredicate(objNode, property).Select(t => t.Object).FirstOrDefault();
-            if (n == null) return defValue;
-
-            //Resolve AppSettings
-            if (n.NodeType != NodeType.Literal)
-            {
-                n = ResolveAppSetting(g, n);
-                if (n == null) return defValue;
-            }
-
-            if (n.NodeType == NodeType.Literal)
-            {
-                int temp;
-                if (Int32.TryParse(((ILiteralNode)n).Value, out temp))
-                {
-                    return temp;
-                }
-                else
-                {
-                    return defValue;
-                }
-            }
-            else
-            {
-                return defValue;
-            }
-        }
-
-        /// <summary>
-        /// Gets the 64 bit Integer value or a given default of the first instance of the first property for a given Object in the Configuration Graph
-        /// </summary>
-        /// <param name="g">Configuration Graph</param>
-        /// <param name="objNode">Object Node</param>
-        /// <param name="properties">Property Nodes</param>
-        /// <param name="defValue">Default Value to return if there is no valid boolean value</param>
-        /// <returns>
-        /// If there is a valid integer value for any property then that is returned, in any other case the given <paramref name="defValue">Default Value</paramref> is returned
-        /// </returns>
-        public static int GetConfigurationInt32(IGraph g, INode objNode, IEnumerable<INode> properties, int defValue)
-        {
-            foreach (INode property in properties)
-            {
-                INode n = g.GetTriplesWithSubjectPredicate(objNode, property).Select(t => t.Object).FirstOrDefault();
-                if (n == null) continue;
-
-                //Resolve AppSettings
-                if (n.NodeType != NodeType.Literal)
-                {
-                    n = ResolveAppSetting(g, n);
-                    if (n == null) continue;
-                }
-
-                if (n.NodeType == NodeType.Literal)
-                {
-                    int temp;
-                    if (Int32.TryParse(((ILiteralNode)n).Value, out temp))
-                    {
-                        return temp;
-                    }
-                }
-            }
-            return defValue;
-        }
-
-        /// <summary>
-        /// Gets the Username and Password specified for a given Object
-        /// </summary>
-        /// <param name="g">Configuration Graph</param>
-        /// <param name="objNode">Object Node</param>
-        /// <param name="allowCredentials">Whether settings may be specified using the dnr:credentials property</param>
-        /// <param name="user">Username</param>
-        /// <param name="pwd">Password</param>
-        /// <remarks>
-        /// Username and/or Password will be null if there is no value specified for the relevant properties
-        /// </remarks>
-        public static void GetUsernameAndPassword(IGraph g, INode objNode, bool allowCredentials, out String user, out String pwd)
-        {
-            INode propUser = g.CreateUriNode(UriFactory.Create(ConfigurationLoader.PropertyUser)),
-                  propPwd = g.CreateUriNode(UriFactory.Create(ConfigurationLoader.PropertyPassword));
-
-            user = ConfigurationLoader.GetConfigurationString(g, objNode, propUser);
-            pwd = ConfigurationLoader.GetConfigurationString(g, objNode, propPwd);
-            if ((user == null || pwd == null) && allowCredentials)
-            {
-                //Have they been specified as credentials instead?
-                INode propCredentials = g.CreateUriNode(UriFactory.Create(ConfigurationLoader.PropertyCredentials));
-                INode credObj = ConfigurationLoader.GetConfigurationNode(g, objNode, propCredentials);
-                if (credObj != null)
-                {
-                    NetworkCredential credentials = (NetworkCredential)ConfigurationLoader.LoadObject(g, credObj, typeof(NetworkCredential));
-                    user = credentials.UserName;
-                    pwd = credentials.Password;
-                }
-            }
-        }
-
-        /// <summary>
-        /// Gets whether the given Object has already been loaded and cached
-        /// </summary>
-        /// <param name="g">Configuration Graph</param>
-        /// <param name="objNode">Object Node</param>
-        /// <returns></returns>
-        /// <remarks>
-        /// If this returns true then loading that object again should be essentially instantaneous as it will come from the cache
-        /// </remarks>
-        public static bool IsCached(IGraph g, INode objNode)
-        {
-            CachedObjectKey key = new CachedObjectKey(objNode, g);
-            return _cache.ContainsKey(key);
-        }
-
-        /// <summary>
-        /// Loads the Object identified by the given Node as an object of the given type based on information from the Configuration Graph
-        /// </summary>
-        /// <param name="g">Configuration Graph</param>
-        /// <param name="objNode">Object Node</param>
-        /// <param name="targetType">Target Type</param>
-        /// <returns></returns>
-        /// <remarks>
-        /// <para>
-        /// Callers of this method should be careful to check that the Object returned is of a usable type to them.  The Target Type parameter does not guarantee that the return value is of that type it is only used to determine which registered instances of <see cref="IObjectFactory">IObjectFactory</see> are potentially capable of creating the desired Object
-        /// </para>
-        /// <para>
-        /// Callers should also take care that any Objects returned from this method are disposed of when the caller no longer has a use for them as otherwise the reference kept in the cache here will cause the Object to remain in-memory consuming resources
-        /// </para>
-        /// </remarks>
-        public static Object LoadObject(IGraph g, INode objNode, Type targetType)
-        {
-            if (targetType == null) throw new DotNetRdfConfigurationException("Unable to load the Object identified by the Node '" + objNode.ToString() + "' as a null target type was provided - this may be due to a failure to specify a fully qualified type name with the dnr:type property for this object");
-            if (objNode == null) throw new DotNetRdfConfigurationException("Unable to load an Object as a null Object Node was provided");
-
-            if (objNode.NodeType == NodeType.GraphLiteral || objNode.NodeType == NodeType.Literal)
-            {
-                throw new DotNetRdfConfigurationException("Unable to load an Object as the Object Node was not a URI/Blank Node as required");
-            }
-
-            //Use an Object caching mechanism to avoid instantiating the same thing multiple times since this could be VERY costly
-            CachedObjectKey key = new CachedObjectKey(objNode, g);
-            if (_cache.ContainsKey(key))
-            {
-                if (_cache[key] == null)
-                {
-                    //This means we've begun trying to cache the Object but haven't loaded it yet
-                    //i.e. we've encountered an indirect circular reference or the caller failed to check
-                    //for direct circular references with the CheckCircularReference() method
-                    throw new DotNetRdfConfigurationException("Unable to load the Object identified by the Node '" + objNode.ToString() + "' as we have already started trying to load this Object which indicates that your Configuration Graph contains a circular reference");
-                }
-                else if (_cache[key] is UnloadableObject)
-                {
-                    //We don't retry loading if we fail
-                    throw new DotNetRdfConfigurationException("Unable to load the Object identified by the Node '" + objNode.ToString() + "' as previous attempt(s) to load the Object failed.  Call ClearCache() before attempting loading if you wish to retry loading");
-                }
-                else
-                {
-                    //Return from Cache
-                    return _cache[key];
-                }
-            }
-            else
-            {
-                _cache.Add(key, null);
-            }
-
-            Object temp = null;
-
-            //Try and find an Object Loader that can load this object
-            try
-            {
-                foreach (IObjectFactory loader in _factories)
-                {
-                    if (loader.CanLoadObject(targetType))
-                    {
-                        if (loader.TryLoadObject(g, objNode, targetType, out temp)) break;
-                    }
-                }
-            }
-            catch (DotNetRdfConfigurationException)
-            {
-                _cache[key] = new UnloadableObject();
-                throw;
-            }
-            catch (Exception ex)
-            {
-                _cache[key] = new UnloadableObject();
-                throw new DotNetRdfConfigurationException("Unable to load the Object identified by the Node '" + objNode.ToString() + "' as an error occurred in the Object Loader which attempted to load it", ex);
-            }
-
-            //Error or return
-            if (temp == null) throw new DotNetRdfConfigurationException("Unable to load the Object identified by the Node '" + objNode.ToString() + "' as an instance of type '" + targetType.ToString() + "' since no Object Loaders are able to load this type");
-            _cache[key] = temp;
-            return temp;
-        }
-
-        /// <summary>
-        /// Loads the Object identified by the given Node based on information from the Configuration Graph
-        /// </summary>
-        /// <param name="g">Configuration Graph</param>
-        /// <param name="objNode">Object Node</param>
-        /// <returns></returns>
-        /// <remarks>
-        /// <para>
-        /// Use this overload when you have a Node which identifies an Object and you don't know what the type of that Object is.  This function looks up the <strong>dnr:type</strong> property for the given Object and then calls the other version of this function providing it with the relevant type information.
-        /// </para>
-        /// </remarks>
-        public static Object LoadObject(IGraph g, INode objNode)
-        {
-            String typeName = ConfigurationLoader.GetConfigurationString(g, objNode, g.CreateUriNode(UriFactory.Create(PropertyType)));
-            if (typeName == null)
-            {
-                typeName = GetDefaultType(g, objNode);
-                if (typeName == null)
-                {
-                    throw new DotNetRdfConfigurationException("Unable to load the Object identified by the Node '" + objNode.ToString() + "' since there is no dnr:type property associated with it");
-                }
-                else
-                {
-                    return ConfigurationLoader.LoadObject(g, objNode, Type.GetType(typeName));
-                }
-            }
-            else
-            {
-                return ConfigurationLoader.LoadObject(g, objNode, Type.GetType(typeName));
-            }
-        }
-
-        /// <summary>
-        /// Attempts to find the Default Type to load an Object as when no explicit dnr:type property has been declared but an rdf:type property has been declared giving a valid Configuration Class
-        /// </summary>
-        /// <param name="g">Configuration Graph</param>
-        /// <param name="objNode">Object Node</param>
-        /// <returns></returns>
-        /// <remarks>
-        /// <para>
-        /// <strong>Note:</strong> Only some configuration classes have corresponding default types, in general it is recommended that Configuration Graphs should always use the dnr:type property to explicitly state the intended type of an Object
-        /// </para>
-        /// </remarks>
-        public static String GetDefaultType(IGraph g, INode objNode)
-        {
-            IUriNode rdfType = g.CreateUriNode(UriFactory.Create(RdfSpecsHelper.RdfType));
-            INode declaredType = ConfigurationLoader.GetConfigurationNode(g, objNode, rdfType);
-            if (declaredType == null) return null; //Fixes Bug CORE-98
-            if (declaredType.NodeType == NodeType.Uri)
-            {
-                String typeUri = declaredType.ToString();
-                if (typeUri.StartsWith(ConfigurationNamespace))
-                {
-                    return ConfigurationLoader.GetDefaultType(typeUri);
-                }
-                else
-                {
-                    return null;
-                }
-            }
-            else
-            {
-                return null;
-            }
-        }
-
-        /// <summary>
-        /// Attempts to return the Default Type to load an Object as when there is no dnr:type property but there is a rdf:type property
-        /// </summary>
-        /// <param name="typeUri">Type URI declared by the rdf:type property</param>
-        /// <returns></returns>
-        public static String GetDefaultType(String typeUri)
-        {
-            switch (typeUri)
-            {
-                case ClassGraph:
-                    return DefaultTypeGraph;
-                case ClassGraphCollection:
-                    return DefaultTypeGraphCollection;
-                case ClassSparqlHttpProtocolProcessor:
-                    return DefaultTypeSparqlHttpProtocolProcessor;
-                case ClassSparqlQueryProcessor:
-                    return DefaultTypeSparqlQueryProcessor;
-                case ClassSparqlUpdateProcessor:
-                    return DefaultTypeSparqlUpdateProcessor;
-                case ClassTripleCollection:
-                    return DefaultTypeTripleCollection;
-                case ClassTripleStore:
-                    return DefaultTypeTripleStore;
-                case ClassUser:
-                    return typeof(System.Net.NetworkCredential).AssemblyQualifiedName;
-                case ClassUserGroup:
-                    return DefaultTypeUserGroup;
-#if !NO_PROXY
-                case ClassProxy:
-                    return typeof(System.Net.WebProxy).AssemblyQualifiedName;
-#endif
-                default:
-                    return null;
-            }
-        }
-
-        /// <summary>
-        /// Attempts to resolve special &lt;appsettings&gt; URIs into actual values
-        /// </summary>
-        /// <param name="g"></param>
-        /// <param name="n"></param>
-        /// <returns></returns>
-        /// <remarks>
-        /// <para>
-        /// These special URIs have the form &lt;appsetting:Key&gt; where <strong>Key</strong> is the key for an appSetting in your applications configuration file.  When used these URIs are resolved at load time into the actual values from your configuration file.  This allows you to avoid spreading configuration data over multiple files since you can specify things like connection settings in the Application Config file and then simply reference them in the dotNetRDF configuration file.
-        /// </para>
-        /// <para>
-        /// <strong>Warning: </strong> This feature is not supported in the Silverlight build 
-        /// </para>
-        /// </remarks>
-        public static INode ResolveAppSetting(IGraph g, INode n)
-        {
-#if SILVERLIGHT
-            return n;
-#else
-            if (n == null) return null;
-            if (n.NodeType != NodeType.Uri) return n;
-
-            Uri uri = ((IUriNode)n).Uri;
-            if (!uri.Scheme.Equals(UriSchemeAppSettings)) return n;
-
-            String strUri = uri.AbsoluteUri;
-            String key = strUri.Substring(strUri.IndexOf(':') + 1);
-            if (SysConfig.ConfigurationManager.AppSettings[key] == null)
-            {
-                return null;
-            }
-            else
-            {
-                return g.CreateLiteralNode(SysConfig.ConfigurationManager.AppSettings[key]);
-            }
-#endif
-        }
-
-        #endregion
-
-        #region Instance methods
-
-        private readonly IGraph _configGraph;
-
-        /// <summary>
-        /// Creates a new instance of <see cref="ConfigurationLoader" />, which
-        /// loads an existing configuration graph and applies auto-configuration
-        /// </summary>
-        public ConfigurationLoader(IGraph configGraph)
-            : this(configGraph, true)
-        {
-        }
-
-        /// <summary>
-        /// Creates a new instance of <see cref="ConfigurationLoader" />, which
-        /// loads an existing configuration graph and optionally applies auto-configuration
-        /// </summary>
-        public ConfigurationLoader(IGraph configGraph, bool autoConfigure)
-        {
-            if (autoConfigure)
-            {
-                AutoConfigure(configGraph);
-            }
-            _configGraph = configGraph;
-        }
-
-#if !NO_FILE
-        /// <summary>
-        /// Creates a new instance of <see cref="ConfigurationLoader" />, which
-        /// loads an existing configuration graph and applies auto-configuration
-        /// </summary>
-        public ConfigurationLoader(string file)
-            : this(file, true)
-        {
-        }
-
-        /// <summary>
-        /// Creates a new instance of <see cref="ConfigurationLoader" />, which
-        /// loads an existing configuration graph and optionally applies auto-configuration
-        /// </summary>
-        public ConfigurationLoader(string file, bool autoConfigure)
-        {
-            _configGraph = LoadConfiguration(file, autoConfigure);
-        }
-#endif
-
-<<<<<<< HEAD
-#if !NO_SYNC_HTTP
-=======
-
-#if !SILVERLIGHT
->>>>>>> cc84ed3e
-        /// <summary>
-        /// Creates a new instance of <see cref="ConfigurationLoader" />, which
-        /// loads an existing configuration graph from file and applies auto-configuration
-        /// </summary>
-        public ConfigurationLoader(Uri graphUri)
-            : this(graphUri, true)
-        {
-        }
-
-        /// <summary>
-        /// Creates a new instance of <see cref="ConfigurationLoader" />, which
-        /// loads an existing configuration graph and optionally applies auto-configuration
-        /// </summary>
-        public ConfigurationLoader(Uri graphUri, bool autoConfigure)
-        {
-            _configGraph = LoadConfiguration(graphUri, autoConfigure);
-        }
-#endif
-
-        /// <summary>
-        /// Loads the Object identified by the given blank node identifier as an object of the given type based on information from the Configuration Graph
-        /// </summary>
-        /// <remarks>
-        /// See remarks under <see cref="LoadObject(VDS.RDF.IGraph,VDS.RDF.INode)"/> 
-        /// </remarks>
-        public T LoadObject<T>(string blankNodeIdentifier)
-        {
-            IBlankNode blankNode = _configGraph.GetBlankNode(blankNodeIdentifier);
-            if (blankNode == null)
-            {
-                throw new ArgumentException(string.Format("Resource _:{0} was not found is configuration graph", blankNode));
-            }
-
-            return (T)LoadObject(_configGraph, blankNode);
-        }
-
-        /// <summary>
-        /// Loads the Object identified by the given URI as an object of the given type based on information from the Configuration Graph
-        /// </summary>
-        /// <remarks>
-        /// See remarks under <see cref="LoadObject(VDS.RDF.IGraph,VDS.RDF.INode)"/> 
-        /// </remarks>
-        public T LoadObject<T>(Uri objectIdentifier)
-        {
-            IUriNode uriNode = _configGraph.GetUriNode(objectIdentifier);
-            if (uriNode == null)
-            {
-                throw new ArgumentException(string.Format("Resource <{0}> was not found is configuration graph", objectIdentifier));
-            }
-
-            return (T)LoadObject(_configGraph, uriNode);
-        }
-
-        #endregion
-
-        /// <summary>
-        /// Registers an Object Factory with the Configuration Loader
-        /// </summary>
-        /// <param name="factory">Object Factory</param>
-        public static void AddObjectFactory(IObjectFactory factory)
-        {
-            Type loaderType = factory.GetType();
-            if (!_factories.Any(l => l.GetType().Equals(loaderType)))
-            {
-                _factories.Add(factory);
-            }
-        }
-
-        /// <summary>
-        /// Gets/Sets the in-use Path Resolver
-        /// </summary>
-        public static IPathResolver PathResolver
-        {
-            get
-            {
-                return _resolver;
-            }
-            set
-            {
-                _resolver = value;
-            }
-        }
-
-        /// <summary>
-        /// Resolves a Path using the in-use path-resolver
-        /// </summary>
-        /// <param name="path">Path to resolve</param>
-        /// <returns></returns>
-        public static String ResolvePath(String path)
-        {
-            if (_resolver == null) return path;
-            return _resolver.ResolvePath(path);
-        }
-    }
-
-    /// <summary>
-    /// Marker class used in the <see cref="ConfigurationLoader">ConfigurationLoader</see> Object cache to mark objects which are unloadable due to some errors to stop the loader repeatedly trying to load an Object whose configuration is invalid, incomplete or otherwise erroneous.
-    /// </summary>
-    struct UnloadableObject
-    {
-
-    }
-}
+/*
+dotNetRDF is free and open source software licensed under the MIT License
+
+-----------------------------------------------------------------------------
+
+Copyright (c) 2009-2012 dotNetRDF Project (dotnetrdf-developer@lists.sf.net)
+
+Permission is hereby granted, free of charge, to any person obtaining a copy
+of this software and associated documentation files (the "Software"), to deal
+in the Software without restriction, including without limitation the rights
+to use, copy, modify, merge, publish, distribute, sublicense, and/or sell
+copies of the Software, and to permit persons to whom the Software is furnished
+to do so, subject to the following conditions:
+
+The above copyright notice and this permission notice shall be included in all
+copies or substantial portions of the Software.
+
+THE SOFTWARE IS PROVIDED "AS IS", WITHOUT WARRANTY OF ANY KIND, EXPRESS OR 
+IMPLIED, INCLUDING BUT NOT LIMITED TO THE WARRANTIES OF MERCHANTABILITY, 
+FITNESS FOR A PARTICULAR PURPOSE AND NONINFRINGEMENT. IN NO EVENT SHALL THE
+AUTHORS OR COPYRIGHT HOLDERS BE LIABLE FOR ANY CLAIM, DAMAGES OR OTHER LIABILITY,
+WHETHER IN AN ACTION OF CONTRACT, TORT OR OTHERWISE, ARISING FROM, OUT OF OR IN
+CONNECTION WITH THE SOFTWARE OR THE USE OR OTHER DEALINGS IN THE SOFTWARE.
+*/
+
+using System;
+using System.Collections.Generic;
+using System.IO;
+using System.Linq;
+using System.Net;
+using System.Reflection;
+using VDS.RDF.Nodes;
+using VDS.RDF.Parsing;
+using VDS.RDF.Query.Operators;
+#if !NO_SYSTEMCONFIGURATION
+using SysConfig = System.Configuration;
+#endif
+
+namespace VDS.RDF.Configuration
+{
+    /// <summary>
+    /// The Configuration Loader is responsible for the loading of Configuration information and objects based upon information encoded in a Graph but more generally may be used for the loading of any type of object whose configuration has been loaded in a Graph and for which a relevant <see cref="IObjectFactory">IObjectFactory</see> is available.
+    /// </summary>
+    /// <remarks>
+    /// <para></para>
+    /// </remarks>
+    public class ConfigurationLoader
+    {
+        #region Constants
+
+        /// <summary>
+        /// Configuration Namespace URI
+        /// </summary>
+        public const String ConfigurationNamespace = "http://www.dotnetrdf.org/configuration#";
+
+        /// <summary>
+        /// Constants for URI Schemes with special meaning within the Configuration API
+        /// </summary>
+        public const String UriSchemeAppSettings = "appsetting",
+                            UriSchemeConfigureOptions = "dotnetrdf-configure";
+
+        /// <summary>
+        /// URI Constants for configuration properties
+        /// </summary>
+        public const String PropertyType = ConfigurationNamespace + "type",
+                            PropertyImports = ConfigurationNamespace + "imports",
+                            PropertyConfigure = ConfigurationNamespace  + "configure",
+                            PropertyEnabled = ConfigurationNamespace + "enabled",
+                            PropertyUser = ConfigurationNamespace + "user",
+                            PropertyPassword = ConfigurationNamespace + "password",
+                            PropertyCredentials = ConfigurationNamespace + "credentials",
+                            PropertyUseCredentialsForProxy = ConfigurationNamespace + "useCredentialsForProxy",
+                            //Manager connection properties
+                            PropertyServer = ConfigurationNamespace + "server",
+                            PropertyPort = ConfigurationNamespace + "port",
+                            PropertyDatabase = ConfigurationNamespace + "database",
+                            PropertyCatalog = ConfigurationNamespace + "catalogID",
+                            PropertyStore = ConfigurationNamespace + "storeID",
+                            PropertyQueryPath = ConfigurationNamespace + "queryPath",
+                            PropertyUpdatePath = ConfigurationNamespace + "updatePath",
+                            //Manager connection options
+                            PropertyReadOnly = ConfigurationNamespace + "readOnly",
+                            PropertyEnableUpdates = ConfigurationNamespace + "enableUpdates",
+                            PropertyAsync = ConfigurationNamespace + "async",
+                            PropertyLoadMode = ConfigurationNamespace + "loadMode",
+                            PropertyEncryptConnection = ConfigurationNamespace + "encryptConnection",
+                            //Properties for associating Managers with other things
+                            PropertyStorageProvider = ConfigurationNamespace + "storageProvider",
+                            //Properties for associating Processors with other things
+                            PropertyQueryProcessor = ConfigurationNamespace + "queryProcessor",
+                            PropertyUpdateProcessor = ConfigurationNamespace + "updateProcessor",
+                            PropertyProtocolProcessor = ConfigurationNamespace + "protocolProcessor",
+                            PropertyUsingDataset = ConfigurationNamespace + "usingDataset",
+                            //Properties for associating Stores and Graphs with other things
+                            PropertyUsingStore = ConfigurationNamespace + "usingStore",
+                            PropertyUsingGraph = ConfigurationNamespace + "usingGraph",
+                            //Properties for setting low level storage for Triple Stores and Graphs
+                            PropertyUsingTripleCollection = ConfigurationNamespace + "usingTripleCollection",
+                            PropertyUsingGraphCollection = ConfigurationNamespace + "usingGraphCollection",
+                            //Properties for defining where data comes from
+                            PropertyFromFile = ConfigurationNamespace + "fromFile",
+                            PropertyFromEmbedded = ConfigurationNamespace + "fromEmbedded",
+                            PropertyFromUri = ConfigurationNamespace + "fromUri",
+                            PropertyFromString = ConfigurationNamespace + "fromString",
+                            PropertyFromDataset = ConfigurationNamespace + "fromDataset",
+                            PropertyFromStore = ConfigurationNamespace + "fromStore",
+                            PropertyFromGraph = ConfigurationNamespace + "fromGraph",
+                            PropertyWithUri = ConfigurationNamespace + "withUri",
+                            PropertyAssignUri = ConfigurationNamespace + "assignUri",
+                            //Properties for Endpoints
+                            PropertyEndpoint = ConfigurationNamespace + "endpoint",
+                            PropertyEndpointUri = ConfigurationNamespace + "endpointUri",
+                            PropertyDefaultGraphUri = ConfigurationNamespace + "defaultGraphUri",
+                            PropertyNamedGraphUri = ConfigurationNamespace + "namedGraphUri",
+                            PropertyUnionDefaultGraph = ConfigurationNamespace + "unionDefaultGraph",
+                            PropertyProxy = ConfigurationNamespace + "proxy",
+                            //Properties for reasoners
+                            PropertyReasoner = ConfigurationNamespace + "reasoner",
+                            PropertyOwlReasoner = ConfigurationNamespace + "owlReasoner",
+                            //Properties for permissions
+                            PropertyUserGroup = ConfigurationNamespace + "userGroup",
+                            PropertyMember = ConfigurationNamespace + "member",
+                            PropertyRequiresAuthentication = ConfigurationNamespace + "requiresAuthentication",
+                            PropertyPermissionModel = ConfigurationNamespace + "permissionModel",
+                            PropertyAllow = ConfigurationNamespace + "allow",
+                            PropertyDeny = ConfigurationNamespace + "deny",
+                            PropertyAction = ConfigurationNamespace + "action",
+                            //Properties for HTTP Handler configuration primarily around SPARQL endpoint configuration
+                            PropertyEnableCors = ConfigurationNamespace + "enableCors",
+                            PropertySyntax = ConfigurationNamespace + "syntax",
+                            PropertyTimeout = ConfigurationNamespace + "timeout",
+                            PropertyPartialResults = ConfigurationNamespace + "partialResults",
+                            PropertyShowErrors = ConfigurationNamespace + "showErrors",
+                            PropertyHaltOnError = ConfigurationNamespace + "haltOnError",
+                            PropertyShowQueryForm = ConfigurationNamespace + "showQueryForm",
+                            PropertyShowUpdateForm = ConfigurationNamespace + "showUpdateForm",
+                            PropertyDefaultQueryFile = ConfigurationNamespace + "defaultQueryFile",
+                            PropertyDefaultUpdateFile = ConfigurationNamespace + "defaultUpdateFile",
+                            PropertyIntroFile = ConfigurationNamespace + "introText",
+                            PropertyStylesheet = ConfigurationNamespace + "stylesheet",
+                            PropertyCacheDuration = ConfigurationNamespace + "cacheDuration",
+                            PropertyCacheSliding = ConfigurationNamespace + "cacheSliding",
+                            PropertyExpressionFactory = ConfigurationNamespace + "expressionFactory",
+                            PropertyFunctionFactory = ConfigurationNamespace + "propertyFunctionFactory",
+                            PropertyDescribeAlgorithm = ConfigurationNamespace + "describeAlgorithm",
+                            PropertyServiceDescription = ConfigurationNamespace + "serviceDescription",
+                            PropertyQueryOptimiser = ConfigurationNamespace + "queryOptimiser",
+                            PropertyAlgebraOptimiser = ConfigurationNamespace + "algebraOptimiser",
+                            //Properties for writers
+                            PropertyCompressionLevel = ConfigurationNamespace + "compressionLevel",
+                            PropertyPrettyPrinting = ConfigurationNamespace + "prettyPrinting",
+                            PropertyHighSpeedWriting = ConfigurationNamespace + "highSpeedWriting",
+                            PropertyDtdWriting = ConfigurationNamespace + "dtdWriting",
+                            PropertyAttributeWriting = ConfigurationNamespace + "attributeWriting",
+                            PropertyMultiThreadedWriting = ConfigurationNamespace + "multiThreadedWriting",
+                            PropertyImportNamespacesFrom = ConfigurationNamespace + "importNamespacesFrom"
+                            ;
+
+        /// <summary>
+        /// URI Constants for configuration classes
+        /// </summary>
+        public const String ClassObjectFactory = ConfigurationNamespace + "ObjectFactory",
+                            //Classes for Triple Stores and Graphs and their associated low level storage
+                            ClassTripleStore = ConfigurationNamespace + "TripleStore",
+                            ClassGraphCollection = ConfigurationNamespace + "GraphCollection",
+                            ClassGraph = ConfigurationNamespace + "Graph",
+                            ClassTripleCollection = ConfigurationNamespace + "TripleCollection",
+                            //Classes for Storage Providers and Servers
+                            ClassStorageServer = ConfigurationNamespace + "StorageServer",
+                            ClassStorageProvider = ConfigurationNamespace + "StorageProvider",
+                            //Classes for ASP.Net integration
+                            ClassHttpHandler = ConfigurationNamespace + "HttpHandler",
+                            //Classes for SPARQL features
+                            ClassSparqlEndpoint = ConfigurationNamespace + "SparqlEndpoint",
+                            ClassSparqlQueryProcessor = ConfigurationNamespace + "SparqlQueryProcessor",
+                            ClassSparqlUpdateProcessor = ConfigurationNamespace + "SparqlUpdateProcessor",
+                            ClassSparqlHttpProtocolProcessor = ConfigurationNamespace + "SparqlHttpProtocolProcessor",
+                            ClassSparqlExpressionFactory = ConfigurationNamespace + "SparqlExpressionFactory",
+                            ClassSparqlPropertyFunctionFactory = ConfigurationNamespace + "SparqlPropertyFunctionFactory",
+                            ClassSparqlDataset = ConfigurationNamespace + "SparqlDataset",
+                            ClassQueryOptimiser = ConfigurationNamespace + "QueryOptimiser",
+                            ClassAlgebraOptimiser = ConfigurationNamespace + "AlgebraOptimiser",
+                            ClassSparqlOperator = ConfigurationNamespace + "SparqlOperator",
+                            //Classes for reasoners
+                            ClassReasoner = ConfigurationNamespace + "Reasoner",
+                            ClassOwlReasoner = ConfigurationNamespace + "OwlReasoner",
+                            ClassProxy = ConfigurationNamespace + "Proxy",
+                            //Classes for Users and permissions
+                            ClassUserGroup = ConfigurationNamespace + "UserGroup",
+                            ClassUser = ConfigurationNamespace + "User",
+                            ClassPermission = ConfigurationNamespace + "Permission",
+                            //Classes for Parsers and Serializers
+                            ClassRdfParser = ConfigurationNamespace + "RdfParser",
+                            ClassDatasetParser = ConfigurationNamespace + "DatasetParser",
+                            ClassSparqlResultsParser = ConfigurationNamespace + "SparqlResultsParser",
+                            ClassRdfWriter = ConfigurationNamespace + "RdfWriter",
+                            ClassDatasetWriter = ConfigurationNamespace + "DatasetWriter",
+                            ClassSparqlResultsWriter = ConfigurationNamespace + "SparqlResultsWriter";
+
+        /// <summary>
+        /// QName Constants for Default Types for some configuration classes
+        /// </summary>
+        public const String DefaultTypeTripleStore = "VDS.RDF.TripleStore",
+                            DefaultTypeGraphCollection  = "VDS.RDF.GraphCollection",
+                            DefaultTypeGraph = "VDS.RDF.Graph",
+                            DefaultTypeTripleCollection = "VDS.RDF.TreeIndexedTripleCollection",
+                            DefaultTypeSparqlQueryProcessor = "VDS.RDF.Query.LeviathanQueryProcessor",
+                            DefaultTypeSparqlUpdateProcessor = "VDS.RDF.Update.LeviathanUpdateProcessor",
+                            DefaultTypeSparqlHttpProtocolProcessor = "VDS.RDF.Update.Protocol.LeviathanProtocolProcessor",
+                            DefaultTypeUserGroup = "VDS.RDF.Configuration.Permissions";
+
+        #endregion
+
+        #region Member Variables
+
+        /// <summary>
+        /// Cache for loaded objects
+        /// </summary>
+        private static Dictionary<CachedObjectKey, Object> _cache = new Dictionary<CachedObjectKey, object>();
+
+        /// <summary>
+        /// Set of built-in object factories that are automatically registered and used
+        /// </summary>
+        private static List<IObjectFactory> _factories = new List<IObjectFactory>()
+        {
+            //Default Data Factories
+            new GraphFactory(),
+            new StoreFactory(),
+            new CollectionFactory(),
+            //Default Manager Factories
+            new StorageFactory(),
+            new DatasetFactory(),
+            //Endpoint Factories
+            new SparqlEndpointFactory(),
+            //Processor Factories
+            new QueryProcessorFactory(),
+            new UpdateProcessorFactory(),
+#if !NO_WEB && !NO_ASP
+            new ProtocolProcessorFactory(),
+#endif
+            //User and Permission related Factories
+            new UserGroupFactory(),
+            new PermissionFactory(),
+            new CredentialsFactory(),
+#if !NO_PROXY
+            new ProxyFactory(),
+#endif
+            //SPARQL Extension related Factories
+            new OptimiserFactory(),
+            new ReasonerFactory(),
+            new ExpressionFactoryFactory(),
+            new PropertyFunctionFactoryFactory(),
+            new OperatorFactory(),
+            //ObjectFactory Factory
+            new ObjectFactoryFactory(),
+            //Parser and Writer Factories
+            new ParserFactory(),
+            new WriterFactory()
+        };
+        /// <summary>
+        /// Path resolver
+        /// </summary>
+        private static IPathResolver _resolver = null;
+
+        #endregion
+
+        #region Graph Loading and Auto-Configuration
+
+#if !NO_SYNC_HTTP
+
+        /// <summary>
+        /// Loads a Configuration Graph and applies auto-configuration
+        /// </summary>
+        /// <param name="u">URI to load from</param>
+        /// <returns></returns>
+        public static IGraph LoadConfiguration(Uri u)
+        {
+            return ConfigurationLoader.LoadConfiguration(u, true);
+        }
+
+        /// <summary>
+        /// Loads a Configuration Graph and applies auto-configuration if desired
+        /// </summary>
+        /// <param name="u">URI to load from</param>
+        /// <param name="autoConfigure">Whether to apply auto-configuration</param>
+        /// <returns></returns>
+        public static IGraph LoadConfiguration(Uri u, bool autoConfigure)
+        {
+            Graph g = new Graph();
+            UriLoader.Load(g, u);
+            return ConfigurationLoader.LoadCommon(g, g.CreateUriNode(u), autoConfigure);
+        }
+
+#endif
+
+#if !NO_FILE
+        /// <summary>
+        /// Loads a Configuration Graph and applies auto-configuration
+        /// </summary>
+        /// <param name="file">File to load from</param>
+        /// <returns></returns>
+        public static IGraph LoadConfiguration(String file)
+        {
+            return ConfigurationLoader.LoadConfiguration(file, true);
+        }
+
+        /// <summary>
+        /// Loads a Configuration Graph and applies auto-configuration if desired
+        /// </summary>
+        /// <param name="file">File to load from</param>
+        /// <param name="autoConfigure">Whether to apply auto-configuration</param>
+        /// <returns></returns>
+        public static IGraph LoadConfiguration(String file, bool autoConfigure)
+        {
+            Graph g = new Graph();
+            FileLoader.Load(g, file);
+            return ConfigurationLoader.LoadCommon(g, new INode[] { g.CreateLiteralNode(file), g.CreateLiteralNode(Path.GetFileName(file)) }, autoConfigure);
+        }
+#else
+        public static IGraph LoadConfiguration(string filename, Uri baseUri, Stream inputStream)
+        {
+            return ConfigurationLoader.LoadConfiguration(filename, baseUri, inputStream, true);
+        }
+
+        public static IGraph LoadConfiguration(string filename, Uri  baseUri, Stream inputStream, bool autoConfigure)
+        {
+            Graph g = new Graph() {BaseUri = baseUri};
+            StreamLoader.Load(g, filename, inputStream);
+            return ConfigurationLoader.LoadCommon(g,
+                                                  new INode[]
+                                                      {g.CreateLiteralNode(filename), g.CreateLiteralNode(baseUri.ToSafeString())},
+                                                  autoConfigure);
+        }
+#endif
+
+        /// <summary>
+        /// Loads a Configuration Graph and applies auto-configuration
+        /// </summary>
+        /// <param name="resource">Embedded Resource to load</param>
+        /// <returns></returns>
+        public static IGraph LoadEmbeddedConfiguration(String resource)
+        {
+            return ConfigurationLoader.LoadEmbeddedConfiguration(resource, true);
+        }
+
+        /// <summary>
+        /// Loads a Configuration Graph and applies auto-configuration if desired
+        /// </summary>
+        /// <param name="resource">Embedded Resource to load</param>
+        /// <param name="autoConfigure">Whether to apply auto-configuration</param>
+        /// <returns></returns>
+        public static IGraph LoadEmbeddedConfiguration(String resource, bool autoConfigure)
+        {
+            Graph g = new Graph();
+            EmbeddedResourceLoader.Load(g, resource);
+            return ConfigurationLoader.LoadCommon(g, g.CreateLiteralNode(resource), autoConfigure);
+        }
+
+        /// <summary>
+        /// Common loader for Configuration Graphs, handles the resolution of dnr:imports and applies the auto-configuration if selected
+        /// </summary>
+        /// <param name="g">Configuration Graph</param>
+        /// <param name="source">Source the graph originated from</param>
+        /// <param name="autoConfigure">Whether to apply auto-configuration</param>
+        /// <returns></returns>
+        private static IGraph LoadCommon(IGraph g, INode source, bool autoConfigure)
+        {
+            return ConfigurationLoader.LoadCommon(g, source.AsEnumerable(), autoConfigure);
+        }
+
+        /// <summary>
+        /// Common loader for Configuration Graphs, handles the resolution of dnr:imports and applies the auto-configuration if selected
+        /// </summary>
+        /// <param name="g">Configuration Graph</param>
+        /// <param name="sources">Sources the graph originated from</param>
+        /// <param name="autoConfigure">Whether to apply auto-configuration</param>
+        /// <returns></returns>
+        private static IGraph LoadCommon(IGraph g, IEnumerable<INode> sources, bool autoConfigure)
+        {
+            //Add initial sources to already imported list
+            HashSet<INode> imported = new HashSet<INode>();
+            foreach (INode source in sources)
+            {
+                imported.Add(source);
+            }
+
+            //Find initial imports
+            INode imports = g.CreateUriNode(UriFactory.Create(PropertyImports));
+            Queue<INode> importQueue = new Queue<INode>();
+            foreach (INode importData in g.GetTriplesWithPredicate(imports).Select(t => t.Object))
+            {
+                importQueue.Enqueue(importData);
+            }
+
+            while (importQueue.Count > 0)
+            {
+                //Load data from imported configuration graph
+                INode importData = importQueue.Dequeue();
+                Graph data = new Graph();
+                switch (importData.NodeType)
+                {
+#if !NO_SYNC_HTTP
+                    case NodeType.Uri:
+                        importData = ConfigurationLoader.ResolveAppSetting(g, importData);
+                        if (!imported.Contains(importData))
+                        {
+                            UriLoader.Load(data, ((IUriNode)importData).Uri);
+                            imported.Add(importData);
+                        }
+                        break;
+#endif
+#if !NO_FILE
+                    case NodeType.Literal:
+                        if (!imported.Contains(importData))
+                        {
+                            FileLoader.Load(data, ConfigurationLoader.ResolvePath(((ILiteralNode)importData).Value));
+                            imported.Add(importData);
+                        }
+                        break;
+#endif
+                    default:
+                        throw new DotNetRdfConfigurationException("Invalid dnr:imports target " + importData.ToString() + ", dnr:imports may only be used to point to an object which is a URI/Literal.  If sing Silverlight only Literals are currently permitted.");
+                }
+
+                //Scan for nested imports
+                foreach (INode nestedImport in data.GetTriplesWithPredicate(imports).Select(t => t.Object))
+                {
+                    if (!imported.Contains(nestedImport)) importQueue.Enqueue(nestedImport);
+                }
+                //Merge into final graph
+                g.Merge(data);
+            }
+
+            //Apply auto-configuration if requested
+            if (autoConfigure) ConfigurationLoader.AutoConfigure(g);
+
+            return g;
+        }
+
+        /// <summary>
+        /// Given a Configuration Graph applies all available auto-configuration based on the contents of the graph
+        /// </summary>
+        /// <param name="g">Configuration Graph</param>
+        public static void AutoConfigure(IGraph g)
+        {
+            ConfigurationLoader.AutoConfigureObjectFactories(g);
+            ConfigurationLoader.AutoConfigureReadersAndWriters(g);
+            ConfigurationLoader.AutoConfigureSparqlOperators(g);
+            ConfigurationLoader.AutoConfigureStaticOptions(g);
+        }
+
+        /// <summary>
+        /// Given a Configuration Graph will detect and configure Object Factories defined in the configuration
+        /// </summary>
+        /// <param name="g">Configuration Graph</param>
+        public static void AutoConfigureObjectFactories(IGraph g)
+        {
+            IUriNode rdfType = g.CreateUriNode(UriFactory.Create(RdfSpecsHelper.RdfType));
+            INode objLoader = g.CreateUriNode(UriFactory.Create(ClassObjectFactory));
+
+            foreach (INode objNode in g.GetTriplesWithPredicateObject(rdfType, objLoader).Select(t => t.Subject))
+            {
+                Object temp = LoadObject(g, objNode);
+                if (temp is IObjectFactory)
+                {
+                    AddObjectFactory((IObjectFactory)temp);
+                }
+                else
+                {
+                    throw new DotNetRdfConfigurationException("Auto-detection of Object Loaders failed as the Node '" + objNode.ToString() + "' was stated to be rdf:type of dnr:ObjectFactory but failed to load as an object which implements the IObjectFactory interface");
+                }
+            }
+        }
+
+        /// <summary>
+        /// Given a Configuration Graph will detect and configure static options that are specified using the dnr:configure property with special &lt;dotnetrdf-configure:Class/Property&gt; subject URIs
+        /// </summary>
+        /// <param name="g">Configuration Graph</param>
+        /// <remarks>
+        /// <para>
+        /// An example of using this mechanism to configure a static option is as follows:
+        /// </para>
+        /// <pre>
+        /// &lt;dotnetrdf-configure:VDS.RDF.Options#UsePLinqEvaluation&gt; dnr:configure false .
+        /// </pre>
+        /// <para>
+        /// Class and property names must be fully qualified, to specify static options outside of dotNetRDF itself you can add an additional path segment with the assembly name after the initial configure keyword.  If the class/property does not exist or the value of the literal cannot be appropriately converted to the type of the property then an exception will be thrown.  If there is a problem setting the property (e.g. it does not have a public setter) then an exception will be thrown.
+        /// </para>
+        /// </remarks>
+        public static void AutoConfigureStaticOptions(IGraph g)
+        {
+            IUriNode dnrConfigure = g.CreateUriNode(UriFactory.Create(PropertyConfigure));
+
+            foreach (Triple t in g.GetTriplesWithPredicate(dnrConfigure))
+            {
+                if (t.Subject.NodeType == NodeType.Uri)
+                {
+                    Uri propertyUri = ((IUriNode)t.Subject).Uri;
+                    if (propertyUri.Scheme.Equals(UriSchemeConfigureOptions))
+                    {
+                        //Parse the Class and Property out of the URI
+                        String className = propertyUri.AbsolutePath;
+                        if (propertyUri.Fragment.Length <= 1) throw new DotNetRdfConfigurationException("Malformed Configure Options URI used as subject for a dnr:configure triple, <" + propertyUri.AbsoluteUri + "> is missing the fragment identifier to specify the property name");
+                        String propName = propertyUri.Fragment.Substring(1);
+
+                        //Get the Value we are setting to this property
+                        INode value = t.Object;
+
+                        //Get the type whose static option we are attempting to change
+                        Type type = Type.GetType(className);
+                        if (type == null) throw new DotNetRdfConfigurationException("Malformed Configure Options URI used as a subject for a dnr:configure triple, <" + propertyUri.AbsoluteUri + "> specifies a class '" + className + "' which could not be loaded.  Please ensure the type name is fully qualified");
+
+                        //Get the property in question
+                        PropertyInfo property = type.GetProperty(propName);
+                        if (property == null) throw new DotNetRdfConfigurationException("Malformed Configure Options URI used as a subject for a dnr:configure triple, <" + propertyUri.AbsoluteUri + "> specifies a property '" + propName + "' which does not exist or is not static");
+                        if (!property.GetSetMethod().IsStatic) throw new DotNetRdfConfigurationException("Malformed Configure Options URI used as a subject for a dnr:configure triple, <" + propertyUri.AbsoluteUri + "> specifies a property '" + propName + "' which is not static");
+                        Type valueType = property.PropertyType;
+                        try
+                        {
+                            IValuedNode valueNode = value.AsValuedNode();
+                            if (valueType.Equals(typeof(int)))
+                            {
+                                int intValue = (int)valueNode.AsInteger();
+                                property.SetValue(null, intValue, null);
+                            }
+                            else if (valueType.Equals(typeof(long)))
+                            {
+                                long longValue = valueNode.AsInteger();
+                                property.SetValue(null, longValue, null);
+                            }
+                            else if (valueType.Equals(typeof(bool)))
+                            {
+                                bool boolValue = valueNode.AsBoolean();
+                                property.SetValue(null, boolValue, null);
+                            }
+                            else if (valueType.Equals(typeof(String)))
+                            {
+                                property.SetValue(null, valueNode.AsString(), null);
+                            }
+                            else if (valueType.Equals(typeof(Uri)))
+                            {
+                                Uri uriValue = (value.NodeType == NodeType.Uri ? ((IUriNode)value).Uri : UriFactory.Create(valueNode.AsString()));
+                                property.SetValue(null, uriValue, null);
+                            }
+                            else if (valueType.IsEnum)
+                            {
+                                if (value.NodeType != NodeType.Literal) throw new DotNetRdfConfigurationException("Malformed dnf:configure triple - " + t.ToString() + " - the object must be a literal when the property being set has a enumeration type");
+                                Object enumVal = Enum.Parse(valueType, valueNode.AsString(), true);
+                                property.SetValue(null, enumVal, null);
+                            }
+                            else
+                            {
+                                throw new DotNetRdfConfigurationException("Configure Options URIs can currently only be used to configure static properties with int, long, bool, String, URI or enumeration typed values.  The URI <" + propertyUri.AbsoluteUri + "> points to a property with the unsupported type " + valueType.FullName);
+                            }
+                        }
+                        catch (DotNetRdfConfigurationException)
+                        {
+                            //Don't rewrap
+                            throw;
+                        }
+                        catch (Exception ex)
+                        {
+                            //Rewrap as Configuration error
+                            throw new DotNetRdfConfigurationException("Unexpected error trying to set the static property identified by the Configure Options URI <" + propertyUri.AbsoluteUri + ">, please ensure that the lexical form of the value being set is valid for the property you are trying to set", ex);
+                        }
+                    }
+                }
+            }
+        }
+
+        /// <summary>
+        /// Given a Configuration Graph will detect Readers and Writers for RDF and SPARQL syntaxes and register them with <see cref="MimeTypesHelper">MimeTypesHelper</see>.  This will cause the library defaults to be overridden where appropriate.
+        /// </summary>
+        /// <param name="g">Configuration Graph</param>
+        public static void AutoConfigureReadersAndWriters(IGraph g)
+        {
+            IUriNode rdfType = g.CreateUriNode(UriFactory.Create(RdfSpecsHelper.RdfType));
+            INode desiredType = g.CreateUriNode(UriFactory.Create(ClassRdfParser));
+            INode formatMimeType = g.CreateUriNode(UriFactory.Create("http://www.w3.org/ns/formats/media_type"));
+            INode formatExtension = g.CreateUriNode(UriFactory.Create("http://www.w3.org/ns/formats/preferred_suffix"));
+            Object temp;
+            String[] mimeTypes, extensions;
+
+            //Load RDF Parsers
+            foreach (INode objNode in g.GetTriplesWithPredicateObject(rdfType, desiredType).Select(t => t.Subject))
+            {
+                temp = LoadObject(g, objNode);
+                if (temp is IRdfReader)
+                {
+                    //Get the formats to associate this with
+                    mimeTypes = ConfigurationLoader.GetConfigurationArray(g, objNode, formatMimeType);
+                    if (mimeTypes.Length == 0) throw new DotNetRdfConfigurationException("Auto-configuration of Readers and Writers failed as the Parser specified by the Node '" + objNode.ToString() + "' is not associated with any MIME types");
+                    extensions = ConfigurationLoader.GetConfigurationArray(g, objNode, formatExtension);
+
+                    //Register
+                    MimeTypesHelper.RegisterParser((IRdfReader)temp, mimeTypes, extensions);
+                }
+                else
+                {
+                    throw new DotNetRdfConfigurationException("Auto-configuration of Readers and Writers failed as the Node '" + objNode.ToString() + "' was stated to be rdf:type of dnr:RdfParser but failed to load as an object which implements the required IRdfReader interface");
+                }
+            }
+
+            //Load Dataset parsers
+            desiredType = g.CreateUriNode(UriFactory.Create(ClassDatasetParser));
+            foreach (INode objNode in g.GetTriplesWithPredicateObject(rdfType, desiredType).Select(t => t.Subject))
+            {
+                temp = LoadObject(g, objNode);
+                if (temp is IStoreReader)
+                {
+                    //Get the formats to associate this with
+                    mimeTypes = ConfigurationLoader.GetConfigurationArray(g, objNode, formatMimeType);
+                    if (mimeTypes.Length == 0) throw new DotNetRdfConfigurationException("Auto-configuration of Readers and Writers failed as the Parser specified by the Node '" + objNode.ToString() + "' is not associated with any MIME types");
+                    extensions = ConfigurationLoader.GetConfigurationArray(g, objNode, formatExtension);
+
+                    //Register
+                    MimeTypesHelper.RegisterParser((IStoreReader)temp, mimeTypes, extensions);
+                }
+                else
+                {
+                    throw new DotNetRdfConfigurationException("Auto-configuration of Readers and Writers failed as the Node '" + objNode.ToString() + "' was stated to be rdf:type of dnr:DatasetParser but failed to load as an object which implements the required IStoreReader interface");
+                }
+            }
+
+            //Load SPARQL Result parsers
+            desiredType = g.CreateUriNode(UriFactory.Create(ClassSparqlResultsParser));
+            foreach (INode objNode in g.GetTriplesWithPredicateObject(rdfType, desiredType).Select(t => t.Subject))
+            {
+                temp = LoadObject(g, objNode);
+                if (temp is ISparqlResultsReader)
+                {
+                    //Get the formats to associate this with
+                    mimeTypes = ConfigurationLoader.GetConfigurationArray(g, objNode, formatMimeType);
+                    if (mimeTypes.Length == 0) throw new DotNetRdfConfigurationException("Auto-configuration of Readers and Writers failed as the Parser specified by the Node '" + objNode.ToString() + "' is not associated with any MIME types");
+                    extensions = ConfigurationLoader.GetConfigurationArray(g, objNode, formatExtension);
+
+                    //Register
+                    MimeTypesHelper.RegisterParser((ISparqlResultsReader)temp, mimeTypes, extensions);
+                }
+                else
+                {
+                    throw new DotNetRdfConfigurationException("Auto-configuration of Readers and Writers failed as the Node '" + objNode.ToString() + "' was stated to be rdf:type of dnr:SparqlResultsParser but failed to load as an object which implements the required ISparqlResultsReader interface");
+                }
+            }
+
+            //Load RDF Writers
+            desiredType = g.CreateUriNode(UriFactory.Create(ClassRdfWriter));
+            foreach (INode objNode in g.GetTriplesWithPredicateObject(rdfType, desiredType).Select(t => t.Subject))
+            {
+                temp = LoadObject(g, objNode);
+                if (temp is IRdfWriter)
+                {
+                    //Get the formats to associate this with
+                    mimeTypes = ConfigurationLoader.GetConfigurationArray(g, objNode, formatMimeType);
+                    if (mimeTypes.Length == 0) throw new DotNetRdfConfigurationException("Auto-configuration of Readers and Writers failed as the Writer specified by the Node '" + objNode.ToString() + "' is not associated with any MIME types");
+                    extensions = ConfigurationLoader.GetConfigurationArray(g, objNode, formatExtension);
+
+                    //Register
+                    MimeTypesHelper.RegisterWriter((IRdfWriter)temp, mimeTypes, extensions);
+                }
+                else
+                {
+                    throw new DotNetRdfConfigurationException("Auto-configuration of Readers and Writers failed as the Node '" + objNode.ToString() + "' was stated to be rdf:type of dnr:RdfWriter but failed to load as an object which implements the required IRdfWriter interface");
+                }
+            }
+
+            //Load Dataset Writers
+            desiredType = g.CreateUriNode(UriFactory.Create(ClassDatasetWriter));
+            foreach (INode objNode in g.GetTriplesWithPredicateObject(rdfType, desiredType).Select(t => t.Subject))
+            {
+                temp = LoadObject(g, objNode);
+                if (temp is IStoreWriter)
+                {
+                    //Get the formats to associate this with
+                    mimeTypes = ConfigurationLoader.GetConfigurationArray(g, objNode, formatMimeType);
+                    if (mimeTypes.Length == 0) throw new DotNetRdfConfigurationException("Auto-configuration of Readers and Writers failed as the Writer specified by the Node '" + objNode.ToString() + "' is not associated with any MIME types");
+                    extensions = ConfigurationLoader.GetConfigurationArray(g, objNode, formatExtension);
+
+                    //Register
+                    MimeTypesHelper.RegisterWriter((IStoreWriter)temp, mimeTypes, extensions);
+                }
+                else
+                {
+                    throw new DotNetRdfConfigurationException("Auto-configuration of Readers and Writers failed as the Node '" + objNode.ToString() + "' was stated to be rdf:type of dnr:DatasetWriter but failed to load as an object which implements the required IStoreWriter interface");
+                }
+            }
+
+            //Load SPARQL Result Writers
+            desiredType = g.CreateUriNode(UriFactory.Create(ClassDatasetWriter));
+            foreach (INode objNode in g.GetTriplesWithPredicateObject(rdfType, desiredType).Select(t => t.Subject))
+            {
+                temp = LoadObject(g, objNode);
+                if (temp is ISparqlResultsWriter)
+                {
+                    //Get the formats to associate this with
+                    mimeTypes = ConfigurationLoader.GetConfigurationArray(g, objNode, formatMimeType);
+                    if (mimeTypes.Length == 0) throw new DotNetRdfConfigurationException("Auto-configuration of Readers and Writers failed as the Writer specified by the Node '" + objNode.ToString() + "' is not associated with any MIME types");
+                    extensions = ConfigurationLoader.GetConfigurationArray(g, objNode, formatExtension);
+
+                    //Register
+                    MimeTypesHelper.RegisterWriter((ISparqlResultsWriter)temp, mimeTypes, extensions);
+                }
+                else
+                {
+                    throw new DotNetRdfConfigurationException("Auto-configuration of Readers and Writers failed as the Node '" + objNode.ToString() + "' was stated to be rdf:type of dnr:SparqlResultsWriter but failed to load as an object which implements the required ISparqlResultsWriter interface");
+                }
+            }
+        }
+
+        /// <summary>
+        /// Given a Configuration Graph will detect and configure SPARQL Operators
+        /// </summary>
+        /// <param name="g">Configuration Graph</param>
+        public static void AutoConfigureSparqlOperators(IGraph g)
+        {
+            INode rdfType = g.CreateUriNode(UriFactory.Create(RdfSpecsHelper.RdfType)),
+                  operatorClass = g.CreateUriNode(UriFactory.Create(ClassSparqlOperator)),
+                  enabled = g.CreateUriNode(UriFactory.Create(PropertyEnabled));
+
+            foreach (Triple t in g.GetTriplesWithPredicateObject(rdfType, operatorClass))
+            {
+                Object temp = ConfigurationLoader.LoadObject(g, t.Subject);
+                if (temp is ISparqlOperator)
+                {
+                    bool enable = ConfigurationLoader.GetConfigurationBoolean(g, t.Subject, enabled, true);
+                    if (enable)
+                    {
+                        SparqlOperators.AddOperator((ISparqlOperator)temp);
+                    }
+                    else
+                    {
+                        SparqlOperators.RemoveOperatorByType((ISparqlOperator)temp);
+                    }
+                }
+                else
+                {
+                    throw new DotNetRdfConfigurationException("Auto-configuration of SPARQL Operators failed as the Operator specified by the Node '" + t.Subject.ToString() + "' does not implement the required ISparqlOperator interface");
+                }
+            }
+        }
+
+        #endregion
+
+        #region Object Loading
+
+        /// <summary>
+        /// Checks for circular references and throws an error if there is one
+        /// </summary>
+        /// <param name="a">Object you are attempting to load</param>
+        /// <param name="b">Object being referenced</param>
+        /// <param name="property">QName for the property that makes the reference</param>
+        /// <remarks>
+        /// <para>
+        /// If the Object you are trying to load and the Object you need to load are equal then this is a circular reference and an error is thrown
+        /// </para>
+        /// <para>
+        /// The <see cref="ConfigurationLoader">ConfigurationLoader</see> is not currently capable of detecting more subtle circular references
+        /// </para>
+        /// </remarks>
+        public static bool CheckCircularReference(INode a, INode b, String property)
+        {
+            if (a.Equals(b))
+            {
+                throw new DotNetRdfConfigurationException("Unable to load the Object identified by the Node '" + a.ToString() + "' as one of the values for the " + property + " property is a circular reference to the Object we are attempting to load");
+            }
+            else
+            {
+                return false;
+            }
+        }
+
+        /// <summary>
+        /// Creates a URI Node that refers to some Configuration property/type
+        /// </summary>
+        /// <param name="g">Configuration Graph</param>
+        /// <param name="qname">QName of the property/type</param>
+        /// <returns></returns>
+        /// <remarks>
+        /// <para>
+        /// The QName provides should be of the form <strong>dnr:qname</strong> - the <strong>dnr</strong> prefix will be automatically be considered to be to the Configuration Namespace which is defined by the <see cref="ConfigurationLoader.ConfigurationNamespace">ConfigurationNamespace</see> constant.
+        /// </para>
+        /// <para>
+        /// This function uses caching to ensure that URI Nodes aren't needlessly recreated in order to save memory.
+        /// </para>
+        /// </remarks>
+        [Obsolete("This method is obsolete and should no longer be used, constants are now URIs so you should just create URI Nodes directly on your Configuration Graph", false)]
+        public static INode CreateConfigurationNode(IGraph g, String qname)
+        {
+            return g.CreateUriNode(UriFactory.Create(qname));
+        }
+
+        /// <summary>
+        /// Clears the Object Loader cache (this is not recommended)
+        /// </summary>
+        /// <remarks>
+        /// <para>
+        /// This method should only be invoked in cases where you have attempted to load an object and some error occurred which was external to dotNetRDF e.g. network connectivity problem and 
+        /// </para>
+        /// </remarks>
+        public static void ClearCache()
+        {
+            _cache.Clear();
+        }
+
+        /// <summary>
+        /// Gets all the values given for a property of a given Object in the Configuration Graph
+        /// </summary>
+        /// <param name="g">Configuration Graph</param>
+        /// <param name="objNode">Object Node</param>
+        /// <param name="property">Property Node</param>
+        /// <returns>
+        /// Enumeration of values given for the property for the Object
+        /// </returns>
+        public static IEnumerable<INode> GetConfigurationData(IGraph g, INode objNode, INode property)
+        {
+            return g.GetTriplesWithSubjectPredicate(objNode, property).Select(t => ResolveAppSetting(g, t.Object));
+        }
+
+        /// <summary>
+        /// Gets all the literal values given for a property of a given Object in the Configuration Graph
+        /// </summary>
+        /// <param name="g">Configuration Graph</param>
+        /// <param name="objNode">Object Node</param>
+        /// <param name="property">Property Node</param>
+        /// <returns></returns>
+        /// <remarks>
+        /// <para>
+        /// Only returns the value part of Literal Nodes which are given as values for the property i.e. ignores all non-Literals and discards any language/data type from Literals
+        /// </para>
+        /// </remarks>
+        public static String[] GetConfigurationArray(IGraph g, INode objNode, INode property)
+        {
+            return g.GetTriplesWithSubjectPredicate(objNode, property).Select(t => t.Object).Where(n => n.NodeType == NodeType.Literal).Select(n => ((ILiteralNode)n).Value).ToArray();
+        }
+
+        /// <summary>
+        /// Gets the first value given for a property of a given Object in the Configuration Graph
+        /// </summary>
+        /// <param name="g">Configuration Graph</param>
+        /// <param name="objNode">Object Node</param>
+        /// <param name="property">Property Node</param>
+        /// <returns>
+        /// First value given for the property of the Object
+        /// </returns>
+        public static INode GetConfigurationNode(IGraph g, INode objNode, INode property)
+        {
+            INode temp = g.GetTriplesWithSubjectPredicate(objNode, property).Select(t => t.Object).FirstOrDefault();
+            return ResolveAppSetting(g, temp);
+        }
+
+        /// <summary>
+        /// Gets the first value given for the first found property of a given Object in the Configuration Graph
+        /// </summary>
+        /// <param name="g">Configuration Graph</param>
+        /// <param name="objNode">Object Node</param>
+        /// <param name="properties">Properties</param>
+        /// <returns>
+        /// First value given for the first property of the Object which is matched
+        /// </returns>
+        public static INode GetConfigurationNode(IGraph g, INode objNode, IEnumerable<INode> properties)
+        {
+            return properties.Select(p => ConfigurationLoader.GetConfigurationNode(g, objNode, p)).Where(n => n != null).FirstOrDefault();
+        }
+
+        /// <summary>
+        /// Gets the String value or null of the first instance of a property for a given Object in the Configuration Graph where the value for the property is a Literal Node
+        /// </summary>
+        /// <param name="g">Configuration Graph</param>
+        /// <param name="objNode">Object Node</param>
+        /// <param name="property">Property Node</param>
+        /// <returns>
+        /// <para>
+        /// String value of the first instance of the property or a null if no values or not a literal value
+        /// </para>
+        /// <para>
+        /// If you want the String value regardless of Node type then use the <see cref="ConfigurationLoader.GetConfigurationValue(IGraph,INode,INode)">GetConfigurationValue</see> function instead
+        /// </para>
+        /// </returns>
+        public static String GetConfigurationString(IGraph g, INode objNode, INode property)
+        {
+            INode n = g.GetTriplesWithSubjectPredicate(objNode, property).Select(t => t.Object).FirstOrDefault();
+            if (n == null) return null;
+            if (n.NodeType == NodeType.Literal)
+            {
+                return ((ILiteralNode)n).Value;
+            }
+            else
+            {
+                INode temp = ResolveAppSetting(g, n);
+                if (temp == null) return null;
+                if (temp.NodeType == NodeType.Literal)
+                {
+                    return ((ILiteralNode)temp).Value;
+                }
+                else
+                {
+                    return null;
+                }
+            }
+        }
+
+        /// <summary>
+        /// Gets the String value or null of the first instance of the first property for a given Object in the Configuration Graph where the value for the property is a Literal Node
+        /// </summary>
+        /// <param name="g">Configuration Graph</param>
+        /// <param name="objNode">Object Node</param>
+        /// <param name="properties">Property Nodes</param>
+        /// <returns>
+        /// <para>
+        /// String value of the first instance of the first property or a null if no values or not a literal value
+        /// </para>
+        /// <para>
+        /// If you want the String value regardless of Node type then use the <see cref="ConfigurationLoader.GetConfigurationValue(IGraph,INode,IEnumerable{INode})">GetConfigurationValue</see> function instead
+        /// </para>
+        /// </returns>
+        public static String GetConfigurationString(IGraph g, INode objNode, IEnumerable<INode> properties)
+        {
+            return properties.Select(p => ConfigurationLoader.GetConfigurationString(g, objNode, p)).Where(s => s != null).FirstOrDefault();
+        }
+
+        /// <summary>
+        /// Gets the String value or null of the first instance of a property for a given Object in the Configuration Graph
+        /// </summary>
+        /// <param name="g">Configuration Graph</param>
+        /// <param name="objNode">Object Node</param>
+        /// <param name="property">Property Node</param>
+        /// <returns></returns>
+        public static String GetConfigurationValue(IGraph g, INode objNode, INode property)
+        {
+            INode n = g.GetTriplesWithSubjectPredicate(objNode, property).Select(t => t.Object).FirstOrDefault();
+            if (n == null) return null;
+            switch (n.NodeType)
+            {
+                case NodeType.Blank:
+                    return n.ToString();
+                case NodeType.Literal:
+                    return ((ILiteralNode)n).Value;
+                case NodeType.Uri:
+                    INode temp = ResolveAppSetting(g, n);
+                    if (temp == null) return null;
+                    if (temp.NodeType == NodeType.Literal)
+                    {
+                        return ((ILiteralNode)temp).Value;
+                    }
+                    else
+                    {
+                        return temp.ToString();
+                    }
+                default:
+                    return null;
+            }
+        }
+
+        /// <summary>
+        /// Gets the String value or null of the first instance of the first property for a given Object in the Configuration Graph
+        /// </summary>
+        /// <param name="g">Configuration Graph</param>
+        /// <param name="objNode">Object Node</param>
+        /// <param name="properties">Property Nodes</param>
+        /// <returns></returns>
+        public static String GetConfigurationValue(IGraph g, INode objNode, IEnumerable<INode> properties)
+        {
+            return properties.Select(p => ConfigurationLoader.GetConfigurationValue(g, objNode, p)).Where(s => s != null).FirstOrDefault();
+        }
+
+        /// <summary>
+        /// Gets the Boolean value or a given default of the first instance of a property for a given Object in the Configuration Graph
+        /// </summary>
+        /// <param name="g">Configuration Graph</param>
+        /// <param name="objNode">Object Node</param>
+        /// <param name="property">Property Node</param>
+        /// <param name="defValue">Default Value to return if there is no valid boolean value</param>
+        /// <returns>
+        /// If there is a valid boolean value for the property then that is returned, in any other case the given <paramref name="defValue">Default Value</paramref> is returned
+        /// </returns>
+        public static bool GetConfigurationBoolean(IGraph g, INode objNode, INode property, bool defValue)
+        {
+            INode n = g.GetTriplesWithSubjectPredicate(objNode, property).Select(t => t.Object).FirstOrDefault();
+            if (n == null) return defValue;
+
+            //Resolve AppSettings
+            if (n.NodeType != NodeType.Literal)
+            {
+                n = ResolveAppSetting(g, n);
+                if (n == null) return defValue;
+            }
+
+            if (n.NodeType == NodeType.Literal)
+            {
+                bool temp;
+                if (Boolean.TryParse(((ILiteralNode)n).Value, out temp))
+                {
+                    return temp;
+                }
+                else
+                {
+                    return defValue;
+                }
+            }
+            else
+            {
+                return defValue;
+            }
+        }
+
+        /// <summary>
+        /// Gets the Boolean value or a given default of the first instance of the first property for a given Object in the Configuration Graph
+        /// </summary>
+        /// <param name="g">Configuration Graph</param>
+        /// <param name="objNode">Object Node</param>
+        /// <param name="properties">Property Nodes</param>
+        /// <param name="defValue">Default Value to return if there is no valid boolean value</param>
+        /// <returns>
+        /// If there is a valid boolean value for any property then that is returned, in any other case the given <paramref name="defValue">Default Value</paramref> is returned
+        /// </returns>
+        public static bool GetConfigurationBoolean(IGraph g, INode objNode, IEnumerable<INode> properties, bool defValue)
+        {
+            foreach (INode property in properties)
+            {
+                INode n = g.GetTriplesWithSubjectPredicate(objNode, property).Select(t => t.Object).FirstOrDefault();
+                if (n == null) continue;
+
+                //Resolve AppSettings
+                if (n.NodeType != NodeType.Literal)
+                {
+                    n = ResolveAppSetting(g, n);
+                    if (n == null) continue;
+                }
+
+                if (n.NodeType == NodeType.Literal)
+                {
+                    bool temp;
+                    if (Boolean.TryParse(((ILiteralNode)n).Value, out temp))
+                    {
+                        return temp;
+                    }
+                }
+            }
+            return defValue;
+        }
+
+        /// <summary>
+        /// Gets the 64 bit Integer value or a given default of the first instance of a property for a given Object in the Configuration Graph
+        /// </summary>
+        /// <param name="g">Configuration Graph</param>
+        /// <param name="objNode">Object Node</param>
+        /// <param name="property">Property Node</param>
+        /// <param name="defValue">Default Value to return if there is no valid boolean value</param>
+        /// <returns>
+        /// If there is a valid integer value for the property then that is returned, in any other case the given <paramref name="defValue">Default Value</paramref> is returned
+        /// </returns>
+        public static long GetConfigurationInt64(IGraph g, INode objNode, INode property, long defValue)
+        {
+            INode n = g.GetTriplesWithSubjectPredicate(objNode, property).Select(t => t.Object).FirstOrDefault();
+            if (n == null) return defValue;
+
+            //Resolve AppSettings
+            if (n.NodeType != NodeType.Literal)
+            {
+                n = ResolveAppSetting(g, n);
+                if (n == null) return defValue;
+            }
+
+            if (n.NodeType == NodeType.Literal)
+            {
+                long temp;
+                if (Int64.TryParse(((ILiteralNode)n).Value, out temp))
+                {
+                    return temp;
+                }
+                else
+                {
+                    return defValue;
+                }
+            }
+            else
+            {
+                return defValue;
+            }
+        }
+
+        /// <summary>
+        /// Gets the 64 bit Integer value or a given default of the first instance of the first property for a given Object in the Configuration Graph
+        /// </summary>
+        /// <param name="g">Configuration Graph</param>
+        /// <param name="objNode">Object Node</param>
+        /// <param name="properties">Property Nodes</param>
+        /// <param name="defValue">Default Value to return if there is no valid boolean value</param>
+        /// <returns>
+        /// If there is a valid integer value for any property then that is returned, in any other case the given <paramref name="defValue">Default Value</paramref> is returned
+        /// </returns>
+        public static long GetConfigurationInt64(IGraph g, INode objNode, IEnumerable<INode> properties, long defValue)
+        {
+            foreach (INode property in properties)
+            {
+                INode n = g.GetTriplesWithSubjectPredicate(objNode, property).Select(t => t.Object).FirstOrDefault();
+                if (n == null) continue;
+
+                //Resolve AppSettings
+                if (n.NodeType != NodeType.Literal)
+                {
+                    n = ResolveAppSetting(g, n);
+                    if (n == null) continue;
+                }
+
+                if (n.NodeType == NodeType.Literal)
+                {
+                    long temp;
+                    if (Int64.TryParse(((ILiteralNode)n).Value, out temp))
+                    {
+                        return temp;
+                    }
+                }
+            }
+            return defValue;
+        }
+
+        /// <summary>
+        /// Gets the 64 bit Integer value or a given default of the first instance of a property for a given Object in the Configuration Graph
+        /// </summary>
+        /// <param name="g">Configuration Graph</param>
+        /// <param name="objNode">Object Node</param>
+        /// <param name="property">Property Node</param>
+        /// <param name="defValue">Default Value to return if there is no valid boolean value</param>
+        /// <returns>
+        /// If there is a valid integer value for the property then that is returned, in any other case the given <paramref name="defValue">Default Value</paramref> is returned
+        /// </returns>
+        public static int GetConfigurationInt32(IGraph g, INode objNode, INode property, int defValue)
+        {
+            INode n = g.GetTriplesWithSubjectPredicate(objNode, property).Select(t => t.Object).FirstOrDefault();
+            if (n == null) return defValue;
+
+            //Resolve AppSettings
+            if (n.NodeType != NodeType.Literal)
+            {
+                n = ResolveAppSetting(g, n);
+                if (n == null) return defValue;
+            }
+
+            if (n.NodeType == NodeType.Literal)
+            {
+                int temp;
+                if (Int32.TryParse(((ILiteralNode)n).Value, out temp))
+                {
+                    return temp;
+                }
+                else
+                {
+                    return defValue;
+                }
+            }
+            else
+            {
+                return defValue;
+            }
+        }
+
+        /// <summary>
+        /// Gets the 64 bit Integer value or a given default of the first instance of the first property for a given Object in the Configuration Graph
+        /// </summary>
+        /// <param name="g">Configuration Graph</param>
+        /// <param name="objNode">Object Node</param>
+        /// <param name="properties">Property Nodes</param>
+        /// <param name="defValue">Default Value to return if there is no valid boolean value</param>
+        /// <returns>
+        /// If there is a valid integer value for any property then that is returned, in any other case the given <paramref name="defValue">Default Value</paramref> is returned
+        /// </returns>
+        public static int GetConfigurationInt32(IGraph g, INode objNode, IEnumerable<INode> properties, int defValue)
+        {
+            foreach (INode property in properties)
+            {
+                INode n = g.GetTriplesWithSubjectPredicate(objNode, property).Select(t => t.Object).FirstOrDefault();
+                if (n == null) continue;
+
+                //Resolve AppSettings
+                if (n.NodeType != NodeType.Literal)
+                {
+                    n = ResolveAppSetting(g, n);
+                    if (n == null) continue;
+                }
+
+                if (n.NodeType == NodeType.Literal)
+                {
+                    int temp;
+                    if (Int32.TryParse(((ILiteralNode)n).Value, out temp))
+                    {
+                        return temp;
+                    }
+                }
+            }
+            return defValue;
+        }
+
+        /// <summary>
+        /// Gets the Username and Password specified for a given Object
+        /// </summary>
+        /// <param name="g">Configuration Graph</param>
+        /// <param name="objNode">Object Node</param>
+        /// <param name="allowCredentials">Whether settings may be specified using the dnr:credentials property</param>
+        /// <param name="user">Username</param>
+        /// <param name="pwd">Password</param>
+        /// <remarks>
+        /// Username and/or Password will be null if there is no value specified for the relevant properties
+        /// </remarks>
+        public static void GetUsernameAndPassword(IGraph g, INode objNode, bool allowCredentials, out String user, out String pwd)
+        {
+            INode propUser = g.CreateUriNode(UriFactory.Create(ConfigurationLoader.PropertyUser)),
+                  propPwd = g.CreateUriNode(UriFactory.Create(ConfigurationLoader.PropertyPassword));
+
+            user = ConfigurationLoader.GetConfigurationString(g, objNode, propUser);
+            pwd = ConfigurationLoader.GetConfigurationString(g, objNode, propPwd);
+            if ((user == null || pwd == null) && allowCredentials)
+            {
+                //Have they been specified as credentials instead?
+                INode propCredentials = g.CreateUriNode(UriFactory.Create(ConfigurationLoader.PropertyCredentials));
+                INode credObj = ConfigurationLoader.GetConfigurationNode(g, objNode, propCredentials);
+                if (credObj != null)
+                {
+                    NetworkCredential credentials = (NetworkCredential)ConfigurationLoader.LoadObject(g, credObj, typeof(NetworkCredential));
+                    user = credentials.UserName;
+                    pwd = credentials.Password;
+                }
+            }
+        }
+
+        /// <summary>
+        /// Gets whether the given Object has already been loaded and cached
+        /// </summary>
+        /// <param name="g">Configuration Graph</param>
+        /// <param name="objNode">Object Node</param>
+        /// <returns></returns>
+        /// <remarks>
+        /// If this returns true then loading that object again should be essentially instantaneous as it will come from the cache
+        /// </remarks>
+        public static bool IsCached(IGraph g, INode objNode)
+        {
+            CachedObjectKey key = new CachedObjectKey(objNode, g);
+            return _cache.ContainsKey(key);
+        }
+
+        /// <summary>
+        /// Loads the Object identified by the given Node as an object of the given type based on information from the Configuration Graph
+        /// </summary>
+        /// <param name="g">Configuration Graph</param>
+        /// <param name="objNode">Object Node</param>
+        /// <param name="targetType">Target Type</param>
+        /// <returns></returns>
+        /// <remarks>
+        /// <para>
+        /// Callers of this method should be careful to check that the Object returned is of a usable type to them.  The Target Type parameter does not guarantee that the return value is of that type it is only used to determine which registered instances of <see cref="IObjectFactory">IObjectFactory</see> are potentially capable of creating the desired Object
+        /// </para>
+        /// <para>
+        /// Callers should also take care that any Objects returned from this method are disposed of when the caller no longer has a use for them as otherwise the reference kept in the cache here will cause the Object to remain in-memory consuming resources
+        /// </para>
+        /// </remarks>
+        public static Object LoadObject(IGraph g, INode objNode, Type targetType)
+        {
+            if (targetType == null) throw new DotNetRdfConfigurationException("Unable to load the Object identified by the Node '" + objNode.ToString() + "' as a null target type was provided - this may be due to a failure to specify a fully qualified type name with the dnr:type property for this object");
+            if (objNode == null) throw new DotNetRdfConfigurationException("Unable to load an Object as a null Object Node was provided");
+
+            if (objNode.NodeType == NodeType.GraphLiteral || objNode.NodeType == NodeType.Literal)
+            {
+                throw new DotNetRdfConfigurationException("Unable to load an Object as the Object Node was not a URI/Blank Node as required");
+            }
+
+            //Use an Object caching mechanism to avoid instantiating the same thing multiple times since this could be VERY costly
+            CachedObjectKey key = new CachedObjectKey(objNode, g);
+            if (_cache.ContainsKey(key))
+            {
+                if (_cache[key] == null)
+                {
+                    //This means we've begun trying to cache the Object but haven't loaded it yet
+                    //i.e. we've encountered an indirect circular reference or the caller failed to check
+                    //for direct circular references with the CheckCircularReference() method
+                    throw new DotNetRdfConfigurationException("Unable to load the Object identified by the Node '" + objNode.ToString() + "' as we have already started trying to load this Object which indicates that your Configuration Graph contains a circular reference");
+                }
+                else if (_cache[key] is UnloadableObject)
+                {
+                    //We don't retry loading if we fail
+                    throw new DotNetRdfConfigurationException("Unable to load the Object identified by the Node '" + objNode.ToString() + "' as previous attempt(s) to load the Object failed.  Call ClearCache() before attempting loading if you wish to retry loading");
+                }
+                else
+                {
+                    //Return from Cache
+                    return _cache[key];
+                }
+            }
+            else
+            {
+                _cache.Add(key, null);
+            }
+
+            Object temp = null;
+
+            //Try and find an Object Loader that can load this object
+            try
+            {
+                foreach (IObjectFactory loader in _factories)
+                {
+                    if (loader.CanLoadObject(targetType))
+                    {
+                        if (loader.TryLoadObject(g, objNode, targetType, out temp)) break;
+                    }
+                }
+            }
+            catch (DotNetRdfConfigurationException)
+            {
+                _cache[key] = new UnloadableObject();
+                throw;
+            }
+            catch (Exception ex)
+            {
+                _cache[key] = new UnloadableObject();
+                throw new DotNetRdfConfigurationException("Unable to load the Object identified by the Node '" + objNode.ToString() + "' as an error occurred in the Object Loader which attempted to load it", ex);
+            }
+
+            //Error or return
+            if (temp == null) throw new DotNetRdfConfigurationException("Unable to load the Object identified by the Node '" + objNode.ToString() + "' as an instance of type '" + targetType.ToString() + "' since no Object Loaders are able to load this type");
+            _cache[key] = temp;
+            return temp;
+        }
+
+        /// <summary>
+        /// Loads the Object identified by the given Node based on information from the Configuration Graph
+        /// </summary>
+        /// <param name="g">Configuration Graph</param>
+        /// <param name="objNode">Object Node</param>
+        /// <returns></returns>
+        /// <remarks>
+        /// <para>
+        /// Use this overload when you have a Node which identifies an Object and you don't know what the type of that Object is.  This function looks up the <strong>dnr:type</strong> property for the given Object and then calls the other version of this function providing it with the relevant type information.
+        /// </para>
+        /// </remarks>
+        public static Object LoadObject(IGraph g, INode objNode)
+        {
+            String typeName = ConfigurationLoader.GetConfigurationString(g, objNode, g.CreateUriNode(UriFactory.Create(PropertyType)));
+            if (typeName == null)
+            {
+                typeName = GetDefaultType(g, objNode);
+                if (typeName == null)
+                {
+                    throw new DotNetRdfConfigurationException("Unable to load the Object identified by the Node '" + objNode.ToString() + "' since there is no dnr:type property associated with it");
+                }
+                else
+                {
+                    return ConfigurationLoader.LoadObject(g, objNode, Type.GetType(typeName));
+                }
+            }
+            else
+            {
+                return ConfigurationLoader.LoadObject(g, objNode, Type.GetType(typeName));
+            }
+        }
+
+        /// <summary>
+        /// Attempts to find the Default Type to load an Object as when no explicit dnr:type property has been declared but an rdf:type property has been declared giving a valid Configuration Class
+        /// </summary>
+        /// <param name="g">Configuration Graph</param>
+        /// <param name="objNode">Object Node</param>
+        /// <returns></returns>
+        /// <remarks>
+        /// <para>
+        /// <strong>Note:</strong> Only some configuration classes have corresponding default types, in general it is recommended that Configuration Graphs should always use the dnr:type property to explicitly state the intended type of an Object
+        /// </para>
+        /// </remarks>
+        public static String GetDefaultType(IGraph g, INode objNode)
+        {
+            IUriNode rdfType = g.CreateUriNode(UriFactory.Create(RdfSpecsHelper.RdfType));
+            INode declaredType = ConfigurationLoader.GetConfigurationNode(g, objNode, rdfType);
+            if (declaredType == null) return null; //Fixes Bug CORE-98
+            if (declaredType.NodeType == NodeType.Uri)
+            {
+                String typeUri = declaredType.ToString();
+                if (typeUri.StartsWith(ConfigurationNamespace))
+                {
+                    return ConfigurationLoader.GetDefaultType(typeUri);
+                }
+                else
+                {
+                    return null;
+                }
+            }
+            else
+            {
+                return null;
+            }
+        }
+
+        /// <summary>
+        /// Attempts to return the Default Type to load an Object as when there is no dnr:type property but there is a rdf:type property
+        /// </summary>
+        /// <param name="typeUri">Type URI declared by the rdf:type property</param>
+        /// <returns></returns>
+        public static String GetDefaultType(String typeUri)
+        {
+            switch (typeUri)
+            {
+                case ClassGraph:
+                    return DefaultTypeGraph;
+                case ClassGraphCollection:
+                    return DefaultTypeGraphCollection;
+                case ClassSparqlHttpProtocolProcessor:
+                    return DefaultTypeSparqlHttpProtocolProcessor;
+                case ClassSparqlQueryProcessor:
+                    return DefaultTypeSparqlQueryProcessor;
+                case ClassSparqlUpdateProcessor:
+                    return DefaultTypeSparqlUpdateProcessor;
+                case ClassTripleCollection:
+                    return DefaultTypeTripleCollection;
+                case ClassTripleStore:
+                    return DefaultTypeTripleStore;
+                case ClassUser:
+                    return typeof(System.Net.NetworkCredential).AssemblyQualifiedName;
+                case ClassUserGroup:
+                    return DefaultTypeUserGroup;
+#if !NO_PROXY
+                case ClassProxy:
+                    return typeof(System.Net.WebProxy).AssemblyQualifiedName;
+#endif
+                default:
+                    return null;
+            }
+        }
+
+        /// <summary>
+        /// Attempts to resolve special &lt;appsettings&gt; URIs into actual values
+        /// </summary>
+        /// <param name="g"></param>
+        /// <param name="n"></param>
+        /// <returns></returns>
+        /// <remarks>
+        /// <para>
+        /// These special URIs have the form &lt;appsetting:Key&gt; where <strong>Key</strong> is the key for an appSetting in your applications configuration file.  When used these URIs are resolved at load time into the actual values from your configuration file.  This allows you to avoid spreading configuration data over multiple files since you can specify things like connection settings in the Application Config file and then simply reference them in the dotNetRDF configuration file.
+        /// </para>
+        /// <para>
+        /// <strong>Warning: </strong> This feature is not supported in the Silverlight build 
+        /// </para>
+        /// </remarks>
+        public static INode ResolveAppSetting(IGraph g, INode n)
+        {
+#if SILVERLIGHT
+            return n;
+#else
+            if (n == null) return null;
+            if (n.NodeType != NodeType.Uri) return n;
+
+            Uri uri = ((IUriNode)n).Uri;
+            if (!uri.Scheme.Equals(UriSchemeAppSettings)) return n;
+
+            String strUri = uri.AbsoluteUri;
+            String key = strUri.Substring(strUri.IndexOf(':') + 1);
+            if (SysConfig.ConfigurationManager.AppSettings[key] == null)
+            {
+                return null;
+            }
+            else
+            {
+                return g.CreateLiteralNode(SysConfig.ConfigurationManager.AppSettings[key]);
+            }
+#endif
+        }
+
+        #endregion
+
+        #region Instance methods
+
+        private readonly IGraph _configGraph;
+
+        /// <summary>
+        /// Creates a new instance of <see cref="ConfigurationLoader" />, which
+        /// loads an existing configuration graph and applies auto-configuration
+        /// </summary>
+        public ConfigurationLoader(IGraph configGraph)
+            : this(configGraph, true)
+        {
+        }
+
+        /// <summary>
+        /// Creates a new instance of <see cref="ConfigurationLoader" />, which
+        /// loads an existing configuration graph and optionally applies auto-configuration
+        /// </summary>
+        public ConfigurationLoader(IGraph configGraph, bool autoConfigure)
+        {
+            if (autoConfigure)
+            {
+                AutoConfigure(configGraph);
+            }
+            _configGraph = configGraph;
+        }
+
+#if !NO_FILE
+        /// <summary>
+        /// Creates a new instance of <see cref="ConfigurationLoader" />, which
+        /// loads an existing configuration graph and applies auto-configuration
+        /// </summary>
+        public ConfigurationLoader(string file)
+            : this(file, true)
+        {
+        }
+
+        /// <summary>
+        /// Creates a new instance of <see cref="ConfigurationLoader" />, which
+        /// loads an existing configuration graph and optionally applies auto-configuration
+        /// </summary>
+        public ConfigurationLoader(string file, bool autoConfigure)
+        {
+            _configGraph = LoadConfiguration(file, autoConfigure);
+        }
+#endif
+
+#if !NO_SYNC_HTTP
+
+        /// <summary>
+        /// Creates a new instance of <see cref="ConfigurationLoader" />, which
+        /// loads an existing configuration graph from file and applies auto-configuration
+        /// </summary>
+        public ConfigurationLoader(Uri graphUri)
+            : this(graphUri, true)
+        {
+        }
+
+        /// <summary>
+        /// Creates a new instance of <see cref="ConfigurationLoader" />, which
+        /// loads an existing configuration graph and optionally applies auto-configuration
+        /// </summary>
+        public ConfigurationLoader(Uri graphUri, bool autoConfigure)
+        {
+            _configGraph = LoadConfiguration(graphUri, autoConfigure);
+        }
+#endif
+
+        /// <summary>
+        /// Loads the Object identified by the given blank node identifier as an object of the given type based on information from the Configuration Graph
+        /// </summary>
+        /// <remarks>
+        /// See remarks under <see cref="LoadObject(VDS.RDF.IGraph,VDS.RDF.INode)"/> 
+        /// </remarks>
+        public T LoadObject<T>(string blankNodeIdentifier)
+        {
+            IBlankNode blankNode = _configGraph.GetBlankNode(blankNodeIdentifier);
+            if (blankNode == null)
+            {
+                throw new ArgumentException(string.Format("Resource _:{0} was not found is configuration graph", blankNode));
+            }
+
+            return (T)LoadObject(_configGraph, blankNode);
+        }
+
+        /// <summary>
+        /// Loads the Object identified by the given URI as an object of the given type based on information from the Configuration Graph
+        /// </summary>
+        /// <remarks>
+        /// See remarks under <see cref="LoadObject(VDS.RDF.IGraph,VDS.RDF.INode)"/> 
+        /// </remarks>
+        public T LoadObject<T>(Uri objectIdentifier)
+        {
+            IUriNode uriNode = _configGraph.GetUriNode(objectIdentifier);
+            if (uriNode == null)
+            {
+                throw new ArgumentException(string.Format("Resource <{0}> was not found is configuration graph", objectIdentifier));
+            }
+
+            return (T)LoadObject(_configGraph, uriNode);
+        }
+
+        #endregion
+
+        /// <summary>
+        /// Registers an Object Factory with the Configuration Loader
+        /// </summary>
+        /// <param name="factory">Object Factory</param>
+        public static void AddObjectFactory(IObjectFactory factory)
+        {
+            Type loaderType = factory.GetType();
+            if (!_factories.Any(l => l.GetType().Equals(loaderType)))
+            {
+                _factories.Add(factory);
+            }
+        }
+
+        /// <summary>
+        /// Gets/Sets the in-use Path Resolver
+        /// </summary>
+        public static IPathResolver PathResolver
+        {
+            get
+            {
+                return _resolver;
+            }
+            set
+            {
+                _resolver = value;
+            }
+        }
+
+        /// <summary>
+        /// Resolves a Path using the in-use path-resolver
+        /// </summary>
+        /// <param name="path">Path to resolve</param>
+        /// <returns></returns>
+        public static String ResolvePath(String path)
+        {
+            if (_resolver == null) return path;
+            return _resolver.ResolvePath(path);
+        }
+    }
+
+    /// <summary>
+    /// Marker class used in the <see cref="ConfigurationLoader">ConfigurationLoader</see> Object cache to mark objects which are unloadable due to some errors to stop the loader repeatedly trying to load an Object whose configuration is invalid, incomplete or otherwise erroneous.
+    /// </summary>
+    struct UnloadableObject
+    {
+
+    }
+}